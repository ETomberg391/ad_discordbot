--- conflicted
+++ resolved
@@ -1,6327 +1,6297 @@
-# pyright: reportOptionalMemberAccess=false
-import logging as _logging
-from datetime import datetime, timedelta
-from dataclasses import dataclass, field
-from dataclasses_json import dataclass_json
-from typing import Any, Optional
-from pathlib import Path
-import asyncio
-import random
-import json
-import re
-import glob
-import os
-import warnings
-import discord
-from discord.ext import commands
-from discord import app_commands, File
-import typing
-import io
-import base64
-import yaml
-from PIL import Image, PngImagePlugin
-import requests
-import aiohttp
-import math
-import time
-from itertools import product
-from threading import Lock
-from pydub import AudioSegment
-import copy
-from shutil import copyfile
-import sys
-import traceback
-from modules.typing import ChannelID, UserID, MessageID, CtxInteraction  # noqa: F401
-import signal
-from typing import Union
-
-sys.path.append("ad_discordbot")
-
-from modules.utils_shared import task_semaphore, shared_path, patterns, bot_emojis
-from modules.database import Database, ActiveSettings, Config, StarBoard, Statistics
-from modules.utils_misc import fix_dict, update_dict, sum_update_dict, update_dict_matched_keys, random_value_from_range, convert_lists_to_tuples, get_time, format_time, format_time_difference, get_normalized_weights  # noqa: F401
-from modules.utils_discord import Embeds, guild_only, configurable_for_dm_if, is_direct_message, ireply, sleep_delete_message, send_long_message, \
-    EditMessageModal, SelectedListItem, SelectOptionsView, get_user_ctx_inter, get_message_ctx_inter, apply_reactions_to_messages, replace_msg_in_history_and_discord, MAX_MESSAGE_LENGTH  # noqa: F401
-from modules.utils_files import load_file, merge_base, save_yaml_file  # noqa: F401
-from modules.utils_aspect_ratios import round_to_precision, res_to_model_fit, dims_from_ar, avg_from_dims, get_aspect_ratio_parts, calculate_aspect_ratio_sizes  # noqa: F401
-from modules.history import HistoryManager, History, HMessage, cnf
-from modules.typing import TAG_LIST, TAG_LIST_DICT, AlertUserError
-
-from discord.ext.commands.errors import HybridCommandError, CommandError
-from discord.errors import DiscordException
-from discord.app_commands import AppCommandError, CommandInvokeError
-from modules.logs import import_track, get_logger, log_file_handler, log_file_formatter; import_track(__file__, fp=True); log = get_logger(__name__)  # noqa: E702
-logging = log
-
-# Databases
-bot_active_settings = ActiveSettings()
-starboard = StarBoard()
-bot_database = Database()
-bot_statistics = Statistics()
-config = Config()
-
-#################################################################
-#################### DISCORD / BOT STARTUP ######################
-#################################################################
-bot_embeds = Embeds(config)
-
-# Intercept custom bot arguments
-def parse_bot_args():
-    bot_arg_list = ["--limit-history", "--token"]
-    bot_argv = []
-    for arg in bot_arg_list:
-        try:
-            index = sys.argv.index(arg)
-        except Exception:
-            index = None
-
-        if index is not None:
-            bot_argv.append(sys.argv.pop(index))
-            bot_argv.append(sys.argv.pop(index))
-
-    import argparse
-    parser = argparse.ArgumentParser(formatter_class=lambda prog: argparse.HelpFormatter(prog, max_help_position=54))
-    parser.add_argument("--token", type=str, help="Discord bot token to use their API.")
-    parser.add_argument("--limit-history", type=int, help="When the history gets too large, performance issues can occur. Limit the history to improve performance.")
-    bot_args = parser.parse_args(bot_argv)
-    return bot_args
-
-bot_args = parse_bot_args()
-
-# Set Discord bot token from config, or args, or prompt for it, or exit
-TOKEN = config['discord'].get('TOKEN', None)
-
-bot_token = bot_args.token if bot_args.token else TOKEN
-if not bot_token:
-    print('\nA Discord bot token is required. Please enter it below.\n \
-          For help, refer to Install instructions on the project page\n \
-          (https://github.com/altoiddealer/ad_discordbot)')
-
-    print('\nDiscord bot token (enter "0" to exit):\n')
-    bot_token = (input().strip())
-    print()
-    if bot_token == '0':
-        log.error("Discord bot token is required. Exiting.")
-        sys.exit(2)
-    elif bot_token:
-        config['discord']['TOKEN'] = bot_token
-        config.save()
-        log.info("Discord bot token saved to 'config.yaml'")
-    else:
-        log.error("Discord bot token is required. Exiting.")
-        sys.exit(2)
-
-os.environ['GRADIO_ANALYTICS_ENABLED'] = 'False'
-os.environ["BITSANDBYTES_NOWELCOME"] = "1"
-warnings.filterwarnings("ignore", category=UserWarning, message="TypedStorage is deprecated")
-warnings.filterwarnings("ignore", category=UserWarning, message="You have modified the pretrained model configuration to control generation")
-
-# Set discord intents
-intents = discord.Intents.default()
-intents.message_content = True
-intents.reactions = True  # Enable reaction events
-intents.guild_messages = True # Allows updating topic
-client = commands.Bot(command_prefix=".", intents=intents)
-
-#################################################################
-################### Stable Diffusion Startup ####################
-#################################################################
-class SD:
-    def __init__(self):
-        self.enabled:bool = config['sd'].get('enabled', True)
-        self.url:str = config['sd'].get('SD_URL', 'http://127.0.0.1:7860')
-        self.client:str = None
-
-        if self.enabled:
-            asyncio.run(self.get_sysinfo())
-
-    async def api(self, endpoint:str, method='get', json=None, retry=True) -> dict:
-        try:
-            async with aiohttp.ClientSession() as session:
-<<<<<<< HEAD
-                async with session.request(method.lower(), url=f'{self.url}{endpoint}', json=json) as response:
-=======
-                async with session.request(method.lower(), url=f'{SD_URL}{endpoint}', json=json) as response:
->>>>>>> 52118aba
-                    response_text = await response.text()
-                    if response.status == 200:
-                        r = await response.json()
-                        if self.client is None and endpoint != '/sdapi/v1/cmd-flags':
-                            await self.get_sysinfo()
-                            bot_settings.imgmodel.refresh_enabled_extensions()
-                        return r
-                    else:
-<<<<<<< HEAD
-                        log.error(f'{self.url}{endpoint} response: {response.status} "{response.reason}"')
-=======
-                        log.error(f'{SD_URL}{endpoint} response: {response.status} "{response.reason}"')
->>>>>>> 52118aba
-                        log.error(f'Response content: {response_text}')
-                        if retry and response.status in [408, 500]:
-                            log.info("Retrying the request in 3 seconds...")
-                            await asyncio.sleep(3)
-                            return await self.api(endpoint, method, json, retry=False)
-
-        except aiohttp.client.ClientConnectionError:
-            log.warning(f'Failed to connect to: "{self.url}{endpoint}", offline?')
-
-        except Exception as e:
-            if endpoint == '/sdapi/v1/server-restart' or endpoint == '/sdapi/v1/progress':
-                return None
-            else:
-                log.error(f'Error getting data from "{self.url}{endpoint}": {e}')
-                traceback.print_exc()
-
-    async def get_sysinfo(self):
-        try:
-            r = await self.api(endpoint='/sdapi/v1/cmd-flags', method='get', json=None, retry=False)
-            if not r:
-                raise Exception(f'Failed to connect to SD api, make sure to start it or disable the api in your "{shared_path.config}"')
-
-            ui_settings_file = r.get("ui_settings_file", "")
-            if "webui-forge" in ui_settings_file:
-                self.client = 'SD WebUI Forge'
-            elif "webui-reforge" in ui_settings_file:
-                self.client = 'SD WebUI ReForge'
-            elif "webui" in ui_settings_file:
-                self.client = 'A1111 SD WebUI'
-            else:
-                self.client = 'SD WebUI'
-        except Exception as e:
-            log.error(f"Error getting SD sysinfo API: {e}")
-            self.client = None
-
-sd = SD()
-
-if sd.enabled:
-    # Function to attempt restarting the SD WebUI Client in the event it gets stuck
-    @client.hybrid_command(description=f"Immediately Restarts the {sd.client} server. Requires '--api-server-stop' SD WebUI launch flag.")
-    @guild_only()
-    async def restart_sd_client(ctx: commands.Context):
-        await ctx.send(f"**`/restart_sd_client` __will not work__ unless {sd.client} was launched with flag: `--api-server-stop`**", delete_after=10)
-        await sd.api(endpoint='/sdapi/v1/server-restart', method='post', json=None, retry=False)
-        title = f"{ctx.author.display_name} used '/restart_sd_client'. Restarting {sd.client} ..."
-        await bot_embeds.send('system', title=title, description='Attempting to re-establish connection in 5 seconds (Attempt 1 of 10)', channel=ctx.channel)
-        log.info(title)
-        response = None
-        retry = 1
-        while response is None and retry < 11:
-            await bot_embeds.edit('system', description=f'Attempting to re-establish connection in 5 seconds (Attempt {retry} of 10)')
-            await asyncio.sleep(5)
-            response = await sd.api(endpoint='/sdapi/v1/progress', method='get', json=None, retry=False)
-            retry += 1
-        if response:
-            title = f"{sd.client} restarted successfully."
-            await bot_embeds.edit('system', title=title, description=f"Connection re-established after {retry} out of 10 attempts.")
-            log.info(title)
-        else:
-            title = f"{sd.client} server unresponsive after Restarting."
-            await bot_embeds.edit('system', title=title, description="Connection was not re-established after 10 attempts.")
-            log.error(title)
-
-    if sd.client:
-        log.info(f"Initializing with SD WebUI enabled: '{sd.client}'")
-    else:
-        log.info("SD WebUI currently offline. Image commands/features will function when client is active and accessible via API.'")
-
-#################################################################
-##################### TEXTGENWEBUI STARTUP ######################
-#################################################################
-sys.path.append(shared_path.dir_tgwui)
-
-import modules.extensions as extensions_module
-from modules.chat import chatbot_wrapper, load_character, save_history
-from modules import shared
-from modules import utils
-from modules.LoRA import add_lora_to_model
-from modules.models import load_model, unload_model
-from modules.models_settings import get_model_metadata, update_model_parameters, get_fallback_settings, infer_loader
-from modules.prompts import count_tokens
-
-class TTS:
-    def __init__(self):
-        self.enabled:bool = False
-        self.settings:dict = config['textgenwebui']['tts_settings']
-        self.supported_clients = ['alltalk_tts', 'coqui_tts', 'silero_tts', 'elevenlabs_tts']
-        self.client:str = self.settings.get('extension', '')
-        self.api_key:str = ''
-        self.voice_key:str = ''
-        self.lang_key:str = ''
-    
-    # runs from TGWUI() class
-    def init_tts_extensions(self):
-        # Get any supported TTS client found in TGWUI CMD_FLAGS
-        for extension in shared.args.extensions:
-            if extension in self.supported_clients:
-                self.client = extension
-                break
-
-        # If any TTS extension defined in config.yaml, set tts bot vars and add extension to shared.args.extensions
-        if self.client:
-            if self.client not in self.supported_clients:
-                log.warning(f'tts client "{self.client}" is not yet confirmed to be work. The "/speak" command will not be registered. List of supported tts_clients: {self.supported_clients}')
-            self.enabled = True
-            self.api_key = self.settings.get('api_key', None)
-            if self.client == 'alltalk_tts':
-                self.voice_key = 'voice'
-                self.lang_key = 'language'
-            elif self.client == 'coqui_tts':
-                self.voice_key = 'voice'
-                self.lang_key = 'language'
-            elif self.client == 'silero_tts':
-                self.voice_key = 'speaker'
-                self.lang_key = 'language'
-            elif self.client == 'elevenlabs_tts':
-                self.voice_key = 'selected_voice'
-                self.lang_key = ''
-
-            if self.client not in shared.args.extensions:
-                shared.args.extensions.append(self.client)
-
-    # Toggles TTS on/off
-    async def apply_toggle_tts(self, toggle:str='on', tts_sw:bool=False):
-        try:
-            extensions = copy.deepcopy(bot_settings.settings['llmcontext'].get('extensions', {}))
-            if toggle == 'off' and extensions.get(self.client, {}).get('activate'):
-                extensions[self.client]['activate'] = False
-                await tgwui.update_extensions(extensions)
-                # Return True if subsequent apply_toggle_tts() should enable TTS
-                return True
-            if tts_sw:
-                extensions[self.client]['activate'] = True
-                await tgwui.update_extensions(extensions)
-        except Exception as e:
-            log.error(f'An error occurred while toggling the TTS on/off: {e}')
-        return False
-
-tts = TTS()
-
-# Majority of this code section is sourced from 'modules/server.py'
-class TGWUI:
-    def __init__(self):
-        self.enabled:bool = config['textgenwebui'].get('enabled', True)
-
-        self.instruction_template_str:str = None
-
-        self.last_extension_params = {}
-
-        if self.enabled:
-            self.init_settings()
-
-            # monkey patch load_extensions behavior from pre-commit b3fc2cd
-            extensions_module.load_extensions = self.load_extensions
-            self.init_tgwui_extensions()  # build TGWUI extensions
-            tts.init_tts_extensions()   # build TTS extensions in TTS()
-            self.activate_extensions() # Activate the extensions
-
-            self.init_llmmodels() # Get model from cmd args, or present model list in cmd window
-            asyncio.run(self.load_llm_model())
-
-            shared.generation_lock = Lock()
-
-    def init_settings(self):
-        # Loading custom settings
-        settings_file = None
-        tgwui_settings_json = os.path.join(shared_path.dir_tgwui, "settings.json")
-        tgwui_settings_yaml = os.path.join(shared_path.dir_tgwui, "settings.yaml")
-        # Check if a settings file is provided and exists
-        if shared.args.settings is not None and Path(shared.args.settings).exists():
-            settings_file = Path(shared.args.settings)
-        # Check if settings file exists
-        elif Path(tgwui_settings_json).exists():
-            settings_file = Path(tgwui_settings_json)
-        elif Path(tgwui_settings_yaml).exists():
-            settings_file = Path(tgwui_settings_yaml)
-        if settings_file is not None:
-            log.info(f"Loading text-generation-webui settings from {settings_file}...")
-            file_contents = open(settings_file, 'r', encoding='utf-8').read()
-            new_settings = json.loads(file_contents) if settings_file.suffix == "json" else yaml.safe_load(file_contents)
-            shared.settings.update(new_settings)
-
-        # Fallback settings for models
-        shared.model_config['.*'] = get_fallback_settings()
-        shared.model_config.move_to_end('.*', last=False)  # Move to the beginning
-
-    # legacy version of load_extensions() which allows extension params to be updated during runtime
-    def load_extensions(self, extensions, available_extensions):
-        extensions_module.state = {}
-        for index, name in enumerate(shared.args.extensions):
-            if name in available_extensions:
-                if name != 'api':
-                    if not bot_database.was_warned(name):
-                        bot_database.update_was_warned(name)
-                        log.info(f'Loading the extension "{name}"')
-                try:
-                    try:
-                        exec(f"import extensions.{name}.script")
-                    except ModuleNotFoundError:
-                        log.error(f"Could not import the requirements for '{name}'. Make sure to install the requirements for the extension.\n\n \
-                                  Linux / Mac:\n\npip install -r extensions/{name}/requirements.txt --upgrade\n\nWindows:\n\npip install -r extensions\\{name}\\requirements.txt --upgrade\n\n \
-                                  If you used the one-click installer, paste the command above in the terminal window opened after launching the cmd script for your OS.")
-                        raise
-                    extension = getattr(extensions, name).script
-                    extensions_module.apply_settings(extension, name)
-                    if hasattr(extension, "setup"):
-                        log.warning(f'Extension "{name}" is hasattr "setup". Skipping...')
-                        continue
-                    extensions_module.state[name] = [True, index]
-                except Exception:
-                    log.error(f'Failed to load the extension "{name}".')
-
-    def init_tgwui_extensions(self):
-        shared.args.extensions = []
-        extensions_module.available_extensions = utils.get_available_extensions()
-
-        # Initialize shared args extensions
-        for extension in shared.settings['default_extensions']:
-            shared.args.extensions = shared.args.extensions or []
-            if extension not in shared.args.extensions:
-                shared.args.extensions.append(extension)
-
-    def activate_extensions(self):
-        if shared.args.extensions and len(shared.args.extensions) > 0:
-            extensions_module.load_extensions(extensions_module.extensions, extensions_module.available_extensions)
-
-    def init_llmmodels(self):
-        all_llmmodels = utils.get_available_models()
-
-        # Model defined through --model
-        if shared.args.model is not None:
-            shared.model_name = shared.args.model
-
-        # Only one model is available
-        elif len(all_llmmodels) == 1:
-            shared.model_name = all_llmmodels[0]
-
-        # Select the model from a command-line menu
-        else:
-            if len(all_llmmodels) == 0:
-                log.error("No LLM models are available! Please download at least one.")
-                sys.exit(0)
-            else:
-                print('The following LLM models are available:\n')
-                for index, model in enumerate(all_llmmodels):
-                    print(f'{index+1}. {model}')
-
-                print(f'\nWhich one do you want to load? 1-{len(all_llmmodels)}\n')
-                i = int(input()) - 1
-                print()
-
-            shared.model_name = all_llmmodels[i]
-            print(f'Loading {shared.model_name}.\nTo skip model selection, use "--model" in "CMD_FLAGS.txt".')
-
-    # Check user settings (models/config-user.yaml) to determine loader
-    def get_llm_model_loader(self, model:str) -> str:
-        loader = None
-        user_model_settings = {}
-        settings = shared.user_config
-        for pat in settings:
-            if re.match(pat.lower(), model.lower()):
-                for k in settings[pat]:
-                    user_model_settings[k] = settings[pat][k]
-        if 'loader' in user_model_settings:
-            loader = user_model_settings['loader']
-            return loader
-        else:
-            loader = infer_loader(model, user_model_settings)
-        return loader
-
-    async def load_llm_model(self, loader=None):
-        try:
-            # If any model has been selected, load it
-            if shared.model_name != 'None':
-                p = Path(shared.model_name)
-                if p.exists():
-                    model_name = p.parts[-1]
-                    shared.model_name = model_name
-                else:
-                    model_name = shared.model_name
-
-                model_settings = get_model_metadata(model_name)
-
-                self.instruction_template_str = model_settings.get('instruction_template_str', '')
-
-                update_model_parameters(model_settings, initial=True)  # hijack the command-line arguments
-                # Load the model
-                loop = asyncio.get_event_loop()
-                shared.model, shared.tokenizer = await loop.run_in_executor(None, load_model, model_name, loader)
-            # shared.model, shared.tokenizer = load_model(model_name, loader)
-                if shared.args.lora:
-                    add_lora_to_model(shared.args.lora)
-        except Exception as e:
-            log.error(f"An error occurred while loading LLM Model: {e}")
-
-    async def update_extensions(self, params):
-        try:
-            if self.last_extension_params or params:
-                if self.last_extension_params == params:
-                    return # Nothing needs updating
-                self.last_extension_params = params # Update self dict
-            # Add tts API key if one is provided in config.yaml
-            if tts.api_key:
-                if tts.client not in self.last_extension_params:
-                    self.last_extension_params[tts.client] = {'api_key': tts.api_key}
-                else:
-                    self.last_extension_params[tts.client].update({'api_key': tts.api_key})
-            # Update extension settings
-            if self.last_extension_params:
-                last_extensions = list(self.last_extension_params.keys())
-                # Update shared.settings
-                for param in last_extensions:
-                    listed_param = self.last_extension_params[param]
-                    shared.settings.update({'{}-{}'.format(param, key): value for key, value in listed_param.items()})
-            else:
-                log.warning('** No extension params for this character. Reloading extensions with initial values. **')
-            extensions_module.load_extensions(extensions_module.extensions, extensions_module.available_extensions)  # Load Extensions (again)
-        except Exception as e:
-            log.error(f"An error occurred while updating character extension settings: {e}")
-
-tgwui = TGWUI()
-
-#################################################################
-##################### BACKGROUND QUEUE TASK #####################
-#################################################################
-bg_task_queue = asyncio.Queue()
-
-async def process_tasks_in_background():
-    while True:
-        task = await bg_task_queue.get()
-        await task
-
-#################################################################
-########################## BOT STARTUP ##########################
-#################################################################
-## Function to automatically change image models
-# Select imgmodel based on mode, while avoid repeating current imgmodel
-async def auto_select_imgmodel(current_imgmodel_name, mode='random'):
-    try:
-        all_imgmodels = await fetch_imgmodels()
-        all_imgmodel_names = [imgmodel.get('imgmodel_name', '') for imgmodel in all_imgmodels]
-
-        current_index = None
-        if current_imgmodel_name and current_imgmodel_name in all_imgmodel_names:
-            current_index = all_imgmodel_names.index(current_imgmodel_name)
-
-        if mode == 'random':
-            if current_index is not None and len(all_imgmodels) > 1:
-                all_imgmodels.pop(current_index)
-
-            return random.choice(all_imgmodels)
-
-        elif mode == 'cycle':
-            if current_index is not None:
-                next_index = (current_index + 1) % len(all_imgmodel_names)  # Cycle to the beginning if at the end
-                return all_imgmodels[next_index]
-
-            else:
-                log.info("The previous imgmodel name was not matched in list of fetched imgmodels, so cannot 'cycle'. New imgmodel was instead picked at random.")
-                return random.choice(all_imgmodels) # If no image model set yet, select randomly
-
-    except Exception as e:
-        log.error(f"Error automatically selecting image model: {e}")
-
-# Task to auto-select an imgmodel at user defined interval
-async def auto_update_imgmodel_task(mode, duration):
-    while True:
-        await asyncio.sleep(duration)
-        try:
-            # Select an imgmodel automatically
-            selected_imgmodel = await auto_select_imgmodel(bot_database.last_imgmodel_name, mode)
-
-            # CREATE TASK AND QUEUE IT
-            params = Params(imgmodel=selected_imgmodel)
-            change_imgmodel_task = Task('change_imgmodel', ictx=None, params=params)
-            await task_manager.task_queue.put(change_imgmodel_task)
-
-        except Exception as e:
-            log.error(f"Error automatically updating image model: {e}")
-        #await asyncio.sleep(duration)
-
-imgmodel_update_task = None # Global variable allows process to be cancelled and restarted (reset sleep timer)
-
-if sd.enabled:
-    # Register command for helper function to toggle auto-select imgmodel
-    @client.hybrid_command(description='Toggles the automatic Img model changing task')
-    @guild_only()
-    async def toggle_auto_change_imgmodels(ctx: commands.Context):
-        global imgmodel_update_task
-        if imgmodel_update_task and not imgmodel_update_task.done():
-            imgmodel_update_task.cancel()
-            await ctx.send("Auto-change Imgmodels task was cancelled.", ephemeral=True, delete_after=5)
-            log.info("Auto-change Imgmodels task was cancelled via '/toggle_auto_change_imgmodels_task'")
-
-        else:
-            await bg_task_queue.put(start_auto_change_imgmodels())
-            await ctx.send("Auto-change Img models task was started.", ephemeral=True, delete_after=5)
-
-# helper function to begin auto-select imgmodel task
-async def start_auto_change_imgmodels():
-    try:
-        global imgmodel_update_task
-        imgmodels_data = load_file(shared_path.img_models, {})
-        auto_change_settings = imgmodels_data.get('settings', {}).get('auto_change_imgmodels', {})
-        mode = auto_change_settings.get('mode', 'random')
-        frequency = auto_change_settings.get('frequency', 1.0)
-        duration = frequency*3600 # 3600 = 1 hour
-        imgmodel_update_task = client.loop.create_task(auto_update_imgmodel_task(mode, duration))
-        log.info(f"Auto-change Imgmodels task was started (Mode: '{mode}', Frequency: {frequency} hours).")
-    except Exception as e:
-        log.error(f"Error starting auto-change Img models task: {e}")
-
-# Try getting a valid character file source
-def get_character() -> str|None:
-    try:
-        # This will be either the char name found in activesettings, or the default char name
-        source = bot_settings.settings['llmcontext']['name']
-        # If name doesn't match the bot's discord username, try to figure out best char data to initialize with
-        if source != bot_database.last_character:
-            sources = [
-                client.user.display_name, # Try current bot name
-                bot_settings.settings['llmcontext']['name'] # Try last known name
-            ]
-            char_name = None
-            for try_source in sources:
-                log.info(f'Trying to load character "{try_source}"...')
-                try:
-                    _, char_name, _, _, _ = load_character(try_source, '', '')
-                    if char_name:
-                        log.info(f'Initializing with character "{try_source}". Use "/character" for changing characters.')
-                        source = try_source
-                        break  # Character loaded successfully, exit the loop
-                except Exception as e:
-                    log.error(f"Error loading character for chat mode: {e}")
-            if not char_name:
-                log.error(f"Character not found in '/characters'. Tried files: {sources}")
-                return None # return nothing because no character files exist anyway
-        # Load character, but don't save it's settings to activesettings (Only user actions will result in modifications)
-        return source
-    except Exception as e:
-        log.error(f"Error trying to load character data: {e}")
-        return None
-
-# If first time bot script is run
-async def first_run():
-    try:
-        for guild in client.guilds:  # Iterate over all guilds the bot is a member of
-            if guild.text_channels and bot_embeds.enabled('system'):
-                # Find the 'general' channel, if it exists
-                default_channel = None
-                for channel in guild.text_channels:
-                    if channel.name == 'general':
-                        default_channel = channel
-                        break
-                # If 'general' channel is not found, use the first text channel
-                if default_channel is None:
-                    default_channel = guild.text_channels[0]
-                await default_channel.send(embed = bot_embeds.helpmenu())
-                break  # Exit the loop after sending the message to the first guild
-        log.info('Welcome to ad_discordbot! Use "/helpmenu" to see main commands. (https://github.com/altoiddealer/ad_discordbot) for more info.')
-    except Exception as e:
-        if str(e).startswith("403"):
-            log.warning("The bot tried to send a welcome message, but probably does not have access/permissions to your default channel (probably #General)")
-        else:
-            log.error(f"An error occurred while welcoming user to the bot: {e}")
-    finally:
-        bot_database.set('first_run', False)
-
-#################################################################
-########################### ON READY ############################
-#################################################################
-@client.event
-async def on_ready():
-    # If first time running bot
-    if bot_database.first_run:
-        await first_run()
-    if tgwui.enabled:
-        char_name = get_character() # Try loading character data regardless of mode (chat/instruct)
-        if char_name:
-            await character_loader(char_name)
-            
-    # Create background task processing queue
-    client.loop.create_task(process_tasks_in_background())
-    # Start the Task Manager
-    client.loop.create_task(task_manager.process_tasks())
-    asyncio.create_task(bot_behavior.schedule_idle())
-    # Start background task to sync the discord client tree
-    await bg_task_queue.put(client.tree.sync())
-    # Start background task to to change image models automatically
-    if sd.enabled:
-        imgmodels_data = load_file(shared_path.img_models, {})
-        if imgmodels_data and imgmodels_data.get('settings', {}).get('auto_change_imgmodels', {}).get('enabled', False):
-            await bg_task_queue.put(start_auto_change_imgmodels())
-    
-    log.info("----------------------------------------------")
-    log.info("                Bot is ready")
-    log.info("    Use Ctrl+C to shutdown the bot cleanly")
-    log.info("----------------------------------------------")
-
-#################################################################
-################### DISCORD EVENTS/FEATURES #####################
-#################################################################
-@client.event
-async def on_message(message: discord.Message):
-    text = message.clean_content # primarily converts @mentions to actual user names
-    if tgwui.enabled and not bot_behavior.bot_should_reply(message, text): 
-        return # Check that bot should reply or not
-    # Store the current time. The value will save locally to database.yaml at another time
-    bot_database.update_last_user_msg(message.channel.id, save_now=False)
-    # if @ mentioning bot, remove the @ mention from user prompt
-    if text.startswith(f"@{bot_database.last_character} "):
-        text = text.replace(f"@{bot_database.last_character} ", "", 1)
-    # apply wildcards
-    text = await dynamic_prompting(message.author.display_name, text, message)
-    # Send to to MessageManager()
-    await message_manager.queue_message(message, text)
-
-# Starboard feature
-@client.event
-async def on_raw_reaction_add(endorsed_img):
-    if not config['discord'].get('starboard', {}).get('enabled', False):
-        return
-    channel = await client.fetch_channel(endorsed_img.channel_id)
-    message = await channel.fetch_message(endorsed_img.message_id)
-    total_reaction_count = 0
-    if config['discord']['starboard'].get('emoji_specific', False):
-        for emoji in config['discord']['starboard'].get('react_emojis', []):
-            reaction = discord.utils.get(message.reactions, emoji=emoji)
-            if reaction:
-                total_reaction_count += reaction.count
-    else:
-        bot_emojis_list = bot_emojis.get_emojis()
-        for reaction in message.reactions:
-            if reaction.emoji in bot_emojis_list:
-                continue
-            total_reaction_count += reaction.count
-    if total_reaction_count >= config['discord']['starboard'].get('min_reactions', 2):
-
-        target_channel_id = config['discord']['starboard'].get('target_channel_id', None)
-        if target_channel_id == 11111111111111111111:
-            target_channel_id = None
-
-        target_channel = client.get_channel(target_channel_id)
-        if target_channel and message.id not in starboard.messages:
-            # Create the message link
-            message_link = f'[Original Message]({message.jump_url})'
-            # Duplicate image and post message link to target channel
-            if message.attachments:
-                attachment_url = message.attachments[0].url
-                await target_channel.send(message_link)
-                await target_channel.send(attachment_url)
-            elif message.embeds and message.embeds[0].image:
-                image_url = message.embeds[0].image.url
-                await target_channel.send(message_link)
-                await target_channel.send(image_url)
-            # Add the message ID to the set and update the file
-            starboard.messages.append(message.id)
-            starboard.save()
-
-# Post settings to a dedicated channel
-async def post_active_settings():
-    target_channel_id = config['discord']['post_active_settings'].get('target_channel_id', None)
-    if target_channel_id == 11111111111111111111:
-        target_channel_id = None
-
-    if target_channel_id:
-        target_channel = await client.fetch_channel(target_channel_id)
-        if target_channel:
-            settings_content = yaml.dump(bot_active_settings.get_vars(), default_flow_style=False)
-
-            async for message in target_channel.history(limit=None):
-                await message.delete()
-                await asyncio.sleep(0.5)  # minimum delay for discord limit
-            # Send the entire settings content as a single message
-            await send_long_message(target_channel, f"Current settings:\n```yaml\n{settings_content}\n```")
-        else:
-            log.error(f"Target channel with ID {target_channel_id} not found.")
-    else:
-        log.warning("Channel ID must be specified in config.yaml")
-
-#################################################################
-######################## TTS PROCESSING #########################
-#################################################################
-class VoiceClients:
-    def __init__(self):
-        self.guild_vcs:dict = {}
-        self.queued_tts:list = []
-
-    async def toggle_voice_client(self, guild_id, toggle:str=None):
-        try:
-            if toggle == 'enabled' and not self.guild_vcs.get(guild_id):
-                if bot_database.voice_channels.get(guild_id):
-                    voice_channel = client.get_channel(bot_database.voice_channels[guild_id])
-                    self.guild_vcs[guild_id] = await voice_channel.connect()
-                else:
-                    log.warning(f'TTS enabled for {tts.client}, but a valid voice channel is not set for this server. (Use "/set_server_voice_channel")')
-            if toggle == 'disabled':
-                if self.guild_vcs.get(guild_id) and self.guild_vcs[guild_id].is_connected():
-                    await self.guild_vcs[guild_id].disconnect()
-                    self.guild_vcs.pop(guild_id)
-        except Exception as e:
-            log.error(f'An error occurred while toggling voice channel for guild ID "{guild_id}": {e}')
-
-    async def voice_channel(self, guild_id:discord.Guild, vc_setting):
-        try:
-            # Start voice client if configured, and not explicitly deactivated in character settings
-            if not self.guild_vcs.get(guild_id) and (vc_setting is None or vc_setting) and int(tts.settings.get('play_mode', 0)) != 1:
-                try:
-                    if tts.enabled and tts.client and tts.client in shared.args.extensions:
-                        await self.toggle_voice_client(guild_id, 'enabled')
-                    else:
-                        if not bot_database.was_warned('char_tts'):
-                            bot_database.update_was_warned('char_tts')
-                            log.warning('Character "use_voice_channel" = True, and "voice channel" is specified in config.yaml, but no "tts_client" is specified in config.yaml')
-                except Exception as e:
-                    log.error(f"An error occurred while connecting to voice channel: {e}")
-            # Stop voice client if explicitly deactivated in character settings
-            if self.guild_vcs.get(guild_id) and self.guild_vcs[guild_id].is_connected():
-                if vc_setting is False:
-                    log.info("New context has setting to disconnect from voice channel. Disconnecting...")
-                    await self.toggle_voice_client(guild_id, 'disabled')
-        except Exception as e:
-            log.error(f"An error occurred while managing voice channel settings: {e}")
-
-    def after_playback(self, guild_id, file, error):
-        if error:
-            log.info(f'Message from audio player: {error}, output: {error.stderr.decode("utf-8")}')
-        # Check save mode setting
-        if int(tts.settings.get('save_mode', 0)) > 0:
-            try:
-                os.remove(file)
-            except Exception:
-                pass
-        # Check if there are queued tasks
-        if self.queued_tts:
-            # Pop the first task from the queue and play it
-            next_file = self.queued_tts.pop(0)
-            source = discord.FFmpegPCMAudio(next_file)
-            self.guild_vcs[guild_id].play(source, after=lambda e: self.after_playback(guild_id, next_file, e))
-
-    async def play_in_voice_channel(self, guild_id, file):
-        if not self.guild_vcs.get(guild_id):
-            log.warning(f"**tts response detected, but bot is not connected to a voice channel in guild ID {guild_id}**")
-            return
-        # Queue the task if audio is already playing
-        if self.guild_vcs[guild_id].is_playing():
-            self.queued_tts.append(file)
-        else:
-            # Otherwise, play immediately
-            source = discord.FFmpegPCMAudio(file)
-            self.guild_vcs[guild_id].play(source, after=lambda e: self.after_playback(guild_id, file, e))
-
-    async def upload_tts_file(self, channel:discord.TextChannel, tts_resp:str|None=None, bot_hmessage:HMessage|None=None):
-        file = tts_resp
-        filename = os.path.basename(file)
-        mp3_filename = os.path.splitext(filename)[0] + '.mp3'
-        
-        bit_rate = int(tts.settings.get('mp3_bit_rate', 128))
-        with io.BytesIO() as buffer:
-            audio = AudioSegment.from_wav(file)
-            audio.export(buffer, format="mp3", bitrate=f"{bit_rate}k")
-            mp3_file = File(buffer, filename=mp3_filename)
-            
-            sent_message = await channel.send(file=mp3_file)
-            if bot_hmessage:
-                bot_hmessage.update(audio_id=sent_message.id)
-
-    async def process_tts_resp(self, ictx:CtxInteraction, tts_resp:Optional[str]=None, bot_hmessage:Optional[HMessage]=None, is_dm:bool=False):
-        play_mode = int(tts.settings.get('play_mode', 0))
-        # Upload to interaction channel
-        if play_mode > 0:
-            await self.upload_tts_file(ictx.channel, tts_resp, bot_hmessage)
-        # Play in voice channel
-        if not is_direct_message(ictx) and play_mode != 1 and self.guild_vcs.get(ictx.guild.id):
-            await bg_task_queue.put(self.play_in_voice_channel(ictx.guild.id, tts_resp)) # run task in background
-        if bot_hmessage:
-            bot_hmessage.update(spoken=True)
-
-voice_clients = VoiceClients()
-
-# Command to set voice channels
-@client.hybrid_command(name="set_server_voice_channel", description="Assign a channel as the voice channel for this server")
-@app_commands.checks.has_permissions(manage_channels=True)
-@guild_only()
-async def set_server_voice_channel(ctx: commands.Context, channel: Optional[discord.VoiceChannel]=None):
-    if isinstance(ctx.author, discord.Member) and ctx.author.voice:
-        channel = channel or ctx.author.voice.channel # type: ignore
-        
-    if channel is None:
-        raise AlertUserError('Please select or join a voice channel to set.')
-    
-    bot_database.update_voice_channels(ctx.guild.id, channel.id)
-    await ctx.send(f"Voice channel for **{ctx.guild}** set to **{channel.name}**.", delete_after=5)
-
-if tgwui.enabled and tts.client:
-    # Register command for helper function to toggle TTS
-    @client.hybrid_command(description='Toggles TTS on/off')
-    @guild_only()
-    async def toggle_tts(ctx: commands.Context):
-        await ireply(ctx, 'toggle TTS') # send a response msg to the user
-        # offload to TaskManager() queue
-        log.info(f'{ctx.author.display_name} used "/toggle_tts"')
-        toggle_tts_task = Task('toggle_tts', ctx)
-        await task_manager.task_queue.put(toggle_tts_task)
-
-#################################################################
-############################ TAGS ###############################
-#################################################################
-def _expand_value(value:str) -> str:
-    # Split the value on commas
-    parts = value.split(',')
-    expanded_values = []
-    for part in parts:
-        # Check if the part contains curly brackets
-        if '{' in part and '}' in part:
-            # Use regular expression to find all curly bracket groups
-            group_matches = patterns.in_curly_brackets.findall(part)
-            permutations = list(product(*[group_match.split('|') for group_match in group_matches]))
-            # Replace each curly bracket group with permutations
-            for perm in permutations:
-                expanded_part = part
-                for part_match in group_matches:
-                    expanded_part = expanded_part.replace('{' + part_match + '}', perm[group_matches.index(part_match)], 1)
-                expanded_values.append(expanded_part)
-        else:
-            expanded_values.append(part)
-    return ','.join(expanded_values)
-
-async def expand_triggers(all_tags:list) -> list:
-    try:
-        for tag in all_tags:
-            if 'trigger' in tag:
-                tag['trigger'] = _expand_value(tag['trigger'])
-
-    except Exception as e:
-        log.error(f"Error expanding tags: {e}")
-
-    return all_tags
-
-# Unpack tag presets and add global tag keys
-async def update_tags(tags:list) -> list:
-    if not isinstance(tags, list):
-        log.warning('''One or more "tags" are improperly formatted. Please ensure each tag is formatted as a list item designated with a hyphen (-)''')
-        return []
-    try:
-        tags_data = load_file(shared_path.tags, {})
-        global_tag_keys:dict = tags_data.get('global_tag_keys', {})
-        tag_presets = tags_data.get('tag_presets', [])
-        updated_tags = []
-        for tag in tags:
-            if 'tag_preset_name' in tag:
-                # Find matching tag preset in tag_presets
-                for preset in tag_presets:
-                    if 'tag_preset_name' in preset and preset['tag_preset_name'] == tag['tag_preset_name']:
-                        # Merge corresponding tag presets
-                        updated_tags.extend(preset.get('tags', []))
-                        tag.pop('tag_preset_name', None)
-                        break
-            if tag:
-                updated_tags.append(tag)
-        # Add global tag keys to each tag item
-        for tag in updated_tags:
-            for key, value in global_tag_keys.items():
-                if key not in tag:
-                    tag[key] = value
-        updated_tags = await expand_triggers(updated_tags) # expand any simplified trigger phrases
-        return updated_tags
-
-    except Exception as e:
-        log.error(f"Error loading tag presets: {e}")
-        return tags
-
-class Tags:
-    def __init__(self):
-        self.initialized = False
-        self.matches:list = []
-        self.unmatched = {'user': [], 'llm': [], 'userllm': []}
-        self.tag_trumps:set = set([])
-        '''''''''''''''''''''''''''''''''''''''''''''''''''''''''''''''
-        Instances of Tags() are initialized with empty defaults.
-
-        The values will populate automatically when calling 'match_tags()',
-        or they may be initialized on demand using 'init()'
-        '''''''''''''''''''''''''''''''''''''''''''''''''''''''''''''''
-
-    async def init(self, text:str, phase:str='llm') -> str:
-        try:
-            self.initialized = True
-            base_tags: TAG_LIST      = bot_settings.base_tags # base tags
-            char_tags: TAG_LIST      = bot_settings.settings['llmcontext'].get('tags', []) # character specific tags
-            imgmodel_tags: TAG_LIST  = bot_settings.settings['imgmodel'].get('tags', []) # imgmodel specific tags
-            tags_from_text           = self.get_tags_from_text(text, phase)
-            flow_step_tags: TAG_LIST = []
-            if flows.queue.qsize() > 0:
-                flow_step_tags = [await flows.queue.get()]
-            # merge tags to one list (Priority is important!!)
-            all_tags: TAG_LIST = tags_from_text + flow_step_tags + char_tags + imgmodel_tags + base_tags
-            self.sort_tags(all_tags) # sort tags into phases (user / llm / userllm)
-        except Exception as e:
-            log.error(f"Error getting tags: {e}")
-
-    def sort_tags(self, all_tags: TAG_LIST):
-        for tag in all_tags:
-            if 'random' in tag.keys():
-                if not isinstance(tag['random'], (int, float)):
-                    log.error("Error: Value for 'random' in tags should be float value (ex: 0.8).")
-                    continue # Skip this tag
-                if not random.random() < tag['random']:
-                    continue # Skip this tag
-                
-            search_mode = tag.get('search_mode', 'userllm')  # Default to 'userllm' if 'search_mode' is not present
-            if search_mode in self.unmatched:
-                self.unmatched[search_mode].append({k: v for k, v in tag.items() if k != 'search_mode'})
-            else:
-                log.warning(f"Ignoring unknown search_mode: {search_mode}")
-
-    # Function to convert string values to bool/int/float
-    def extract_value(self, value_str:str) -> Optional[Union[bool, int, float, str]]:
-        try:
-            value_str = value_str.strip()
-            if value_str.lower() == 'true':
-                return True
-            elif value_str.lower() == 'false':
-                return False
-            elif '.' in value_str:
-                try:
-                    return float(value_str)
-                except ValueError:
-                    return value_str
-            else:
-                try:
-                    return int(value_str)
-                except ValueError:
-                    return value_str
-
-        except Exception as e:
-            log.error(f"Error converting string to bool/int/float: {e}")
-
-    def parse_tag_from_text_value(self, value_str:str) -> Any:
-        try:
-            if value_str.startswith('{') and value_str.endswith('}'):
-                inner_text = value_str[1:-1]  # Remove outer curly brackets
-                key_value_pairs = inner_text.split(',')
-                result_dict = {}
-                for pair in key_value_pairs:
-                    key, value = self.parse_key_pair_from_text(pair)
-                    result_dict[key] = value
-                return result_dict
-            elif value_str.startswith('[') and value_str.endswith(']'):
-                inner_text = value_str[1:-1]
-                result_list = []
-                # if list of lists
-                if inner_text.startswith('[') and inner_text.endswith(']'):
-                    sublist_strings = patterns.brackets.findall(inner_text)
-                    for sublist_string in sublist_strings:
-                        sublist_string = sublist_string.strip()
-                        sublist_values = self.parse_tag_from_text_value(sublist_string)
-                        result_list.append(sublist_values)
-                # if single list
-                else:
-                    list_strings = inner_text.split(',')
-                    for list_str in list_strings:
-                        list_str = list_str.strip()
-                        list_value = self.parse_tag_from_text_value(list_str)
-                        result_list.append(list_value)
-                return result_list
-            else:
-                if (value_str.startswith("'") and value_str.endswith("'")):
-                    return value_str.strip("'")
-                elif (value_str.startswith('"') and value_str.endswith('"')):
-                    return value_str.strip('"')
-                else:
-                    return self.extract_value(value_str)
-
-        except Exception as e:
-            log.error(f"Error parsing nested value: {e}")
-
-    def parse_key_pair_from_text(self, kv_pair):
-        try:
-            key_value = kv_pair.split(':')
-            key = key_value[0].strip()
-            value_str = ':'.join(key_value[1:]).strip()
-            value = self.parse_tag_from_text_value(value_str)
-            return key, value
-        except Exception as e:
-            log.error(f"Error parsing nested value: {e}")
-            return None, None
-
-    # Matches [[this:syntax]] and creates 'tags' from matches
-    # Can handle any structure including dictionaries, lists, even nested sublists.
-    def get_tags_from_text(self, text:str, phase:str='llm') -> tuple[str, list[dict]]:
-        try:
-            tags_from_text = []
-            matches = patterns.instant_tags.findall(text)
-
-            if phase == 'llm':
-                self.text = patterns.instant_tags.sub('', text).strip()
-            elif phase == 'img':
-                self.img_prompt = patterns.instant_tags.sub('', text).strip()
-            else:
-                log.error("invalid 'phase' for 'get_tags_from_text':", phase)
-
-            for match in matches:
-                tag_dict = {}
-                tag_pairs = match.split('|')
-                for pair in tag_pairs:
-                    key, value = self.parse_key_pair_from_text(pair)
-                    tag_dict[key] = value
-                tags_from_text.append(tag_dict)
-            if tags_from_text:
-                log.info(f"[TAGS] Tags from text: '{tags_from_text}'")
-            return tags_from_text
-        except Exception as e:
-            log.error(f"Error getting tags from text: {e}")
-            return []
-
-    async def match_img_tags(self, img_prompt:str):
-        try:
-            # Unmatch any previously matched tags which try to insert text into the img_prompt
-            matches_:TAG_LIST = self.matches # type: ignore
-            for tag in matches_[:]:  # Iterate over a copy of the list
-                if tag.get('imgtag_matched_early'): # extract text insertion key pairs from previously matched tags
-                    new_tag = {}
-                    tag_copy = copy.copy(tag)
-                    for key, value in tag_copy.items(): # Iterate over a copy of the tag
-                        if (key in ["trigger", "matched_trigger", "imgtag_matched_early", "case_sensitive", "on_prefix_only", "search_mode", "img_text_joining", "phase"]
-                            or key.startswith(('positive_prompt', 'negative_prompt'))):
-                            new_tag[key] = value
-                            if not key == 'phase':
-                                del tag[key] # Remove the key from the original tag
-                    self.unmatched['userllm'].append(new_tag) # append to unmatched list
-                    # Remove tag items from original list that became an empty list
-                    if not tag:
-                        self.matches.remove(tag)
-            # match tags for 'img' phase.
-            await self.match_tags(img_prompt, phase='img')
-            # Rematch any previously matched tags that failed to match text in img_prompt
-            for tag in self.unmatched['userllm'][:]:  # Iterate over a copy of the list
-                if tag.get('imgtag_matched_early') and tag.get('imgtag_uninserted'):
-                    self.matches.append(tag)
-                    self.unmatched['userllm'].remove(tag)
-
-        except Exception as e:
-            log.error(f"Error matching tags for img phase: {e}")
-
-    def process_tag_insertions(self, prompt:str) -> str:
-        try:
-            # iterate over a copy of the matches, preserving the structure of the original matches list
-            tuple_matches = copy.deepcopy(self.matches) # type: ignore
-            tuple_matches: list[tuple[dict, int, int]] = [item for item in tuple_matches if isinstance(item, tuple)]  # Filter out only tuples
-            tuple_matches.sort(key=lambda x: -x[1])  # Sort the tuple matches in reverse order by their second element (start index)
-            for item in tuple_matches:
-                tag, start, end = item # unpack tuple
-                phase = tag.get('phase', 'user')
-                if phase == 'llm':
-                    insert_text = tag.pop('insert_text', None)
-                    insert_method = tag.pop('insert_text_method', 'after')  # Default to 'after'
-                    join = tag.pop('text_joining', ' ')
-                else:
-                    insert_text = tag.get('positive_prompt', None)
-                    insert_method = tag.pop('positive_prompt_method', 'after')  # Default to 'after'
-                    join = tag.pop('img_text_joining', ' ')
-                if insert_text is None:
-                    log.error(f"Error processing matched tag {item}. Skipping this tag.")
-                else:
-                    if insert_method == 'replace':
-                        if insert_text == '':
-                            prompt = prompt[:start] + prompt[end:].lstrip()
-                        else:
-                            prompt = prompt[:start] + insert_text + prompt[end:]
-                    elif insert_method == 'after':
-                        prompt = prompt[:end] + join + insert_text + prompt[end:]
-                    elif insert_method == 'before':
-                        prompt = prompt[:start] + insert_text + join + prompt[start:]
-            # clean up the original matches list
-            updated_matches = []
-            for item in self.matches:
-                if isinstance(item, tuple):
-                    tag, start, end = item # TODO Use a class
-                elif isinstance(item, dict): # fixes pylance
-                    tag = item
-                phase = tag.get('phase', 'user')
-                if phase == 'llm':
-                    tag.pop('insert_text', None)
-                    tag.pop('insert_text_method', None)
-                    tag.pop('text_joining', None)
-                else:
-                    tag.pop('img_text_joining', None)
-                    tag.pop('positive_prompt_method', None)
-                updated_matches.append(tag)
-            self.matches = updated_matches
-            return prompt
-        except Exception as e:
-            log.error(f"Error processing LLM prompt tags: {e}")
-            return prompt
-
-    def process_tag_trumps(self, matches:list):
-        try:
-            # Collect all 'trump' parameters for all matched tags
-            for tag in matches:
-                if isinstance(tag, tuple):
-                    tag_dict = tag[0]  # get tag value if tuple
-                else:
-                    tag_dict = tag
-                if 'trumps' in tag_dict:
-                    self.tag_trumps.update([param.strip().lower() for param in tag_dict['trumps'].split(',')])
-                    del tag_dict['trumps']
-
-            # Iterate over all tags in 'matches' and remove 'trumped' tags
-            untrumped_matches = []
-            for tag in matches:
-                if isinstance(tag, tuple):
-                    tag_dict = tag[0]  # get tag value if tuple
-                else:
-                    tag_dict = tag
-                # Extract and clean triggers
-                triggers = [trigger.strip().lower() for trigger in tag_dict.get('trigger', '').split(',')]
-                # Check if any trigger is in the trump parameters set
-                is_trumped = any(trigger in self.tag_trumps for trigger in triggers)
-                if is_trumped:
-                    log.info(f'''[TAGS] Tag with triggers "{tag_dict['trigger']}" was trumped by another tag.''')
-                else:
-                    untrumped_matches.append(tag)
-
-            self.matches = untrumped_matches
-
-        except Exception as e:
-            log.error(f"Error processing matched tags: {e}")
-
-    async def match_tags(self, search_text:str, phase:str='llm'):
-        if not self.initialized:
-            await self.init(search_text, phase)
-        try:
-            # Remove 'llm' tags if pre-LLM phase, to be added back to unmatched tags list at the end of function
-            if phase == 'llm':
-                llm_tags = self.unmatched.pop('llm', []) if 'user' in self.unmatched else [] # type: ignore
-
-            updated_matches:TAG_LIST = list(copy.deepcopy(self.matches)) # type: ignore
-            updated_unmatched:TAG_LIST_DICT = dict(copy.deepcopy(self.unmatched)) # type: ignore
-            for list_name, unmatched_list in self.unmatched.items(): # type: ignore
-                unmatched_list: TAG_LIST
-                
-                for tag in unmatched_list:
-                    if 'trigger' not in tag:
-                        updated_unmatched[list_name].remove(tag)
-                        tag['phase'] = phase
-                        updated_matches.append(tag)
-                        continue
-                    
-                    case_sensitive = tag.get('case_sensitive', False)
-                    triggers = [t.strip() for t in tag['trigger'].split(',')]
-                    for index, trigger in enumerate(triggers):
-                        trigger_regex = r'\b{}\b'.format(re.escape(trigger))
-                        if case_sensitive:
-                            trigger_match = re.search(trigger_regex, search_text)
-                        else:
-                            trigger_match = re.search(trigger_regex, search_text, flags=re.IGNORECASE)
-                        if trigger_match:
-                            if not (tag.get('on_prefix_only', False) and trigger_match.start() != 0):
-                                updated_unmatched[list_name].remove(tag)
-                                tag['phase'] = phase
-                                tag['matched_trigger'] = trigger  # retain the matched trigger phrase
-                                if (('insert_text' in tag and phase == 'llm') or ('positive_prompt' in tag and phase == 'img')):
-                                    updated_matches.append((tag, trigger_match.start(), trigger_match.end()))  # Add as a tuple with start/end indexes if inserting text later
-                                    # TODO tag class
-                                else:
-                                    if 'positive_prompt' in tag:
-                                        tag['imgtag_matched_early'] = True
-                                    updated_matches.append(tag)
-                                break  # Exit the loop after a match is found
-                        else:
-                            if ('imgtag_matched_early' in tag) and (index == len(triggers) - 1): # Was previously matched in 'user' text, but not in 'llm' text.
-                                tag['imgtag_uninserted'] = True
-                                updated_matches.append(tag)
-            if updated_matches:
-                self.process_tag_trumps(updated_matches) # type: ignore # trump tags
-            # Add LLM sublist back to unmatched tags list if LLM phase
-            if phase == 'llm':
-                updated_unmatched['llm'] = llm_tags
-            if 'user' in updated_unmatched:
-                del updated_unmatched['user'] # Remove after first phase. Controls the 'llm' tag processing at function start.
-
-            self.matches = updated_matches
-            self.unmatched = updated_unmatched
-
-        except Exception as e:
-            log.error(f"Error matching tags: {e}")
-
-#################################################################
-###################### DYNAMIC PROMPTING ########################
-#################################################################
-def get_wildcard_value(matched_text:str, dir_path: Optional[str] = None) -> Optional[str]:
-    dir_path = dir_path or shared_path.dir_wildcards
-    selected_option: Optional[str] = None
-    search_phrase = matched_text[2:] if matched_text.startswith('##') else matched_text
-    search_path = f"{search_phrase}.txt"
-    # List files in the directory
-    txt_files = glob.glob(os.path.join(dir_path, search_path))
-    if txt_files:
-        selected_file = random.choice(txt_files)
-        with open(selected_file, 'r') as file:
-            lines = file.readlines()
-            selected_option = random.choice(lines).strip()
-    else:
-        # If no matching .txt file is found, try to find a subdirectory
-        subdirectories = glob.glob(os.path.join(dir_path, search_phrase))
-        for subdir in subdirectories:
-            if os.path.isdir(subdir):
-                subdir_files = glob.glob(os.path.join(subdir, '*.txt'))
-                if subdir_files:
-                    selected_file = random.choice(subdir_files)
-                    with open(selected_file, 'r') as file:
-                        lines = file.readlines()
-                        selected_option = random.choice(lines).strip()
-    # Check if selected option has braces pattern
-    if selected_option:
-        braces_match = patterns.braces.search(selected_option)
-        if braces_match:
-            braces_phrase = braces_match.group(1)
-            selected_option = get_braces_value(braces_phrase)
-        # Check if the selected line contains a nested value
-        if selected_option.startswith('__') and selected_option.endswith('__'):
-            # Extract nested directory path from the nested value
-            nested_dir = selected_option[2:-2]  # Strip the first 2 and last 2 characters
-            # Get the last component of the nested directory path
-            search_phrase = os.path.split(nested_dir)[-1]
-            # Remove the last component from the nested directory path
-            nested_dir = os.path.join(shared_path.dir_wildcards, os.path.dirname(nested_dir))
-            # Recursively check filenames in the nested directory
-            selected_option = get_wildcard_value(search_phrase, nested_dir)
-    return selected_option
-
-def process_dynaprompt_options(options:list[str]) -> list[tuple[float, str]]:
-    weighted_options = []
-    total_weight = 0
-    for option in options:
-        if '::' in option:
-            weight, value = option.split('::')
-            weight = float(weight)
-        else:
-            weight = 1.0
-            value = option
-        total_weight += weight
-        weighted_options.append((weight, value))
-    # Normalize weights
-    normalized_options = [(round(weight / total_weight, 2), value) for weight, value in weighted_options]
-    return normalized_options
-
-def choose_dynaprompt_option(options: list[tuple[float, str]], num_choices: int = 1) -> list[str]:
-    chosen_values = random.choices(options, weights=[weight for weight, _ in options], k=num_choices)
-    return [value for _, value in chosen_values]
-
-def get_braces_value(matched_text:str) -> str:
-    num_choices = 1
-    separator = None
-    if '$$' in matched_text:
-        num_choices_str, options_text = matched_text.split('$$', 1)  # Split by the first occurrence of $$
-        if '-' in num_choices_str:
-            min_choices, max_choices = num_choices_str.split('-')
-            min_choices = int(min_choices)
-            max_choices = int(max_choices)
-            num_choices = random.randint(min_choices, max_choices)
-        else:
-            num_choices = int(num_choices_str) if num_choices_str.isdigit() else 1  # Convert to integer if it's a valid number
-        separator_index = options_text.find('$$')
-        if separator_index != -1:
-            separator = options_text[:separator_index]
-            options_text = options_text[separator_index + 2:]
-        options = options_text.split('|')  # Extract options after $$
-    else:
-        options = matched_text.split('|')
-    # Process weighting options
-    options = process_dynaprompt_options(options)
-    # Choose option(s)
-    chosen_options = choose_dynaprompt_option(options, num_choices)
-    # Check for selected wildcards
-    for index, option in enumerate(chosen_options):
-        wildcard_match = patterns.wildcard.search(option)
-        if wildcard_match:
-            wildcard_phrase = wildcard_match.group()
-            wildcard_value = get_wildcard_value(matched_text=wildcard_phrase, dir_path=shared_path.dir_wildcards)
-            if wildcard_value:
-                chosen_options[index] = wildcard_value
-    chosen_options = [option for option in chosen_options if option is not None]
-    if separator:
-        replaced_text = separator.join(chosen_options)
-    else:
-        replaced_text = ', '.join(chosen_options) if num_choices > 1 else chosen_options[0]
-    return replaced_text
-
-async def dynamic_prompting(user_name: str, text: str, ictx: Optional[CtxInteraction] = None) -> str:
-    if not config.get('dynamic_prompting_enabled', True):
-        return text
-
-    # copy text for adding comments
-    text_with_comments = text
-    # Process braces patterns
-    braces_start_indexes = []
-    braces_matches = patterns.braces.finditer(text)
-    braces_matches = sorted(braces_matches, key=lambda x: -x.start())  # Sort matches in reverse order by their start indices
-    for match in braces_matches:
-        braces_start_indexes.append(match.start())  # retain all start indexes for updating 'text_with_comments' for wildcard match phase
-        matched_text = match.group(1)               # Extract the text inside the braces
-        replaced_text = get_braces_value(matched_text)
-        # Replace matched text
-        text = text.replace(match.group(0), replaced_text, 1)
-        # Update comment
-        highlighted_changes = '`' + replaced_text + '`'
-        text_with_comments = text_with_comments.replace(match.group(0), highlighted_changes, 1)
-    # Process wildcards not in braces
-    wildcard_matches = patterns.wildcard.finditer(text)
-    wildcard_matches = sorted(wildcard_matches, key=lambda x: -x.start())  # Sort matches in reverse order by their start indices
-    for match in wildcard_matches:
-        matched_text = match.group()
-        replaced_text = get_wildcard_value(matched_text=matched_text, dir_path=shared_path.dir_wildcards)
-        if replaced_text:
-            start, end = match.start(), match.end()
-            # Replace matched text
-            text = text[:start] + replaced_text + text[end:]
-            # Calculate offset based on the number of braces matches with lower start indexes
-            offset = sum(1 for idx in braces_start_indexes if idx < start) * 2
-            adjusted_start = start + offset
-            adjusted_end = end + offset
-            highlighted_changes = '`' + replaced_text + '`'
-            text_with_comments = (text_with_comments[:adjusted_start] + highlighted_changes + text_with_comments[adjusted_end:])
-    # send a message showing the selected options
-    if ictx and (braces_matches or wildcard_matches):
-        await ictx.reply(content=f"__Text with **[Dynamic Prompting](<https://github.com/altoiddealer/ad_discordbot/wiki/dynamic-prompting>)**__:\n>>> **{user_name}**: {text_with_comments}", mention_author=False, silent=True)
-    return text
-
-#################################################################
-######################### ANNOUCEMENTS ##########################
-#################################################################
-async def announce_changes(change_label:str, change_name:str, ictx: CtxInteraction|None=None):
-    user_name = get_user_ctx_inter(ictx).display_name if ictx else 'Automatically'
-    try:
-        # adjust delay depending on how many channels there are to prevent being rate limited
-        delay = math.floor(len(bot_database.announce_channels)/2)
-        for channel_id in bot_database.announce_channels:
-            await asyncio.sleep(delay)
-            channel = await client.fetch_channel(channel_id)
-            # if Automatic imgmodel change (no interaction object)
-            if ictx is None:
-                await bot_embeds.send('change', f"{user_name} {change_label}:", f'**{change_name}**', channel=channel)
-            # If private channel
-            elif ictx.channel.overwrites_for(ictx.guild.default_role).read_messages is False:
-                continue
-            # Public channels in interaction server
-            elif any(channel_id == channel.id for channel in ictx.guild.channels):
-                await bot_embeds.send('change', f"{user_name} {change_label} in <#{ictx.channel.id}>:", channel=channel)
-            # Channel is in another server
-            elif channel_id not in [channel.id for channel in ictx.guild.channels]:
-                if change_label != 'reset the conversation':
-                    await bot_embeds.send('change', f"A user {change_label} in another bot server:", channel=channel)
-    except Exception as e:
-        log.error(f'An error occurred while announcing changes to announce channels: {e}')
-
-#################################################################
-########################### PARAMS ##############################
-#################################################################
-class Params:
-    def __init__(self, **kwargs):
-        '''
-        kwargs:
-        save_to_history, should_gen_text, should_send_text, should_gen_image, should_send_image,
-        imgcmd, img_censoring, endpoint, sd_output_dir, ref_message, regenerated,
-        skip_create_user_hmsg, skip_create_bot_hmsg, bot_hmsg_hidden, bot_hmessage_to_update,
-        target_discord_msg_id, character, llmmodel, imgmodel, tts_args, user_voice, send_user_image
-        '''
-        self.save_to_history: bool      = kwargs.get('save_to_history', True)
-
-        # Behavior
-        self.should_gen_text: bool      = kwargs.get('should_gen_text', True)
-        self.should_send_text: bool     = kwargs.get('should_send_text', True)
-        self.should_gen_image: bool     = kwargs.get('should_gen_image', False)
-        self.should_send_image: bool    = kwargs.get('should_send_image', True)
-
-        # Image command params
-        self.imgcmd: dict = kwargs.get('imgcmd', {
-            'size': None,
-            'neg_prompt': '',
-            'style': {},
-            'face_swap': None,
-            'controlnet': None,
-            'img2img': {}
-        })
-
-        # Image related params
-        self.img_censoring: int = kwargs.get('img_censoring', 0)
-        self.endpoint: str      = kwargs.get('endpoint', '/sdapi/v1/txt2img')
-        self.sd_output_dir: str = kwargs.get('sd_output_dir', (os.path.join(shared_path.dir_root, 'sd_outputs')))
-
-        # discord/HMessage related params
-        self.ref_message                 = kwargs.get('ref_message', None)
-        self.regenerated: bool           = kwargs.get('regenerated', False)
-        self.skip_create_user_hmsg: bool = kwargs.get('skip_create_user_hmsg', False)
-        self.skip_create_bot_hmsg: bool  = kwargs.get('skip_create_bot_hmsg', False)
-        self.bot_hmsg_hidden: bool       = kwargs.get('bot_hmsg_hidden', False)
-        self.bot_hmessage_to_update      = kwargs.get('bot_hmessage_to_update', None)
-        self.target_discord_msg_id       = kwargs.get('target_discord_msg_id', None)
-
-        # Model/Character Change params
-        self.character: dict = kwargs.get('character', {})
-        self.llmmodel: dict  = kwargs.get('llmmodel', {})
-        self.imgmodel: dict  = kwargs.get('imgmodel', {})
-
-        # /Speak cmd
-        self.tts_args: dict        = kwargs.get('tts_args', {})
-        self.user_voice: str       = kwargs.get('user_voice', None)
-
-        self.send_user_image: list = kwargs.get('send_user_image', [])
-
-    def update_bot_should_do(self, tags:Tags):
-        actions = ['should_gen_text', 'should_send_text', 'should_gen_image', 'should_send_image']
-        try:
-            # iterate through matched tags and update
-            matches = getattr(tags, 'matches')
-            if matches and isinstance(matches, list):
-                for item in matches:
-                    if isinstance(item, tuple):
-                        tag, _, _ = item
-                    else:
-                        tag = item
-                    for key, value in tag.items():
-                        if key in actions:
-                            setattr(self, key, value)
-            # Disable things as set by config
-            if not tgwui.enabled:
-                self.should_gen_text = False
-                self.should_send_text = False
-            if not sd.enabled:
-                self.should_gen_image = False
-                self.should_send_image = False
-        except Exception as e:
-            log.error(f"An error occurred while checking if bot should do '{key}': {e}")
-
-#################################################################
-########################## MENTIONS #############################
-#################################################################
-# For @ mentioning users who were not last replied to
-class Mentions:
-    def __init__(self):
-        self.previous_user_mention = ''
-
-    def update_mention(self, user_mention:str, last_resp:str='') -> str:
-        mention_resp = last_resp
-
-        if user_mention != self.previous_user_mention:
-            mention_resp = f"{user_mention} {last_resp}"
-        self.previous_user_mention = user_mention
-        return mention_resp
-    
-mentions = Mentions()
-
-#################################################################
-####################### TASK PROCESSING #########################
-#################################################################
-class TaskAttributes():
-    name: str
-    ictx: CtxInteraction
-    channel: discord.TextChannel
-    user: Union[discord.User, discord.Member]
-    user_name: str
-    embeds: Embeds
-    text: str
-    llm_prompt: str
-    llm_payload: dict
-    params: Params
-    tags: Tags
-    img_prompt: str
-    img_payload: dict
-    last_resp: str
-    tts_resp: str
-    user_hmessage: HMessage
-    bot_hmessage: HMessage
-    local_history: History
-    typing_task: "TypingTask"
-
-
-class TaskProcessing(TaskAttributes):
-    ####################### MOSTLY TEXT GEN PROCESSING #########################
-    async def send_responses(self:Union["Task","Tasks"]):
-        # Process any TTS response
-        if self.tts_resp:
-            await voice_clients.process_tts_resp(self.ictx, self.tts_resp, self.bot_hmessage)
-        if self.bot_hmessage and self.params.should_send_text:
-            # @mention non-consecutive users
-            mention_resp = mentions.update_mention(self.user.mention, self.bot_hmessage.text)
-            # send responses to channel - reference a message if applicable
-            sent_msg = await send_long_message(self.channel, mention_resp, self.bot_hmessage, self.params.ref_message)
-            if self.params.should_gen_image:
-                setattr(self, 'img_ref_message', sent_msg)
-            # Apply any reactions applicable to message
-            if config['discord']['history_reactions'].get('enabled', True):
-                await apply_reactions_to_messages(client.user, self.ictx, self.bot_hmessage)
-        # send any user images
-        send_user_image = self.params.send_user_image
-        if send_user_image:
-            await self.channel.send(file=send_user_image) if len(send_user_image) == 1 else await self.channel.send(files=send_user_image)
-
-        # reset timer for spontaneous message from bot, as configured
-        await spontaneous_messaging.set_for_channel(self.ictx)
-        # Message Manager may prioritize queued messages differently if from same channel
-        message_manager.last_channel = self.channel.id
-
-        if self.name == 'spontaneous_messaging':
-            task, tally = spontaneous_messaging.tasks[self.channel.id]
-            spontaneous_messaging.tasks[self.channel.id] = (task, tally + 1)
-
-    async def fix_llm_payload(self:Union["Task","Tasks"]):
-        # Fix llm_payload by adding any missing required settings
-        defaults = bot_settings.settings_to_dict() # Get default settings as dict
-        default_state = defaults['llmstate']['state']
-        current_state = self.llm_payload['state']
-        self.llm_payload['state'], _ = fix_dict(current_state, default_state)
-
-    async def swap_llm_character(self:Union["Task","Tasks"], char_name:str):
-        try:
-            char_data = await load_character_data(char_name)
-            if char_data.get('state', {}):
-                self.llm_payload['state'] = char_data['state']
-                self.llm_payload['state']['name1'] = self.user_name
-            self.llm_payload['state']['name2'] = char_data.get('name', 'AI')
-            self.llm_payload['state']['character_menu'] = char_data.get('name', 'AI')
-            self.llm_payload['state']['context'] = char_data.get('context', '')
-            await self.fix_llm_payload() # Add any missing required information
-        except Exception as e:
-            log.error(f"An error occurred while loading the file for swap_character: {e}")
-
-    async def process_llm_payload_tags(self:Union["Task","Tasks"], mods:dict):
-        try:
-            char_params: dict       = {}
-            flow: dict              = mods.get('flow', None)
-            save_history: bool      = mods.get('save_history', None)
-            load_history: bool      = mods.get('load_history', None)
-            param_variances: dict   = mods.get('param_variances', {})
-            state: dict             = mods.get('state', {})
-            prefix_context: str     = mods.get('prefix_context', None)
-            suffix_context: str     = mods.get('suffix_context', None)
-            change_character: str   = mods.get('change_character', None)
-            swap_character: str     = mods.get('swap_character', None)
-            change_llmmodel: str    = mods.get('change_llmmodel', None)
-            swap_llmmodel: str      = mods.get('swap_llmmodel', None)
-            # Flow handling
-            if flow is not None and not flows.event.is_set():
-                await flows.build_queue(flow)
-
-            # History handling
-            if save_history is not None:
-                self.params.save_to_history = save_history # save_to_history
-            if load_history is not None:
-                if load_history <= 0:
-                    self.llm_payload['state']['history']['internal'] = []
-                    self.llm_payload['state']['history']['visible'] = []
-                    log.info("[TAGS] History is being ignored")
-                    
-                elif load_history > 0:
-                    i_list, v_list = bot_history.get_history_for(self.ictx.channel.id).render_to_tgwui_tuple()
-
-                    # Calculate the number of items to retain (up to the length of history)
-                    num_to_retain = min(load_history, len(i_list))
-                    self.llm_payload['state']['history']['internal'] = i_list[-num_to_retain:]
-                    self.llm_payload['state']['history']['visible'] = v_list[-num_to_retain:]
-                    log.info(f'[TAGS] History is being limited to previous {load_history} exchanges')
-                    
-            if param_variances:
-                processed_params = self.process_param_variances(param_variances)
-                log.info(f'[TAGS] LLM Param Variances: {processed_params}')
-                sum_update_dict(self.llm_payload['state'], processed_params) # Updates dictionary while adding floats + ints
-            if state:
-                update_dict(self.llm_payload['state'], state)
-                log.info('[TAGS] LLM State was modified')
-            # Context insertions
-            if prefix_context:
-                prefix_str = "\n".join(str(item) for item in prefix_context)
-                if prefix_str:
-                    self.llm_payload['state']['context'] = f"{prefix_str}\n{self.llm_payload['state']['context']}"
-                    log.info('[TAGS] Prefixed context with text.')
-            if suffix_context:
-                suffix_str = "\n".join(str(item) for item in suffix_context)
-                if suffix_str:
-                    self.llm_payload['state']['context'] = f"{self.llm_payload['state']['context']}\n{suffix_str}"
-                    log.info('[TAGS] Suffixed context with text.')
-            # Character handling
-            char_params = change_character or swap_character or {} # 'character_change' will trump 'character_swap'
-            if char_params:
-                # Error handling
-                all_characters, _ = get_all_characters()
-                if not any(char_params == char['name'] for char in all_characters):
-                    log.error(f'Character not found: {char_params}')
-                else:
-                    if char_params == change_character:
-                        verb = 'Changing'
-                        # RUN A SUBTASK
-                        self.params.character = {'char_name': char_params, 'mode': 'change', 'verb': verb}
-                        await self.run_subtask('change_char')
-                    else:
-                        verb = 'Swapping'
-                        await self.swap_llm_character(swap_character)
-                    log.info(f'[TAGS] {verb} Character: {char_params}')
-            # LLM model handling
-            model_change = change_llmmodel or swap_llmmodel or None # 'llmmodel_change' will trump 'llmmodel_swap'
-            if model_change:
-                if model_change == shared.model_name:
-                    log.info(f'[TAGS] LLM model was triggered to change, but it is the same as current ("{shared.model_name}").')
-                else:
-                    mode = 'change' if model_change == change_llmmodel else 'swap'
-                    verb = 'Changing' if mode == 'change' else 'Swapping'
-                    # Error handling
-                    all_llmmodels = utils.get_available_models()
-                    if not any(model_change == model for model in all_llmmodels):
-                        log.error(f'LLM model not found: {model_change}')
-                    else:
-                        log.info(f'[TAGS] {verb} LLM Model: {model_change}')
-                        self.params.llmmodel = {'llmmodel_name': model_change, 'mode': mode, 'verb': verb}
-        except Exception as e:
-            log.error(f"Error processing LLM tags: {e}")
-
-    def collect_llm_tag_values(self:Union["Task","Tasks"]) -> tuple[dict, dict]:
-        llm_payload_mods = {}
-        formatting = {}
-        try:
-            for tag in self.tags.matches:
-                # Values that will only apply from the first tag matches
-                if 'flow' in tag and not llm_payload_mods.get('flow'):
-                    llm_payload_mods['flow'] = tag.pop('flow')
-                if 'save_history' in tag and not llm_payload_mods.get('save_history'):
-                    llm_payload_mods['save_history'] = bool(tag.pop('save_history'))
-                if 'load_history' in tag and not llm_payload_mods.get('load_history'):
-                    llm_payload_mods['load_history'] = int(tag.pop('load_history'))
-                    
-                # change_character is higher priority, if added ignore swap_character
-                if 'change_character' in tag and not (llm_payload_mods.get('change_character') or llm_payload_mods.get('swap_character')):
-                    llm_payload_mods['change_character'] = str(tag.pop('change_character'))
-                if 'swap_character' in tag and not (llm_payload_mods.get('change_character') or llm_payload_mods.get('swap_character')):
-                    llm_payload_mods['swap_character'] = str(tag.pop('swap_character'))
-                    
-                # change_llmmodel is higher priority, if added ignore swap_llmmodel
-                if 'change_llmmodel' in tag and not (llm_payload_mods.get('change_llmmodel') or llm_payload_mods.get('swap_llmmodel')):
-                    llm_payload_mods['change_llmmodel'] = str(tag.pop('change_llmmodel'))
-                if 'swap_llmmodel' in tag and not (llm_payload_mods.get('change_llmmodel') or llm_payload_mods.get('swap_llmmodel')):
-                    llm_payload_mods['swap_llmmodel'] = str(tag.pop('swap_llmmodel'))
-                    
-                # Values that may apply repeatedly
-                if 'prefix_context' in tag:
-                    llm_payload_mods.setdefault('prefix_context', [])
-                    llm_payload_mods['prefix_context'].append(tag.pop('prefix_context'))
-                if 'suffix_context' in tag:
-                    llm_payload_mods.setdefault('suffix_context', [])
-                    llm_payload_mods['suffix_context'].append(tag.pop('suffix_context'))
-                if 'send_user_image' in tag:
-                    user_image_file = tag.pop('send_user_image')
-                    user_image_args = self.get_image_tag_args('User image', str(user_image_file), key=None, set_dir=None)
-                    user_image = discord.File(user_image_args)
-                    self.params.send_user_image.append(user_image)
-                    log.info('[TAGS] Sending user image.')
-                if 'format_prompt' in tag:
-                    formatting.setdefault('format_prompt', [])
-                    formatting['format_prompt'].append(str(tag.pop('format_prompt')))
-                if 'time_offset' in tag:
-                    formatting['time_offset'] = float(tag.pop('time_offset'))
-                if 'time_format' in tag:
-                    formatting['time_format'] = str(tag.pop('time_format'))
-                if 'date_format' in tag:
-                    formatting['date_format'] = str(tag.pop('date_format'))
-                if 'llm_param_variances' in tag:
-                    llm_param_variances = dict(tag.pop('llm_param_variances'))
-                    llm_payload_mods.setdefault('llm_param_variances', {})
-                    try:
-                        llm_payload_mods['param_variances'].update(llm_param_variances) # Allow multiple to accumulate.
-                    except Exception:
-                        log.warning("Error processing a matched 'llm_param_variances' tag; ensure it is a dictionary.")
-                if 'state' in tag:
-                    state = dict(tag.pop('state'))
-                    llm_payload_mods.setdefault('state', {})
-                    try:
-                        llm_payload_mods['state'].update(state) # Allow multiple to accumulate.
-                    except Exception:
-                        log.warning("Error processing a matched 'state' tag; ensure it is a dictionary.")
-        except Exception as e:
-            log.error(f"Error collecting LLM tag values: {e}")
-        return llm_payload_mods, formatting
-
-    async def init_llm_payload(self:Union["Task","Tasks"]):
-        self.llm_payload = copy.deepcopy(bot_settings.settings['llmstate'])
-        self.llm_payload['text'] = self.text
-        self.llm_payload['state']['name1'] = self.user_name
-        self.llm_payload['state']['name2'] = bot_settings.name
-        self.llm_payload['state']['name1_instruct'] = self.user_name
-        self.llm_payload['state']['name2_instruct'] = bot_settings.name
-        self.llm_payload['state']['character_menu'] = bot_settings.name
-        self.llm_payload['state']['context'] = bot_settings.settings['llmcontext']['context']
-        self.llm_payload['state']['history'] = self.local_history.render_to_tgwui()
-
-    async def message_img_gen(self:Union["Task","TaskProcessing"]):
-        await self.tags.match_img_tags(self.img_prompt)
-        self.params.update_bot_should_do(self.tags) # check for updates from tags
-        if self.params.should_gen_image:
-            # CLONE CURRENT TASK AND QUEUE IT
-            img_gen_task = self.clone('img_gen', self.ictx, ignore_list=['llm_payload'])
-            await task_manager.task_queue.put(img_gen_task)
-
-    async def message_llm_gen(self:Union["Task","Tasks"]):
-        # if no LLM model is loaded, notify that no text will be generated
-        if shared.model_name == 'None':
-            if not bot_database.was_warned('no_llmmodel'):
-                bot_database.update_was_warned('no_llmmodel')
-                await self.channel.send('(Cannot process text request: No LLM model is currently loaded. Use "/llmmodel" to load a model.)', delete_after=10)
-                log.warning(f'Bot tried to generate text for {self.user_name}, but no LLM model was loaded')
-        ## Finalize payload, generate text via TGWUI, and process responses
-        # Toggle TTS off, if interaction server is not connected to Voice Channel
-        tts_sw = False
-        if (not self.params.should_send_text) \
-            or (hasattr(self.ictx, 'guild') and getattr(self.ictx.guild, 'voice_client', None) \
-            and not voice_clients.guild_vcs.get(self.ictx.guild.id) and int(tts.settings.get('play_mode', 0)) == 0):
-            tts_sw = await tts.apply_toggle_tts(toggle='off')
-        # Check to apply Server Mode
-        self.apply_server_mode()
-        # Update names in stopping strings
-        self.extra_stopping_strings()
-        # generate text with text-generation-webui
-        await self.llm_gen()
-        # Toggle TTS back on if it was toggled off
-        await tts.apply_toggle_tts(toggle='on', tts_sw=tts_sw)
-
-    async def build_llm_payload(self:Union["Task","Tasks"]):
-        # Update an existing LLM payload (Flows), or initialize with defaults
-        if self.llm_payload:
-            self.llm_payload['text'] = self.text
-        else:
-            await self.init_llm_payload()
-        # make working copy of user's request
-        self.llm_prompt = self.text
-        # apply previously matched tags to prompt
-        self.tags.process_tag_insertions(self.llm_prompt)
-        # collect matched tag values
-        llm_payload_mods, formatting = self.collect_llm_tag_values()
-        # apply tags relevant to LLM payload
-        await self.process_llm_payload_tags(llm_payload_mods)
-        # apply formatting tags to LLM prompt
-        self.process_prompt_formatting(self.llm_prompt, formatting)
-        # assign finalized prompt to payload
-        self.llm_payload['text'] = self.llm_prompt
-
-    def apply_server_mode(self:Union["Task","Tasks"]):
-        if self.ictx and config['textgenwebui'].get('server_mode', False):
-            try:
-                name1 = f'Server: {self.ictx.guild}'
-                self.llm_payload['state']['name1'] = name1
-                self.llm_payload['state']['name1_instruct'] = name1
-            except Exception as e:
-                log.error(f'An error occurred while applying Server Mode: {e}')
-
-    # Add dynamic stopping strings
-    def extra_stopping_strings(self:Union["Task","Tasks"]):
-        try:
-            name1_value = self.llm_payload['state']['name1']
-            name2_value = self.llm_payload['state']['name2']
-            # Check and replace in custom_stopping_strings
-            custom_stopping_strings = self.llm_payload['state']['custom_stopping_strings']
-            if "name1" in custom_stopping_strings:
-                custom_stopping_strings = custom_stopping_strings.replace("name1", name1_value)
-            if "name2" in custom_stopping_strings:
-                custom_stopping_strings = custom_stopping_strings.replace("name2", name2_value)
-            self.llm_payload['state']['custom_stopping_strings'] = custom_stopping_strings
-            # Check and replace in stopping_strings
-            stopping_strings = self.llm_payload['state']['stopping_strings']
-            if "name1" in stopping_strings:
-                stopping_strings = stopping_strings.replace("name1", name1_value)
-            if "name2" in stopping_strings:
-                stopping_strings = stopping_strings.replace("name2", name2_value)
-            self.llm_payload['state']['stopping_strings'] = stopping_strings
-        except Exception as e:
-            log.error(f'An error occurred while updating stopping strings: {e}')
-
-    # Process responses from text-generation-webui
-    async def create_bot_hmessage(self:Union["Task","Tasks"]) -> HMessage:
-        try:
-            # custom handlings, mainly from 'regenerate'
-            self.bot_hmessage = self.local_history.new_message(bot_settings.name, self.last_resp, 'assistant', bot_settings._bot_id, text_visible=self.tts_resp)
-            if self.user_hmessage:
-                self.bot_hmessage.mark_as_reply_for(self.user_hmessage)
-            if self.params.regenerated:
-                self.bot_hmessage.mark_as_regeneration_for(self.params.regenerated)
-            if self.params.bot_hmsg_hidden or self.params.save_to_history == False:
-                self.bot_hmessage.update(hidden=True)
-            if is_direct_message(self.ictx):
-                self.bot_hmessage.dont_save()
-
-            if self.last_resp:
-                truncation = int(bot_settings.settings['llmstate']['state']['truncation_length'] * 4) #approx tokens
-                self.bot_hmessage.history.truncate(truncation)
-                client.loop.create_task(self.bot_hmessage.history.save())
-
-            return self.bot_hmessage
-        except Exception as e:
-            log.error(f'An error occurred while creating Bot HMessage: {e}')
-            return None
-
-    # Creates User HMessage in HManager
-    async def create_user_hmessage(self:Union["Task","Tasks"]) -> HMessage:
-        try:
-            # Add User HMessage before processing bot reply.
-            # this gives time for other messages to accrue before the bot's response, as in realistic chat scenario.
-            message = get_message_ctx_inter(self.ictx)
-            self.user_hmessage = self.local_history.new_message(self.llm_payload['state']['name1'], self.llm_payload['text'], 'user', self.user.id)
-            self.user_hmessage.id = message.id if hasattr(message, 'id') else None
-            # set history flag
-            if self.params.save_to_history == False:
-                self.user_hmessage.update(hidden=True)
-            if is_direct_message(self.ictx):
-                self.user_hmessage.dont_save()
-                await self.warn_direct_channel(self.ictx)
-            return self.user_hmessage
-        except Exception as e:
-            log.error(f'An error occurred while creating User HMessage: {e}')
-            return None
-
-    async def create_hmessages(self:Union["Task","Tasks"]) -> tuple[HMessage, HMessage]:
-        # Create user message in HManager
-        if not self.params.skip_create_user_hmsg:
-            await self.create_user_hmessage()
-
-        # Create Bot HMessage in HManager
-        if not self.params.skip_create_bot_hmsg:
-            # Replacing original Bot HMessage via "regenerate replace"
-            if self.params.bot_hmessage_to_update:
-                apply_reactions = config['discord']['history_reactions'].get('enabled', True)
-                self.bot_hmessage = await replace_msg_in_history_and_discord(client.user, self.ictx, self.params, self.last_resp, self.tts_resp, apply_reactions)
-                self.params.should_send_text = False
-            else:
-                await self.create_bot_hmessage()
-
-        return self.user_hmessage, self.bot_hmessage
-
-    # Send LLM Payload - get responses
-    async def llm_gen(self:Union["Task","Tasks"]) -> tuple[str, str]:
-        if shared.model_name == 'None':
-            return
-        try:
-            loop = asyncio.get_event_loop()
-            # Store time for statistics
-            bot_statistics._llm_gen_time_start_last = time.time()
-            # Subprocess prevents losing discord heartbeat
-            def process_responses():
-                last_resp = ''
-                tts_resp = ''
-                regenerate = self.llm_payload.get('regenerate', False)
-                _continue = self.llm_payload.get('_continue', False)
-                for resp in chatbot_wrapper(text=self.llm_payload['text'], state=self.llm_payload['state'], regenerate=regenerate, _continue=_continue, loading_message=True, for_ui=False):
-                    i_resp = resp.get('internal', [])
-                    if len(i_resp) > 0:
-                        last_resp = i_resp[len(i_resp) - 1][1]
-                    # look for tts response
-                    vis_resp = resp.get('visible', [])
-                    if len(vis_resp) > 0:
-                        last_vis_resp = vis_resp[-1][-1]
-                        if 'audio src=' in last_vis_resp:
-                            audio_format_match = patterns.audio_src.search(last_vis_resp)
-                            if audio_format_match:
-                                tts_resp = audio_format_match.group(1)
-
-                self.last_resp = last_resp
-                self.tts_resp = tts_resp
-
-            # Offload the synchronous task to a separate thread
-            await loop.run_in_executor(None, process_responses)
-
-            if self.last_resp:
-                self.update_llm_gen_statistics() # Update statistics
-
-        except Exception as e:
-            log.error(f'An error occurred in llm_gen(): {e}')
-            traceback.print_exc()
-    
-    # Warn anyone direct messaging the bot
-    async def warn_direct_channel(self:Union["Task","Tasks"]):
-        warned_id = f'dm_{self.user.id}'
-        if not bot_database.was_warned(warned_id):
-            bot_database.update_was_warned(warned_id)
-            if self.embeds.enabled('system'):
-                await self.embeds.send('system', "This conversation will not be saved, ***however***:", "Your interactions will be included in the bot's general logging.")
-            else:
-                await self.ictx.channel.send("This conversation will not be saved. ***However***, your interactions will be included in the bot's general logging.")
-
-    def format_prompt_with_recent_output(self:Union["Task","Tasks"], prompt:str, local_history:History|None=None) -> str:
-        try:
-            local_history = local_history if local_history is not None else self.local_history
-            formatted_prompt = prompt
-            # Find all matches of {user_x} and {llm_x} in the prompt
-            matches = patterns.recent_msg_roles.findall(prompt)
-            if matches:
-                user_msgs = [user_hmsg.text for user_hmsg in local_history.role_messages('user')[-10:]][::-1]
-                bot_msgs = [bot_hmsg.text for bot_hmsg in local_history.role_messages('assistant')[-10:]][::-1]
-                recent_messages = {'user': user_msgs, 'llm': bot_msgs}
-                log.debug(f"format_prompt_with_recent_output {len(user_msgs)}, {len(bot_msgs)}, {repr(user_msgs[0])}, {repr(bot_msgs[0])}")
-            # Iterate through the matches
-            for match in matches:
-                prefix, index = match
-                index = int(index)
-                if prefix in ['user', 'llm'] and 0 <= index <= 10:
-                    message_list = recent_messages[prefix]
-                    if not message_list or index >= len(message_list):
-                        continue
-                    matched_syntax = f"{prefix}_{index}"
-                    formatted_prompt = formatted_prompt.replace(f"{{{matched_syntax}}}", message_list[index])
-                elif prefix == 'history' and 0 <= index <= 10:
-                    user_hmessage = recent_messages['user'][index] if index < len(recent_messages['user']) else ''
-                    llm_message = recent_messages['llm'][index] if index < len(recent_messages['llm']) else ''
-                    formatted_history = f'"{self.user_name}:" {user_hmessage}\n"{bot_database.last_character}:" {llm_message}\n'
-                    matched_syntax = f"{prefix}_{index}"
-                    formatted_prompt = formatted_prompt.replace(f"{{{matched_syntax}}}", formatted_history)
-            formatted_prompt = formatted_prompt.replace('{last_image}', '__temp/temp_img_0.png')
-            return formatted_prompt
-        except Exception as e:
-            log.error(f'An error occurred while formatting prompt with recent messages: {e}')
-            return prompt
-
-    def process_prompt_formatting(self:Union["Task","Tasks"], prompt:str, formatting:dict, local_history:History|None=None) -> str:
-        updated_prompt = prompt
-        try:
-            # unpack formatting dict
-            format_prompt: list[str] = formatting.get('format_prompt', [])
-            time_offset = formatting.get('time_offset', None)
-            time_format = formatting.get('time_format', None)
-            date_format = formatting.get('date_format', None)
-
-            # Tag handling for prompt formatting
-            if format_prompt:
-                for fmt_prompt in format_prompt:
-                    updated_prompt = fmt_prompt.replace('{prompt}', updated_prompt)
-            # format prompt with any defined recent messages
-            updated_prompt = self.format_prompt_with_recent_output(updated_prompt, local_history)
-            # format prompt with last time
-            time_since_last_user_msg = bot_database.last_user_msg.get(self.ictx.channel.id, '')
-            if time_since_last_user_msg:
-                time_since_last_user_msg = format_time_difference(time.time(), bot_database.last_user_msg[self.ictx.channel.id])
-            updated_prompt = updated_prompt.replace('{time_since_last_user_msg}', time_since_last_user_msg)
-            # Format time if defined
-            new_time, new_date = get_time(time_offset, time_format, date_format)
-            updated_prompt = updated_prompt.replace('{time}', new_time)
-            updated_prompt = updated_prompt.replace('{date}', new_date)
-            if updated_prompt != prompt:
-                log.info(f'Prompt was formatted: {updated_prompt}')
-        except Exception as e:
-            log.error(f"Error formatting LLM prompt: {e}")
-        return updated_prompt
-
-    def update_llm_gen_statistics(self:Union["Task","Tasks"]):
-        try:
-            total_gens = bot_statistics.llm.get('generations_total', 0)
-            total_gens += 1
-            bot_statistics.llm['generations_total'] = total_gens
-            # Update tokens statistics
-            last_tokens = int(count_tokens(self.last_resp))
-            bot_statistics.llm['num_tokens_last'] = last_tokens
-            total_tokens = bot_statistics.llm.get('num_tokens_total', 0)
-            total_tokens += last_tokens
-            bot_statistics.llm['num_tokens_total'] = total_tokens
-            # Update time statistics
-            total_time = bot_statistics.llm.get('time_total', 0)
-            llm_gen_time = time.time() - bot_statistics._llm_gen_time_start_last
-            total_time += llm_gen_time
-
-            bot_statistics.llm['time_total'] = round(total_time, 4)
-            # Update averages
-            bot_statistics.llm['tokens_per_gen_avg'] = total_tokens/total_gens
-            bot_statistics.llm['tokens_per_sec_avg'] = round((total_tokens/total_time), 4)
-            bot_statistics.save()
-
-            # Set self attribute
-            setattr(self, 'last_tokens', last_tokens)
-        except Exception as e:
-            log.error(f'An error occurred while saving LLM gen statistics: {e}')
-
-    async def send_char_greeting_or_history(self:Union["Task","Tasks"], char_name:str):
-        try:
-            # Send last_exchange to channel
-            greeting_msg = ''
-            if bot_history.greeting_or_history == 'history':
-                last_user_hmessage, last_bot_hmessage = bot_history.get_history_for(self.ictx.channel.id).last_exchange()
-                if last_user_hmessage:
-                    greeting_msg = f'__**Last message exchange**__:\n>>> **User**: "{last_user_hmessage.text_visible}"\n **{bot_database.last_character}**: "{last_bot_hmessage.text_visible}"'
-            if not greeting_msg:
-                greeting :str = bot_settings.settings['llmcontext']['greeting']
-                if greeting:
-                    greeting_msg = greeting.replace('{{user}}', 'user')
-                    greeting_msg = greeting_msg.replace('{{char}}', char_name)
-                else:
-                    greeting_msg = f'**{char_name}** has entered the chat"'
-            await send_long_message(self.channel, greeting_msg)
-        except Exception as e:
-            print(traceback.format_exc())
-            log.error(f'An error occurred while sending greeting or history for "{char_name}": {e}')
-
-####################### MOSTLY IMAGE GEN ORICESSING #########################
-    async def sd_online(self:Union["Task","Tasks"]):
-        try:
-            r = requests.get(f'{sd.url}/')
-            status = r.raise_for_status()
-            log.debug(f'Request status to SD: {status}')
-            return True
-        except Exception as exc:
-            log.warning(exc)
-            await self.embeds.send('system', f"{sd.client} api is not running at {sd.url}", f"Launch {sd.client} with `--api --listen` commandline arguments\n\
-                                Read more [here](https://github.com/AUTOMATIC1111/stable-diffusion-webui/wiki/API)")
-            return False
-
-    async def sd_progress_warning(self:Union["Task","Tasks"]):
-        log.error('Reached maximum retry limit')
-        await self.embeds.edit_or_send('img_gen', f'Error getting progress response from {sd.client}.', 'Image generation will continue, but progress will not be tracked.')
-
-    def progress_bar(self, value, length=15):
-        try:
-            filled_length = int(length * value)
-            bar = ':black_square_button:' * filled_length + ':black_large_square:' * (length - filled_length)
-            return f'{bar}'
-        except Exception:
-            return 0
-
-    async def fetch_progress(self:Union["Task","Tasks"], session):
-        try:
-            async with session.get(f'{sd.url}/sdapi/v1/progress') as progress_response:
-                return await progress_response.json()
-        except aiohttp.ClientError as e:
-            log.warning(f'Failed to fetch progress: {e}')
-            return None
-
-    async def check_sd_progress(self:Union["Task","Tasks"], session):
-        try:
-            await self.embeds.send('img_gen', f'Waiting for {sd.client} ...', ' ')
-            await asyncio.sleep(1)
-            retry_count = 0
-            while retry_count < 5:
-                progress_data = await self.fetch_progress(session)
-                if progress_data and progress_data['progress'] != 0:
-                    break
-                log.warning(f'Waiting for progress response from {sd.client}, retrying in 1 second (attempt {retry_count + 1}/5)')
-                await asyncio.sleep(1)
-                retry_count += 1
-            else:
-                await self.sd_progress_warning()
-                return
-            retry_count = 0
-            while progress_data['state']['job_count'] > 0:
-                progress_data = await self.fetch_progress(session)
-                if progress_data:
-                    if retry_count < 5:
-                        progress = progress_data['progress'] * 100
-                        eta = progress_data['eta_relative']
-                        if eta != 0:
-                            title = f'Generating image: {progress:.0f}%'
-                            description = f"{self.progress_bar(progress_data['progress'])}"
-                        else:
-                            title = 'Generating image: 100%'
-                            description = f'{self.progress_bar(1)}'
-                        await self.embeds.edit('img_gen', title, description)
-                        await asyncio.sleep(1)
-                    else:
-                        log.warning(f'Connection closed with {sd.client}, retrying in 1 second (attempt {retry_count + 1}/5)')
-                        await asyncio.sleep(1)
-                        retry_count += 1
-                else:
-                    await self.sd_progress_warning()
-                    return
-            await self.embeds.delete('img_gen')
-        except Exception as e:
-            log.error(f'Error tracking {sd.client} image generation progress: {e}')
-
-    async def track_progress(self:Union["Task","Tasks"]):
-        if self.embeds.enabled('img_gen'):
-            async with aiohttp.ClientSession() as session:
-                await self.check_sd_progress(session)
-
-    async def layerdiffuse_hack(self:Union["Task","Tasks"], temp_dir, images, pnginfo):
-        try:
-            ld_output = None
-            for i, image in enumerate(images):
-                if image.mode == 'RGBA':
-                    if i == 0:
-                        return images
-                    ld_output = images.pop(i)
-                    break
-            if ld_output is None:
-                log.warning("Failed to find layerdiffuse output image")
-                return images
-            # Workaround for layerdiffuse PNG infoReActor + layerdiffuse combination
-            reactor = self.img_payload['alwayson_scripts'].get('reactor', {})
-            if reactor and reactor['args'][1]:          # if ReActor was enabled:
-                _, _, _, alpha = ld_output.split()      # Extract alpha channel from layerdiffuse output
-                img0 = Image.open(f'{temp_dir}/temp_img_0.png') # Open first image (with ReActor output)
-                img0 = img0.convert('RGBA')             # Convert it to RGBA
-                img0.putalpha(alpha)                    # apply alpha from layerdiffuse output
-            else:                           # if ReActor was not enabled:
-                img0 = ld_output            # Just replace first image with layerdiffuse output
-            img0.save(f'{temp_dir}/temp_img_0.png', pnginfo=pnginfo) # Save the local image with correct pnginfo
-            images[0] = img0 # Update images list
-            return images
-        except Exception as e:
-            log.error(f'Error processing layerdiffuse images: {e}')
-
-    async def apply_reactor_mask(self:Union["Task","Tasks"], temp_dir, images: list[Image.Image], pnginfo, reactor_mask):
-        try:
-            reactor_mask = Image.open(io.BytesIO(base64.b64decode(reactor_mask))).convert('L')
-            orig_image = images[0]                                          # Open original image
-            face_image = images.pop(1)                                      # Open image with faceswap applied
-            face_image.putalpha(reactor_mask)                               # Apply reactor mask as alpha to faceswap image
-            orig_image.paste(face_image, (0, 0), face_image)                # Paste the masked faceswap image onto the original
-            orig_image.save(f'{temp_dir}/temp_img_0.png', pnginfo=pnginfo)  # Save the image with correct pnginfo
-            images[0] = orig_image                                          # Replace first image in images list
-            return images
-        except Exception as e:
-            log.error(f'Error masking ReActor output images: {e}')
-
-    async def save_images_and_return(self:Union["Task","Tasks"], temp_dir):
-        images = []
-        pnginfo = None
-        # save .json for debugging
-        # with open("img_payload.json", "w") as file:
-        #     json.dump(self.img_payload, file)
-        try:
-            r = await sd.api(endpoint=self.params.endpoint, method='post', json=self.img_payload, retry=True)
-            if not isinstance(r, dict):
-                return [], r
-            for i, img_data in enumerate(r.get('images')):
-                image = Image.open(io.BytesIO(base64.b64decode(img_data.split(",", 1)[0])))
-                png_payload = {"image": "data:image/png;base64," + img_data}
-                r2 = await sd.api(endpoint='/sdapi/v1/png-info', method='post', json=png_payload, retry=True)
-                if not isinstance(r2, dict):
-                    return [], r2
-                png_info_data = r2.get("info")
-                if i == 0:  # Only capture pnginfo from the first png_img_data
-                    pnginfo = PngImagePlugin.PngInfo()
-                    pnginfo.add_text("parameters", png_info_data)
-                image.save(f'{temp_dir}/temp_img_{i}.png', pnginfo=pnginfo) # save image to temp directory
-                images.append(image) # collect a list of PIL images
-        except Exception as e:
-            log.error(f'Error processing images: {e}')
-            traceback.print_exc()
-            return [], e
-        return images, pnginfo
-
-    async def sd_img_gen(self:Union["Task","Tasks"], temp_dir:str):
-        try:
-            reactor_args = self.img_payload.get('alwayson_scripts', {}).get('reactor', {}).get('args', [])
-            last_item = reactor_args[-1] if reactor_args else None
-            reactor_mask = reactor_args.pop() if isinstance(last_item, dict) else None
-            #Start progress task and generation task concurrently
-            images_task = asyncio.create_task(self.save_images_and_return(temp_dir))
-            progress_task = asyncio.create_task(self.track_progress())
-            # Wait for both tasks to complete
-            await asyncio.gather(images_task, progress_task)
-            # Get the list of images and copy of pnginfo after both tasks are done
-            images, pnginfo = await images_task
-            if not images:
-                await self.embeds.send('img_send', 'Error processing images.', f'Error: "{str(pnginfo)}"\nIf {sd.client} remains unresponsive, consider using "/restart_sd_client" command.')
-                return None
-            # Apply ReActor mask
-            reactor = self.img_payload.get('alwayson_scripts', {}).get('reactor', {})
-            if len(images) > 1 and reactor and reactor_mask:
-                images = await self.apply_reactor_mask(temp_dir, images, pnginfo, reactor_mask['mask'])
-            # Workaround for layerdiffuse output
-            layerdiffuse = self.img_payload.get('alwayson_scripts', {}).get('layerdiffuse', {})
-            if len(images) > 1 and layerdiffuse and layerdiffuse['args'][0]:
-                images = await self.layerdiffuse_hack(temp_dir, images, pnginfo)
-            return images
-        except Exception as e:
-            log.error(f'Error processing images in {sd.client} API module: {e}')
-            return []
-
-    async def process_image_gen(self:Union["Task","Tasks"]):
-        try:
-            sd_output_dir = self.params.sd_output_dir
-            # Ensure the necessary directories exist
-            os.makedirs(sd_output_dir, exist_ok=True)
-            temp_dir = os.path.join(shared_path.dir_root, 'user_images', '__temp')
-            os.makedirs(temp_dir, exist_ok=True)
-            # Generate images, save locally
-            images = await self.sd_img_gen(temp_dir)
-            if not images:
-                return
-            # Send images to discord
-            # If the censor mode is 1 (blur), prefix the image file with "SPOILER_"
-            file_prefix = 'temp_img_'
-            if self.params.img_censoring == 1:
-                file_prefix = 'SPOILER_temp_img_'
-            image_files = [discord.File(f'{temp_dir}/temp_img_{idx}.png', filename=f'{file_prefix}{idx}.png') for idx in range(len(images))]
-            if self.params.should_send_image:
-                img_ref_message = getattr(self, 'img_ref_message', None)
-                await self.channel.send(files=image_files, reference=img_ref_message)
-            # Save the image at index 0 with the date/time naming convention
-            timestamp = datetime.now().strftime("%Y-%m-%d_%H-%M-%S")
-            last_image = f'{sd_output_dir}/{timestamp}.png'
-            os.rename(f'{temp_dir}/temp_img_0.png', last_image)
-            copyfile(last_image, f'{temp_dir}/temp_img_0.png')
-            # Delete temporary image files
-            # for tempfile in os.listdir(temp_dir):
-            #     os.remove(os.path.join(temp_dir, tempfile))
-        except Exception as e:
-            log.error(f"An error occurred when processing image generation: {e}")
-
-    def clean_img_payload(self:Union["Task","Tasks"]):
-        try:
-            # Remove duplicate negative prompts while prserving original order
-            negative_prompt_list = self.img_payload.get('negative_prompt', '').split(', ')
-            unique_values_set = set()
-            unique_values_list = []
-            for value in negative_prompt_list:
-                if value not in unique_values_set:
-                    unique_values_set.add(value)
-                    unique_values_list.append(value)
-            processed_negative_prompt = ', '.join(unique_values_list)
-            self.img_payload['negative_prompt'] = processed_negative_prompt
-
-            # Clean up extension keys
-            extensions = config['sd']['extensions']
-            alwayson_scripts = self.img_payload.get('alwayson_scripts', {})
-            # Clean ControlNet
-            if alwayson_scripts.get('controlnet'):
-                # Delete all 'controlnet' keys if disabled by config
-                if not extensions.get('controlnet_enabled'):
-                    del alwayson_scripts['controlnet']
-            # Clean Forge Couple
-            if alwayson_scripts.get('forge_couple'):
-                # Delete all 'forge_couple' keys if disabled by config
-                if not extensions.get('forgecouple_enabled') or self.img_payload.get('init_images'):
-                    del alwayson_scripts['forge_couple']
-                else:
-                    self.img_payload['alwayson_scripts']['forge_couple']['args'] = list(self.img_payload['alwayson_scripts']['forge_couple']['args'].values()) # convert dictionary to list
-                    self.img_payload['alwayson_scripts']['forge couple'] = self.img_payload['alwayson_scripts'].pop('forge_couple') # Add the required space between "forge" and "couple" ("forge couple")
-            # Clean layerdiffuse
-            if alwayson_scripts.get('layerdiffuse'):
-                # Delete all 'layerdiffuse' keys if disabled by config
-                if not extensions.get('layerdiffuse_enabled'):
-                    del alwayson_scripts['layerdiffuse']
-                else:
-                    self.img_payload['alwayson_scripts']['layerdiffuse']['args'] = list(self.img_payload['alwayson_scripts']['layerdiffuse']['args'].values()) # convert dictionary to list
-            # Clean ReActor
-            if alwayson_scripts.get('reactor'):
-                # Delete all 'reactor' keys if disabled by config
-                if not extensions.get('reactor_enabled'):
-                    del alwayson_scripts['reactor']
-                else:
-                    self.img_payload['alwayson_scripts']['reactor']['args'] = list(self.img_payload['alwayson_scripts']['reactor']['args'].values()) # convert dictionary to list
-
-            # Workaround for denoising strength bug
-            if not self.img_payload.get('enable_hr', False) and not self.img_payload.get('init_images', False):
-                self.img_payload['denoising_strength'] = None
-
-            # Fix SD Client compatibility for sampler names / schedulers
-            sampler_name = self.img_payload.get('sampler_name', '')
-            if sampler_name:
-                known_schedulers = [' uniform', ' karras', ' exponential', ' polyexponential', ' sgm uniform']
-                for value in known_schedulers:
-                    if sampler_name.lower().endswith(value):
-                        if not bot_database.was_warned('sampler_name'):
-                            bot_database.update_was_warned('sampler_name')
-                            # Extract the value (without leading space) and set it to the 'scheduler' key
-                            self.img_payload['scheduler'] = value.strip()
-                            if sd.client == 'A1111 SD WebUI':
-                                log.warning(f'Img payload value "sampler_name": "{sampler_name}" is incompatible with current version of "{sd.client}". "{value}" must be omitted from "sampler_name", and instead used for the "scheduler" parameter. This is being corrected automatically. To avoid this warning, please update "sampler_name" parameter wherever present in your settings.')
-                                # Remove the matched part from sampler_name
-                                start_index = sampler_name.lower().rfind(value)
-                                fixed_sampler_name = sampler_name[:start_index].strip()
-                                self.img_payload['sampler_name'] = fixed_sampler_name
-                                bot_settings.settings['imgmodel']['payload']['sampler_name'] = fixed_sampler_name
-                                bot_settings.settings['imgmodel']['payload']['scheduler'] = value.strip()
-                            else:
-                                log.warning(f'Img payload value "sampler_name": "{sampler_name}" may cause an error due to the scheduler ("{value}") being part of the value. The scheduler may be expected as a separate parameter in current version of "{sd.client}".')
-                            break
-
-            # Delete all empty keys
-            keys_to_delete = []
-            for key, value in self.img_payload.items():
-                if value == "":
-                    keys_to_delete.append(key)
-            for key in keys_to_delete:
-                del self.img_payload[key]
-        except Exception as e:
-            log.error(f"An error occurred when cleaning img_payload: {e}")
-
-    def apply_loractl(self:Union["Task","Tasks"]):
-        try:
-            matched_tags: list = self.tags.matches
-            if sd.client != 'A1111 SD WebUI':
-                if not bot_database.was_warned('loractl'):
-                    bot_database.update_was_warned('loractl')
-                    log.warning(f'loractl is not known to be compatible with "{sd.client}". Not applying loractl...')
-                return
-            scaling_settings = [v for k, v in config['sd']['extensions'].get('lrctl', {}).items() if 'scaling' in k]
-            scaling_settings = scaling_settings if scaling_settings else ['']
-            # Flatten the matches dictionary values to get a list of all tags (including those within tuples)
-            all_matched_tags = [tag if isinstance(tag, dict) else tag[0] for tag in matched_tags]
-            # Filter the matched tags to include only those with certain patterns in their text fields
-            lora_tags = [tag for tag in all_matched_tags if any(patterns.sd_lora.findall(text) for text in (tag.get('positive_prompt', ''), tag.get('positive_prompt_prefix', ''), tag.get('positive_prompt_suffix', '')))]
-            if len(lora_tags) >= config['sd']['extensions']['lrctl']['min_loras']:
-                for index, tag in enumerate(lora_tags):
-                    # Determine the key with a non-empty value among the specified keys
-                    used_key = next((key for key in ['positive_prompt', 'positive_prompt_prefix', 'positive_prompt_suffix'] if tag.get(key, '')), None)
-                    if used_key:  # If a key with a non-empty value is found
-                        positive_prompt = tag[used_key]
-                        lora_matches = patterns.sd_lora.findall(positive_prompt)
-                        if lora_matches:
-                            for lora_match in lora_matches:
-                                lora_weight_match = patterns.sd_lora_weight.search(lora_match) # Extract lora weight
-                                if lora_weight_match:
-                                    lora_weight = float(lora_weight_match.group())
-                                    # Selecting the appropriate scaling based on the index
-                                    scaling_key = f'lora_{index + 1}_scaling' if index+1 < len(scaling_settings) else 'additional_loras_scaling'
-                                    scaling_values = config['sd']['extensions']['lrctl'].get(scaling_key, '')
-                                    if scaling_values:
-                                        scaling_factors = [round(float(factor.split('@')[0]) * lora_weight, 2) for factor in scaling_values.split(',')]
-                                        scaling_steps = [float(step.split('@')[1]) for step in scaling_values.split(',')]
-                                        # Construct/apply the calculated lora-weight string
-                                        new_lora_weight_str = f'{",".join(f"{factor}@{step}" for factor, step in zip(scaling_factors, scaling_steps))}'
-                                        updated_lora_match = lora_match.replace(str(lora_weight), new_lora_weight_str)
-                                        new_positive_prompt = positive_prompt.replace(lora_match, updated_lora_match)
-                                        # Update the appropriate key in the tag dictionary
-                                        tag[used_key] = new_positive_prompt
-                                        log.info(f'''[TAGS] loractl applied: "{lora_match}" > "{updated_lora_match}"''')
-            self.tags.matches = matched_tags
-        except Exception as e:
-            log.error(f"Error processing lrctl: {e}")
-            self.tags.matches = matched_tags
-
-    def apply_imgcmd_params(self:Union["Task","Tasks"]):
-        try:
-            imgcmd_params = self.params.imgcmd
-            size: Optional[dict]       = imgcmd_params['size']
-            face_swap :Optional[str]   = imgcmd_params['face_swap']
-            controlnet: Optional[dict] = imgcmd_params['controlnet']
-            img2img: dict              = imgcmd_params['img2img']
-            img2img_mask               = img2img.get('mask', '')
-
-            if img2img:
-                self.img_payload['init_images'] = [img2img['image']]
-                self.img_payload['denoising_strength'] = img2img['denoising_strength']
-            if img2img_mask:
-                self.img_payload['mask'] = img2img_mask
-            if size:
-                self.img_payload.update(size)
-            if face_swap:
-                self.img_payload['alwayson_scripts']['reactor']['args']['image'] = face_swap # image in base64 format
-                self.img_payload['alwayson_scripts']['reactor']['args']['enabled'] = True # Enable
-            if controlnet: 
-                self.img_payload['alwayson_scripts']['controlnet']['args'][0].update(controlnet)
-        except Exception as e:
-            log.error(f"Error initializing imgcmd params: {e}")
-
-    def process_img_prompt_tags(self:Union["Task","Tasks"]):
-        try:
-            self.img_prompt = self.tags.process_tag_insertions(self.img_payload['prompt'])
-            updated_positive_prompt = self.img_prompt
-            updated_negative_prompt = self.img_payload['negative_prompt']
-            for tag in self.tags.matches:
-                join = tag.get('img_text_joining', ' ')
-                if 'imgtag_uninserted' in tag: # was flagged as a trigger match but not inserted
-                    log.info(f'''[TAGS] "{tag['matched_trigger']}" not found in the image prompt. Appending rather than inserting.''')
-                    updated_positive_prompt = updated_positive_prompt + ", " + tag['positive_prompt']
-                if 'positive_prompt_prefix' in tag:
-                    updated_positive_prompt = tag['positive_prompt_prefix'] + join + updated_positive_prompt
-                if 'positive_prompt_suffix' in tag:
-                    updated_positive_prompt = updated_positive_prompt + join + tag['positive_prompt_suffix']
-                if 'negative_prompt_prefix' in tag:
-                    join = join if updated_negative_prompt else ''
-                    updated_negative_prompt = tag['negative_prompt_prefix'] + join + updated_negative_prompt
-                if 'negative_prompt' in tag:
-                    join = join if updated_negative_prompt else ''
-                    updated_negative_prompt = updated_negative_prompt + join + tag['negative_prompt']
-                if 'negative_prompt_suffix' in tag:
-                    join = join if updated_negative_prompt else ''
-                    updated_negative_prompt = updated_negative_prompt + join + tag['negative_prompt_suffix']
-            self.img_payload['prompt'] = updated_positive_prompt
-            self.img_payload['negative_prompt'] = updated_negative_prompt
-
-        except Exception as e:
-            log.error(f"Error processing Img prompt tags: {e}")
-
-    def process_param_variances(self:Union["Task","Tasks"], param_variances: dict) -> dict:
-        try:
-            param_variances = convert_lists_to_tuples(param_variances) # Only converts lists containing ints and floats (not strings or bools)
-            processed_params = copy.deepcopy(param_variances)
-            for key, value in param_variances.items():
-                # unpack dictionaries assuming they contain variances
-                if isinstance(value, dict):
-                    processed_params[key] = self.process_param_variances(value)
-                elif isinstance(value, tuple):
-                    processed_params[key] = random_value_from_range(value)
-                elif isinstance(value, bool):
-                    processed_params[key] = random.choice([True, False])
-                elif isinstance(value, list):
-                    if all(isinstance(item, str) for item in value):
-                        processed_params[key] = random.choice(value)
-                    elif all(isinstance(item, bool) for item in value):
-                        processed_params[key] = random.choice(value)
-                    else:
-                        log.warning(f'Invalid params "{key}", "{value}" will not be applied.')
-                        processed_params.pop(key)  # Remove invalid key
-                else:
-                    log.warning(f'Invalid params "{key}", "{value}" will not be applied.')
-                    processed_params.pop(key)  # Remove invalid key
-            return processed_params
-
-        except Exception as e:
-            log.error(f"Error processing param variances: {e}")
-            return {}
-
-    def select_random_image_or_subdir(self, directory=None, root_dir=None, key=None):
-        image_file_path = None
-        contents = os.listdir(directory)    # List all files and directories in the given directory
-        # Filter files to include only .png and .jpg extensions
-        image_files = [f for f in contents if os.path.isfile(os.path.join(directory, f)) and f.lower().endswith(('.png', '.jpg'))]
-        # If there are image files, choose one randomly
-        if image_files:
-            if key is not None:
-                for filename in image_files:
-                    filename_without_extension = os.path.splitext(filename)[0]
-                    if filename_without_extension.lower() == key.lower():
-                        image_file_path = os.path.join(directory, filename)
-                        method = 'Random from folder'
-                        return image_file_path, method
-        # If no image files and root_dir is not None, try again one time using root_dir as the directory
-        if root_dir is not None:
-            image_file_path, method = self.select_random_image_or_subdir(directory=root_dir, root_dir=None, key=None)
-            method = 'Random from folder'
-            return image_file_path, method
-        if image_files and not image_file_path:
-            random_image = random.choice(image_files)
-            image_file_path = os.path.join(directory, random_image)
-            method = 'Random from folder'
-            return image_file_path, method
-        # If no image files, check for subdirectories
-        subdirectories = [d for d in contents if os.path.isdir(os.path.join(directory, d))]
-        # If there are subdirectories, select one randomly and recursively call select_random_image
-        if subdirectories:
-            random_subdir = random.choice(subdirectories)
-            subdir_path = os.path.join(directory, random_subdir)
-            return self.select_random_image_or_subdir(directory=subdir_path, root_dir=root_dir, key=key)
-        # If neither image files nor subdirectories found, return None
-        return None, None
-
-    def get_image_tag_args(self, extension, value, key=None, set_dir=None):
-        args = {}
-        image_file_path = ''
-        method = ''
-        try:
-            home_path = os.path.join(shared_path.dir_root, 'user_images')
-            full_path = os.path.join(home_path, value)
-            # If value contains valid image extension
-            if any(ext in value for ext in (".txt", ".png", ".jpg")): # extension included in value
-                image_file_path = os.path.join(home_path, value)
-            # ReActor specific
-            elif ".safetensors" in value and extension == 'ReActor Enabled':
-                args['image'] = ''
-                args['source_type'] = 1
-                args['face_model'] = value
-                method = 'Face model'
-            # If value was a directory to choose random image from
-            elif os.path.isdir(full_path):
-                cwd_path = os.getcwd()
-                if set_dir:
-                    os_path = set_dir
-                    root_dir = full_path
-                else:
-                    os_path = os.path.join(cwd_path, full_path)
-                    root_dir = None
-                while True:
-                    image_file_path, method = self.select_random_image_or_subdir(directory=os_path, root_dir=root_dir, key=key)
-                    if image_file_path:
-                        break  # Break the loop if an image is found and selected
-                    else:
-                        if not os.listdir(os_path):
-                            log.warning(f'Valid file not found in a "{home_path}" or any subdirectories: "{value}"')
-                            break  # Break the loop if no folders or images are found
-            # If value does not specify an extension, but is also not a directory
-            else:
-                found = False
-                for ext in (".txt", ".png", ".jpg"):
-                    temp_path = os.path.join(home_path, value + ext)
-                    if os.path.exists(temp_path):
-                        image_file_path = temp_path
-                        found = True
-                        break
-                if not found:
-                    raise FileNotFoundError(f"File '{value}' not found with supported extensions (.txt, .png, .jpg)")
-            if image_file_path and os.path.isfile(image_file_path):
-                if extension == "User image":
-                    return image_file_path # user image does not need to be converted to base64
-                if image_file_path.endswith(".txt"):
-                    with open(image_file_path, "r") as txt_file:
-                        base64_img = txt_file.read()
-                        method = 'base64 from .txt'
-                else:
-                    with open(image_file_path, "rb") as image_file:
-                        image_data = image_file.read()
-                        base64_img = base64.b64encode(image_data).decode('utf-8')
-                        args['image'] = base64_img
-                        if not method: # will already have value if random img picked from dir
-                            method = 'Image file'
-            if method:
-                log.info(f'[TAGS] {extension}: "{value}" ({method}).')
-                if method == 'Random from folder':
-                    args['selected_folder'] = os.path.dirname(image_file_path)
-            return args
-        except Exception as e:
-            log.error(f"[TAGS] Error processing {extension} tag: {e}")
-            return {}
-
-    async def process_img_payload_tags(self, mods:dict):
-        try:
-            flow: dict              = mods.pop('flow', None)
-            change_imgmodel: str    = mods.pop('change_imgmodel', None)
-            swap_imgmodel: str      = mods.pop('swap_imgmodel', None)
-            payload: dict           = mods.pop('payload', None)
-            aspect_ratio: str       = mods.pop('aspect_ratio', None)
-            param_variances: dict   = mods.pop('param_variances', {})
-            controlnet: list        = mods.pop('controlnet', [])
-            forge_couple: dict      = mods.pop('forge_couple', {})
-            layerdiffuse: dict      = mods.pop('layerdiffuse', {})
-            reactor: dict           = mods.pop('reactor', {})
-            img2img: str            = mods.pop('img2img', '')
-            img2img_mask: str       = mods.pop('img2img_mask', '')
-            self.params.sd_output_dir = mods.pop('sd_output_dir', self.params.sd_output_dir)
-            self.params.img_censoring = mods.pop('img_censoring', self.params.img_censoring)
-            # Process the tag matches
-            if flow or change_imgmodel or swap_imgmodel or payload or aspect_ratio or param_variances or controlnet or forge_couple or layerdiffuse or reactor or img2img or img2img_mask:
-                # Flow handling
-                if flow is not None and not flows.event.is_set():
-                    await flows.build_queue(flow)
-                # Imgmodel handling
-                new_imgmodel = change_imgmodel or swap_imgmodel or None
-                if new_imgmodel:
-                    self.params.imgmodel = await get_selected_imgmodel_params(new_imgmodel) # {sd_model_checkpoint, imgmodel_name, filename}
-                    current_imgmodel_name = bot_database.last_imgmodel_name
-                    new_imgmodel_name = self.params.imgmodel.get('imgmodel_name', '')
-                    # Check if new model same as current model
-                    if current_imgmodel_name == new_imgmodel_name:
-                        log.info(f'[TAGS] Img model was triggered to change, but it is the same as current ("{current_imgmodel_name}").')
-                    else:
-                        mode = 'change' if new_imgmodel == change_imgmodel else 'swap'
-                        verb = 'Changing' if mode == 'change' else 'Swapping'
-                        self.params.imgmodel['current_imgmodel_name'] = current_imgmodel_name
-                        self.params.imgmodel['mode'] = mode
-                        self.params.imgmodel['verb'] = verb
-                        log.info(f'[TAGS] {verb} Img model: "{new_imgmodel_name}"')
-                # Payload handling
-                if payload:
-                    if isinstance(payload, dict):
-                        log.info(f"[TAGS] Updated payload: '{payload}'")
-                        update_dict(self.img_payload, payload)
-                    else:
-                        log.warning("A tag was matched with invalid 'payload'; must be a dictionary.")
-                # Aspect Ratio
-                if aspect_ratio:
-                    try:
-                        current_avg = get_current_avg_from_dims()
-                        n, d = get_aspect_ratio_parts(aspect_ratio)
-                        w, h = dims_from_ar(current_avg, n, d)
-                        self.img_payload['width'], self.img_payload['height'] = w, h
-                        log.info(f'[TAGS] Applied aspect ratio "{aspect_ratio}" (Width: "{w}", Height: "{h}").')
-                    except Exception:
-                        pass
-                # Param variances handling
-                if param_variances:
-                    processed_params = self.process_param_variances(param_variances)
-                    log.info(f"[TAGS] Applied Param Variances: '{processed_params}'")
-                    sum_update_dict(self.img_payload, processed_params)
-                # Controlnet handling
-                if controlnet and config['sd']['extensions'].get('controlnet_enabled', False):
-                    self.img_payload['alwayson_scripts']['controlnet']['args'] = controlnet
-                # forge_couple handling
-                if forge_couple and config['sd']['extensions'].get('forgecouple_enabled', False):
-                    self.img_payload['alwayson_scripts']['forge_couple']['args'].update(forge_couple)
-                    self.img_payload['alwayson_scripts']['forge_couple']['args']['enable'] = True
-                    log.info(f"[TAGS] Enabled forge_couple: {forge_couple}")
-                # layerdiffuse handling
-                if layerdiffuse and config['sd']['extensions'].get('layerdiffuse_enabled', False):
-                    self.img_payload['alwayson_scripts']['layerdiffuse']['args'].update(layerdiffuse)
-                    self.img_payload['alwayson_scripts']['layerdiffuse']['args']['enabled'] = True
-                    log.info(f"[TAGS] Enabled layerdiffuse: {layerdiffuse}")
-                # ReActor face swap handling
-                if reactor and config['sd']['extensions'].get('reactor_enabled', False):
-                    self.img_payload['alwayson_scripts']['reactor']['args'].update(reactor)
-                    if reactor.get('mask'):
-                        self.img_payload['alwayson_scripts']['reactor']['args']['save_original'] = True
-                # Img2Img handling
-                if img2img:
-                    self.img_payload['init_images'] = [str(img2img)]
-                    self.params.endpoint = '/sdapi/v1/img2img'
-                # Inpaint Mask handling
-                if img2img_mask:
-                    self.img_payload['mask'] = str(img2img_mask)
-        except Exception as e:
-            log.error(f"Error processing Img tags: {e}")
-            traceback.print_exc()
-
-    # The methods of this function allow multiple extensions with an identical "select image from random folder" value to share the first selected folder.
-    # The function will first try to find a specific image file based on the extension's key name (ex: 'canny.png' or 'img2img_mask.jpg')
-    def collect_img_extension_mods(self, mods):
-        controlnet = mods.get('controlnet', [])
-        reactor = mods.get('reactor', None)
-        img2img = mods.get('img2img', None)
-        img2img_mask = mods.get('img2img_mask', None)
-        set_dir = None
-        if img2img:
-            try:
-                img2img_args = self.get_image_tag_args('Img2Img', img2img, key='img2img', set_dir=set_dir)
-                mods['img2img'] = img2img_args.get('image', '')
-                if img2img_args:
-                    if set_dir is None:
-                        set_dir = img2img_args.get('selected_folder', None)
-                    if img2img_mask:
-                        img2img_mask_args = self.get_image_tag_args('Img2Img Mask', img2img_mask, key='img2img_mask', set_dir=set_dir)
-                        mods['img2img_mask'] = img2img_mask_args.get('image', '')
-                        if img2img_mask_args:
-                            if set_dir is None:
-                                set_dir = img2img_mask_args.get('selected_folder', None)
-            except Exception as e:
-                log.error(f"Error collecting img2img tag values: {e}")
-        if controlnet:
-            try:
-                for idx, controlnet_item in enumerate(controlnet):
-                    control_type = controlnet_item.pop('control_type', None) # remove control_type
-                    module = controlnet_item.get('module', None)
-                    prefix = control_type or module or None
-                    image = controlnet_item.get('image', None)
-                    mask_image = controlnet_item.get('mask', None) or controlnet_item.get('mask_image', None)
-                    # Update controlnet item with image information
-                    if image:
-                        cnet_args = self.get_image_tag_args('ControlNet Image', image, key=prefix, set_dir=set_dir)
-                        if not cnet_args:
-                            controlnet[idx] = {}
-                        else:
-                            if set_dir is None:
-                                set_dir = cnet_args.pop('selected_folder', None)
-                            else:
-                                cnet_args.pop('selected_folder', None)
-                            controlnet[idx].update(cnet_args)
-                            controlnet[idx]['enabled'] = True
-                            # Update controlnet item with mask_image information
-                            if mask_image:
-                                key = f'{prefix}_mask' if prefix else None
-                                cnet_mask_args = self.get_image_tag_args('ControlNet Mask', mask_image, key=key, set_dir=set_dir)
-                                controlnet[idx]['mask_image'] = cnet_mask_args.get('image', None)
-                                if cnet_mask_args:
-                                    if set_dir is None:
-                                        set_dir = cnet_mask_args.get('selected_folder', None)
-                mods['controlnet'] = controlnet
-            except Exception as e:
-                log.error(f"Error collecting ControlNet tag values: {e}")
-        if reactor:
-            try:
-                image = reactor.get('image', None)
-                mask_image = reactor.get('mask', None)
-                if image:
-                    reactor_args = self.get_image_tag_args('ReActor Enabled', image, key='reactor', set_dir=None)
-                    if reactor_args:
-                        reactor_args.pop('selected_folder', None)
-                        mods['reactor'].update(reactor_args)
-                        mods['reactor']['enabled'] = True
-                        if mask_image:
-                            reactor_mask_args = self.get_image_tag_args('ReActor Mask', mask_image, key='reactor_mask', set_dir=set_dir)
-                            mods['reactor']['mask'] = reactor_mask_args.get('image', '')
-                            if reactor_mask_args and set_dir is None:
-                                set_dir = reactor_mask_args.get('selected_folder', None)
-            except Exception as e:
-                log.error(f"Error collecting ReActor tag values: {e}")
-        return mods
-
-    def collect_img_tag_values(self:Union["Task","Tasks"]):
-        img_payload_mods = {}
-        payload_order_hack = {}
-        controlnet_args = {}
-        forge_couple_args = {}
-        layerdiffuse_args = {}
-        reactor_args = {}
-        extensions = config['sd'].get('extensions', {})
-        accept_only_first = ['flow', 'aspect_ratio', 'img2img', 'img2img_mask', 'sd_output_dir']
-        try:
-            for tag in self.tags.matches:
-                # Filter out any prompt insertion indexes
-                if isinstance(tag, tuple):
-                    tag = tag[0]
-                for key, value in tag.items():
-                    # Accept only the first occurance
-                    if key in accept_only_first and not img_payload_mods.get(key):
-                        img_payload_mods[key] = value
-                    elif key == 'img_censoring' and not img_payload_mods.get('img_censoring'):
-                        img_payload_mods['img_censoring'] = int(value)
-                        if value != 0:
-                            log.info(f"[TAGS] Censoring: {'Image Blurred' if value == 1 else 'Generation Blocked'}")
-                    # Accept only first 'change' or 'swap'
-                    elif key == 'change_imgmodel' or key == 'swap_imgmodel' and not (img_payload_mods.get('change_imgmodel') or img_payload_mods.get('swap_imgmodel')):
-                        img_payload_mods[key] = str(value)
-                    # Allow multiple to accumulate
-                    elif key == 'payload':
-                        try:
-                            if img_payload_mods.get('payload'):
-                                payload_order_hack = dict(value)
-                                update_dict(payload_order_hack, img_payload_mods['payload'])
-                                img_payload_mods['payload'] = payload_order_hack
-                            else:
-                                img_payload_mods['payload'] = dict(value)
-                        except Exception:
-                            log.warning("Error processing a matched 'payload' tag; ensure it is a dictionary.")
-                    elif key == 'img_param_variances':
-                        img_payload_mods.setdefault('param_variances', {})
-                        try:
-                            update_dict(img_payload_mods['param_variances'], dict(value))
-                        except Exception:
-                            log.warning("Error processing a matched 'img_param_variances' tag; ensure it is a dictionary.")
-                    # get any ControlNet extension params
-                    elif key.startswith('controlnet') and extensions.get('controlnet_enabled'):
-                        index = int(key[len('controlnet'):]) if key != 'controlnet' else 0  # Determine the index (cnet unit) for main controlnet args
-                        controlnet_args.setdefault(index, {}).update({'image': value, 'enabled': True})         # Update controlnet args at the specified index
-                    elif key.startswith('cnet') and extensions.get('controlnet_enabled'):
-                        # Determine the index for controlnet_args sublist
-                        if key.startswith('cnet_'):
-                            index = int(key.split('_')[0][len('cnet'):]) if not key.startswith('cnet_') else 0  # Determine the index (cnet unit) for additional controlnet args
-                        controlnet_args.setdefault(index, {}).update({key.split('_', 1)[-1]: value})   # Update controlnet args at the specified index
-                    # get any layerdiffuse extension params
-                    elif key == 'layerdiffuse' and extensions.get('layerdiffuse_enabled'):
-                        layerdiffuse_args['method'] = str(value)
-                    elif key.startswith('laydiff_') and extensions.get('layerdiffuse_enabled'):
-                        laydiff_key = key[len('laydiff_'):]
-                        layerdiffuse_args[laydiff_key] = value
-                    # get any ReActor extension params
-                    elif key == 'reactor' and extensions.get('reactor_enabled'):
-                        reactor_args['image'] = value
-                    elif key.startswith('reactor_') and extensions.get('reactor_enabled'):
-                        reactor_key = key[len('reactor_'):]
-                        reactor_args[reactor_key] = value
-                    # get any Forge Couple extension params
-                    elif key == 'forge_couple' and extensions.get('forgecouple_enabled'):
-                        if value.startswith('['):
-                            forge_couple_args['maps'] = list(value)
-                        else: 
-                            forge_couple_args['direction'] = str(value)
-                    elif key.startswith('couple_') and extensions.get('forgecouple_enabled'):
-                        forge_couple_key = key[len('couple_'):]
-                        if value.startswith('['):
-                            forge_couple_args[forge_couple_key] = list(value)
-                        else:
-                            forge_couple_args[forge_couple_key] = str(value)
-                    # get any user image(s)
-                    elif key == 'send_user_image':
-                        user_image_args = self.get_image_tag_args('User image', str(value), key=None, set_dir=None)
-                        user_image = discord.File(user_image_args)
-                        self.params.send_user_image.append(user_image)
-                        log.info('[TAGS] Sending user image.')
-            # Add the collected SD WebUI extension args to the img_payload_mods dict
-            if controlnet_args:
-                img_payload_mods.setdefault('controlnet', [])
-                for index in sorted(set(controlnet_args.keys())):   # This flattens down any gaps between collected ControlNet units (ensures lowest index is 0, next is 1, and so on)
-                    cnet_basesettings = copy.copy(bot_settings.settings['imgmodel']['payload']['alwayson_scripts']['controlnet']['args'][0])  # Copy of required dict items
-                    cnet_unit_args = controlnet_args.get(index, {})
-                    cnet_unit = update_dict(cnet_basesettings, cnet_unit_args)
-                    img_payload_mods['controlnet'].append(cnet_unit)
-            if forge_couple_args:
-                img_payload_mods.setdefault('forge_couple', {})
-                img_payload_mods['forge_couple'].update(forge_couple_args)
-            if layerdiffuse_args:
-                img_payload_mods.setdefault('layerdiffuse', {})
-                img_payload_mods['layerdiffuse'].update(layerdiffuse_args)
-            if reactor_args:
-                img_payload_mods.setdefault('reactor', {})
-                img_payload_mods['reactor'].update(reactor_args)
-
-            img_payload_mods = self.collect_img_extension_mods(img_payload_mods)
-        except Exception as e:
-            log.error(f"Error collecting Img tag values: {e}")
-        return img_payload_mods
-
-    def init_img_payload(self:Union["Task","Tasks"]):
-        try:
-            # Apply values set by /image command (Additional /image cmd values are applied later)
-            imgcmd_params   = self.params.imgcmd
-            neg_prompt: str = imgcmd_params['neg_prompt']
-            style: dict     = imgcmd_params['style']
-            positive_style  = style.get('positive', "{}")
-            negative_style  = style.get('negative', '')
-            self.img_prompt = positive_style.format(self.img_prompt)
-            neg_prompt = f"{neg_prompt}, {negative_style}" if negative_style else neg_prompt
-
-            # Initialize img_payload settings
-            self.img_payload = {"prompt": self.img_prompt, "negative_prompt": neg_prompt}
-
-            # Apply settings from imgmodel configuration
-            imgmodel_img_payload = copy.deepcopy(bot_settings.settings['imgmodel'].get('payload', {}))
-            self.img_payload.update(imgmodel_img_payload)
-
-        except Exception as e:
-            log.error(f"Error initializing img payload: {e}")
-
-#################################################################
-############################ TASKS ##############################
-#################################################################
-
-class Tasks(TaskProcessing):
-    '''''''''''''''''''''''''''''''''''''''''''''''''''''''''''''''
-    Task management framework which could be improved by further subclassing.
-    Instances of Task() are run/queued in TasksManager() queue.
-    The value for the Task() "name" attribute is used to run the appropriate task.
-    Each Task() is processed by Tasks() with the methods of TaskProcessing().
-    '''''''''''''''''''''''''''''''''''''''''''''''''''''''''''''''
-
-    #################################################################
-    ######################### MESSAGE TASK ##########################
-    #################################################################
-    # message_task is split into two separate functions to apply any intentional delays after text is generated (behavior settings)
-    async def message_task(self:"Task"):
-        try:
-            await spontaneous_messaging.reset_for_channel(self.ictx) # Stop any pending spontaneous message task for current channel
-
-            await self.tags.match_tags(self.text, phase='llm') # match tags labeled for user / userllm.
-            self.params.update_bot_should_do(self.tags)  # check what bot should do
-
-            # Bot should generate text...
-            if self.params.should_gen_text:
-                
-                # Updates payload and prompt based on previously matched tags. Should run even if TGWUI disabled.
-                await self.build_llm_payload()
-
-                # Process text generation
-                if tgwui.enabled:
-
-                    # Process LLM model change if any
-                    if self.params.llmmodel:
-                        # RUN CHANGE LLMMODEL AS SUBTASK
-                        self.run_subtask('change_llmmodel')
-                        # Delete embed before the second call
-                        if self.params.llmmodel.get('mode', 'change') == 'swap': # default to 'change' unless a tag was triggered with 'swap'
-                            await self.embeds.delete('change')
-
-                    # generate text with TGWUI
-                    await self.message_llm_gen()
-
-        except Exception as e:
-            print(traceback.format_exc())
-            log.error(f'An error occurred while processing "{self.name}" request: {e}')
-            await self.embeds.edit_or_send('system', f'An error occurred while processing "{self.name}" request', e)
-            await self.embeds.delete('img_gen')
-            await self.embeds.delete('change')
-
-
-    # Parked Message Task may be resumed from here
-    async def message_post_llm_task(self:"Task") -> tuple[HMessage, HMessage]:
-        try:
-            # set img_prompt, then pre-process responses
-            if not self.last_resp:
-                # If no text was generated, treat user input at the response
-                if self.params.should_gen_image and sd.enabled:
-                    self.img_prompt = self.llm_prompt # set image prompt to LLM prompt
-            else:
-                self.img_prompt = self.last_resp      # set the image prompt to LLM response
-
-                # Log message exchange
-                log.info(f'''{self.user_name}: "{self.llm_payload['text']}"''')
-                log.info(f'''{self.llm_payload['state']['name2']}: "{self.last_resp}"''')
-
-                # Create messages in History
-                await self.create_hmessages()
-
-                # add history reactions to user message
-                if config['discord']['history_reactions'].get('enabled', True):
-                    await apply_reactions_to_messages(client.user, self.ictx, self.user_hmessage)
-
-                # Swap LLM Model back if triggered
-                if self.params.llmmodel and self.params.llmmodel.get('mode', 'change')  == 'swap':
-                    self.params.llmmodel['llmmodel_name'] = shared.previous_model_name
-                    # CREATE TASK AND QUEUE IT
-                    change_llmmodel_task = Task('change_llmmodel', self.ictx, params=self.params) # Only needs current params
-                    await task_manager.task_queue.put(change_llmmodel_task)
-
-            # Stop typing if typing
-            if hasattr(self, 'typing_task'):
-                self.typing_task.stop()
-
-            # send responses (text, TTS, images)
-            await self.send_responses()
-
-            # Create an img gen task if triggered to
-            if sd.enabled:
-                await self.message_img_gen()
-
-            # Create an img gen task if bot did not generate text but should generate image:
-            if not self.last_resp and self.params.should_gen_image:
-                if await self.sd_online():   # Notify user their prompt will be used directly for img gen
-                    await self.channel.send('Bot was triggered to not generate a text response.\n \
-                                    **Creating an image generation task using your input as the prompt...**', delete_after=5)
-                # CREATE A TASK AND QUEUE IT
-                img_gen_task = self.clone('img_gen', self.ictx, ignore_list=['llm_payload'])
-                await task_manager.task_queue.put(img_gen_task)
-
-            return self.user_hmessage, self.bot_hmessage
-
-        except Exception as e:
-            print(traceback.format_exc())
-            log.error(f'An error occurred while processing "{self.name}" request: {e}')
-            await self.embeds.edit_or_send('system', f'An error occurred while processing "{self.name}" request', e)
-            await self.embeds.delete('img_gen')
-            await self.embeds.delete('change')
-            return None, None
-    
-    # Offloads task to "parked queue" if not ready to send
-    async def check_behavior(self:"Task"):
-        proceed = True
-        current_time = time.time()
-        seconds_to_write = 0
-        time_to_send = getattr(self, 'response_time', time.time())
-        last_tokens = getattr(self, 'last_tokens', None)
-        num = f" #{getattr(self, 'num', '')}"
-
-        if bot_behavior.maximum_typing_speed > 0 and last_tokens:
-            max_tokens_per_second = round( (bot_behavior.maximum_typing_speed*4) / 60 )
-            seconds_to_write = last_tokens / max_tokens_per_second
-            setattr(self, 'seconds_to_write', seconds_to_write) # keep this for later message processing
-            time_to_send += seconds_to_write
-        
-        if time_to_send > current_time:
-            self.name = 'message_post_llm' # Change task name
-            setattr(self, 'time_to_send', time_to_send) # Set new attribute
-            log.info(f'Response to message{num} will send in {time_to_send - current_time} seconds.')
-            proceed = False
-
-        if seconds_to_write:
-            # Ensure the bot is "online long enough to write its response"
-            new_online_time = time_to_send - seconds_to_write
-            await bot_behavior.schedule_come_online(new_online_time)
-
-        return proceed
-
-    #################################################################
-    ################### MESSAGE TASK VARIATIONS #####################
-    #################################################################
-    # From normal discord message
-    async def on_message_task(self:"Task"):
-        await self.message_task()
-        # check if task should have special handling
-        proceed = await self.check_behavior()
-        if proceed:
-            await self.message_post_llm_task()
-
-    # From Spontaneous Message feature
-    async def spontaneous_message_task(self:"Task"):
-        await self.message_task()
-        # check if task should have special handling
-        proceed = await self.check_behavior()
-        if proceed:
-            await self.message_post_llm_task()
-
-    # From /image command (use_llm = True)
-    async def msg_image_cmd_task(self:"Task"):
-        await self.message_task()
-        await self.message_post_llm_task()
-
-    # From Flows
-    async def flows_task(self:"Task"):
-        await self.message_task()
-        await self.message_post_llm_task()
-
-    #################################################################
-    ######################### CONTINUE TASK #########################
-    #################################################################
-    async def continue_task(self:"Task"):
-        # Attributes set in Task
-        self.local_history:History
-        self.target_discord_msg:discord.Message # set as kwargs
-        try:
-            original_user_hmessage, original_bot_hmessage = self.local_history.get_history_pair_from_msg_id(self.target_discord_msg.id)
-            # Requires finding original bot HMessage in history
-            if not original_bot_hmessage:
-                await self.ictx.followup.send('Message not found in current chat history. Try using "continue" on a response from the character.', ephemeral=True)
-                return
-
-            # To continue, both messages must be visible
-            temp_reveal_user_hmsg = True if original_user_hmessage.hidden else False
-            if temp_reveal_user_hmsg:
-                original_user_hmessage.update(hidden=False)
-            temp_reveal_bot_hmsg = True if original_bot_hmessage.hidden else False
-            if temp_reveal_bot_hmsg:
-                original_bot_hmessage.update(hidden=False)
-            # Prepare payload. 'text' parameter unimportant (only used for logging)
-            self.text = original_user_hmessage.text if original_user_hmessage else (self.target_discord_msg.clean_content or '')
-            await self.init_llm_payload()
-            sliced_history = original_bot_hmessage.new_history_end_here()
-            sliced_i, _ = sliced_history.render_to_tgwui_tuple()
-            # using original 'visible' produces wonky TTS responses combined with "Continue" function. Using 'internal' for both.
-            self.llm_payload['state']['history']['internal'] = copy.deepcopy(sliced_i)
-            self.llm_payload['state']['history']['visible'] = copy.deepcopy(sliced_i)
-            self.llm_payload['_continue'] = True # let TGWUI handle the continue function
-            # Restore hidden status
-            if temp_reveal_user_hmsg:
-                original_user_hmessage.update(hidden=True)
-            if temp_reveal_bot_hmsg:
-                original_bot_hmessage.update(hidden=True)
-
-            await self.embeds.send('system', 'Continuing ... ', f'Continuing text for {self.user_name}')
-
-            ## Finalize payload, generate text via TGWUI, and process responses
-            # Toggle TTS off, if interaction server is not connected to Voice Channel
-            tts_sw = None
-            if (hasattr(self.ictx, 'guild') and getattr(self.ictx.guild, 'voice_client', None) \
-                and not voice_clients.guild_vcs.get(self.ictx.guild.id) and int(tts.settings.get('play_mode', 0)) == 0):
-                tts_sw = await tts.apply_toggle_tts(self.ictx.guild, toggle='off')
-            # Check to apply Server Mode
-            self.apply_server_mode()
-            # Update names in stopping strings
-            self.extra_stopping_strings()
-            # Skip create_user_hmessage()
-            # Generate text with text-generation-webui.
-            await self.llm_gen()
-            # Skip create_bot_hmessage()
-            # Toggle TTS back on if it was toggled off
-            await tts.apply_toggle_tts(toggle='on', tts_sw=tts_sw)
-
-            await self.embeds.delete('system') # delete embed
-            if not self.last_resp:
-                await self.ictx.followup.send('Failed to continue text.', silent=True)
-                return
-
-            # Log message exchange
-            log.info(f'''{self.user_name}: "{self.llm_payload['text']}"''')
-            log.info('Continued text:')
-            log.info(f'''{self.llm_payload['state']['name2']}: "{self.last_resp}"''')
-
-            # Extract the continued text from previous text
-            continued_text = self.last_resp[len(original_bot_hmessage.text):]
-
-            # Get a possible message to reply to
-            ref_message = self.target_discord_msg
-            if original_bot_hmessage.id != self.target_discord_msg.id:
-                ref_message = await self.channel.fetch_message(original_bot_hmessage.id)
-
-            # Update the original message in history manager
-            updated_bot_hmessage = original_bot_hmessage
-            
-            new_discord_msg = None
-            if not continued_text.strip():
-                await self.ictx.followup.send(':warning: Generation was continued, but nothing new was added.')
-            else:
-                # Mark original message as being continued and update reactions for it
-                original_bot_hmessage.is_continued = True
-                if config['discord']['history_reactions'].get('enabled', True):
-                    await apply_reactions_to_messages(client.user, self.ictx, original_bot_hmessage, [original_bot_hmessage.id], ref_message)
-
-                # Add previous last message id to related ids
-                updated_bot_hmessage.related_ids.append(original_bot_hmessage.id)
-
-                if len(continued_text) < MAX_MESSAGE_LENGTH:
-                    new_discord_msg = await self.channel.send(content=continued_text, reference=ref_message)
-                    # replace original id with new
-                    updated_bot_hmessage.update(id=new_discord_msg.id)
-                else:
-                    # Pass to send_long_message which will add more ids and update last.
-                    await send_long_message(self.channel, continued_text, bot_hmessage=updated_bot_hmessage)
-
-            updated_bot_hmessage.update(text=self.last_resp, text_visible=self.tts_resp)
-
-            # Apply any reactions applicable to message
-            msg_ids_to_edit = [updated_bot_hmessage.id] + updated_bot_hmessage.related_ids
-            if config['discord']['history_reactions'].get('enabled', True):
-                await apply_reactions_to_messages(client.user, self.ictx, updated_bot_hmessage, msg_ids_to_edit, new_discord_msg)
-
-            # process any tts resp
-            if self.tts_resp:
-                await voice_clients.process_tts_resp(self.ictx, self.tts_resp, updated_bot_hmessage)
-
-        except Exception as e:
-            e_msg = 'An error occurred while processing "Continue"'
-            log.error(f'{e_msg}: {e}')
-            await self.ictx.followup.send(e_msg, silent=True)
-            await self.embeds.delete('system') # delete embed
-
-    #################################################################
-    ####################### REGENERATE TASK #########################
-    #################################################################
-    async def regenerate_task(self:"Task"):
-        # Attributes set in Task
-        self.local_history:History
-        self.target_discord_msg:discord.Message # set as kwargs
-        self.target_hmessage:HMessage # set as kwargs
-        self.mode:str # set as kwargs
-        try:
-            self.user_hmessage, self.bot_hmessage = self.local_history.get_history_pair_from_msg_id(self.target_discord_msg.id, user_hmsg_attr='regenerated_from', bot_hmsg_list_attr='regenerations')
-
-            # Replace method requires finding original bot HMessage in history
-            if self.mode == 'replace' and not self.bot_hmessage:
-                await self.ictx.followup.send("Message not found in current chat history.", ephemeral=True)
-                return
-            '''''''''''''''''''''''''''''''''''
-            Original user text is needed for both 'create' and 'replace'
-            For create, `target_bot_hmessage` will hide the currently revealed message.
-            For replace, `target_bot_hmessage` will replace the currently revealed message.
-            '''''''''''''''''''''''''''''''''''
-            all_bot_regens = self.user_hmessage.regenerations
-            # Update attributes
-            if not all_bot_regens and self.mode == 'create':
-                self.bot_hmessage.mark_as_regeneration_for(self.user_hmessage)
-
-            original_discord_msg = self.target_discord_msg
-
-            # if command used on user's own message
-            if self.user == self.target_discord_msg.author:
-                self.text = self.target_discord_msg.clean_content   # get the message contents for prompt
-                target_bot_hmessage = self.bot_hmessage                 # set to most recent bot regeneration
-                if all_bot_regens:
-                    for i in range(len(all_bot_regens)):
-                        if not all_bot_regens[i].hidden:
-                            target_bot_hmessage = all_bot_regens[i] # set the target message to a non-hidden bot HMessage
-                            break
-            # if command used on a bot regen
-            elif client.user == self.target_discord_msg.author:
-                if not self.user_hmessage or isinstance(self.user_hmessage, str): # will be uuid text string if message failed to be found
-                    await self.ictx.followup.send("Original user prompt is required, which could not be found from the selected message or in current chat history. Please try again, using the command on your own message.", ephemeral=True)
-                    return
-                # default the target hmessage to the one associated with the message selected via cmd
-                target_bot_hmessage = self.target_hmessage
-                # get the user's message contents for prompt
-                original_discord_msg = await self.channel.fetch_message(self.user_hmessage.id)
-                self.text = original_discord_msg.clean_content
-                # If other regens, change target to the unhidden regenerated message
-                if target_bot_hmessage.hidden and all_bot_regens and self.mode == 'create':
-                    for i in range(len(all_bot_regens)):
-                        if not all_bot_regens[i].hidden:
-                            target_bot_hmessage = all_bot_regens[i] # set to first non-hidden bot HMessage
-                            break
-            else:
-                return # invalid user
-            
-            # To regenerate, both messages must be visible
-            temp_reveal_msgs = True if (self.user_hmessage.hidden and target_bot_hmessage.hidden) else False
-            if temp_reveal_msgs:
-                self.user_hmessage.update(hidden=False)
-                target_bot_hmessage.update(hidden=False)
-
-            # Initialize payload with sliced history
-            hmessage_for_slicing = self.user_hmessage or self.bot_hmessage
-            await self.init_llm_payload()
-            sliced_history = hmessage_for_slicing.new_history_end_here(include_self=False) # Exclude the original exchange pair
-            sliced_i, _ = sliced_history.render_to_tgwui_tuple()
-            self.llm_payload['state']['history']['internal'] = copy.deepcopy(sliced_i)
-            self.llm_payload['state']['history']['visible'] = copy.deepcopy(sliced_i)
-
-            await self.embeds.send('system', 'Regenerating ... ', f'Regenerating text for {self.user_name}')
-
-            # Flags to skip message logging/special message handling
-            regen_params = Params()
-            if self.mode == 'create':
-                regen_params.skip_create_user_hmsg = True
-                regen_params.ref_message = original_discord_msg
-                regen_params.regenerated = self.user_hmessage
-                regen_params.bot_hmsg_hidden = temp_reveal_msgs # Hide new bot HMessage if regenerating from hidden exchange
-
-            if self.mode == 'replace':
-                regen_params.skip_create_user_hmsg = True
-                regen_params.ref_message = original_discord_msg
-                regen_params.bot_hmessage_to_update = target_bot_hmessage
-                regen_params.target_discord_msg_id = target_bot_hmessage.id
-                regen_params.bot_hmsg_hidden = temp_reveal_msgs # Hide new bot HMessage if regenerating from hidden exchange
-
-            # CLONE CURRENT TASK AS A MESSAGE TASK, RUN IT AS SUBTASK
-            regenerate_message_task: Task = self.clone('message', self.ictx)
-            regenerate_message_task.params = regen_params # Update params for the Task
-            _, new_bot_hmessage = await regenerate_message_task.run_subtask()
-    
-            del regenerate_message_task # Delete the task
-            new_bot_hmessage:HMessage
-
-            # Mark as reply
-            new_bot_hmessage.mark_as_reply_for(self.user_hmessage)
-
-            # Update the messages hidden statuses
-            self.user_hmessage.update(hidden=new_bot_hmessage.hidden)
-            # If set to toggle, make hidden again regardless of what was set during regeneration
-            if temp_reveal_msgs:
-                self.user_hmessage.update(hidden=True)
-
-            if self.mode == 'create':
-                new_bot_hmessage.mark_as_regeneration_for(self.user_hmessage)
-                # Adjust attributes/reactions for prior active bot reply/regeneration
-                target_bot_hmessage.update(hidden=True) # always hide previous regen when creating
-
-                target_bot_hmessage_ids = [target_bot_hmessage.id] + target_bot_hmessage.related_ids
-                if config['discord']['history_reactions'].get('enabled', True):
-                    await apply_reactions_to_messages(client.user, self.ictx, target_bot_hmessage, target_bot_hmessage_ids, self.target_discord_msg)
-
-            # Update reactions for user message
-            if config['discord']['history_reactions'].get('enabled', True):
-                await apply_reactions_to_messages(client.user, self.ictx, self.user_hmessage)
-
-            await self.embeds.delete('system')
-
-        except Exception as e:
-            e_msg = 'An error occurred while processing "Regenerate"'
-            log.error(f'{e_msg}: {e}')
-            await self.ictx.followup.send(e_msg, silent=True)
-            await self.embeds.delete('system')
-
-    #################################################################
-    ################# HIDE OR REVEAL HISTORY TASK ###################
-    #################################################################
-    async def hide_or_reveal_history_task(self:"Task"):
-        # Attributes set in Task
-        self.local_history:History
-        self.target_discord_msg:discord.Message # set as kwargs
-        self.target_hmessage:HMessage # set as kwargs
-        try:
-            user_hmessage, bot_hmessage = self.local_history.get_history_pair_from_msg_id(self.target_discord_msg.id)
-            user_hmessage:HMessage|None
-            bot_hmessage:HMessage|None
-
-            # determine outcome
-            if user_hmessage is None or bot_hmessage is None:
-                undeletable_message = await self.ictx.followup.send("A valid message pair could not be found for the target message.", ephemeral=True)
-                await bg_task_queue.put(sleep_delete_message(undeletable_message))
-                return
-            verb = 'hidden' if not self.target_hmessage.hidden else 'revealed'
-
-            # Helper function to toggle two messages (bot/user or bot/bot)
-            def toggle_hmessages(bot_hmessage:HMessage, other_hmessage:HMessage, verb:str, stagger:bool=False):
-                if verb == 'hidden':
-                    bot_hmessage.update(hidden=True)
-                    other_hmessage.update(hidden=True if not stagger else False)
-                else:
-                    bot_hmessage.update(hidden=False)
-                    other_hmessage.update(hidden=False if not stagger else True)
-
-            # List of HMessages to update 'associated' discord msg IDs for (only applies to bot HMessages)
-            bot_hmsgs_to_react = [self.target_hmessage] if client.user == self.target_discord_msg.author else []
-
-            # Get all bot regenerations
-            all_bot_regens = user_hmessage.regenerations
-
-            # If 0-1 regenerations (1 should not be possible...), toggle with user message
-            if len(all_bot_regens) <= 1:
-                toggle_hmessages(bot_hmessage, user_hmessage, verb)
-                bot_hmsgs_to_react = [bot_hmessage]
-
-            # If multiple regenerations, get next regen and toggle with it
-            elif len(all_bot_regens) > 1:
-                next_reply = None
-                # If command was used on user message
-                if self.user == self.target_discord_msg.author:
-                    if verb == 'hidden':
-                        for i in range(len(all_bot_regens)):
-                            if not all_bot_regens[i].hidden: # get revealed bot HMessage
-                                next_reply = all_bot_regens[i]
-                                break
-                    elif verb == 'revealed':
-                        next_reply = all_bot_regens[-1] # get last regen
-
-                # If command was used on a bot reply
-                elif client.user == self.target_discord_msg.author:
-                    # if user message is hidden, then do not toggle any other bot HMessages
-                    if user_hmessage.hidden:
-                        bot_hmsgs_to_react = [self.target_hmessage]
-                    # if user message is revealed, determine next bot HMessage to toggle
-                    else:
-                        if verb == 'hidden':
-                            for i in range(len(all_bot_regens)):
-                                if all_bot_regens[i] == bot_hmessage:
-                                    # There's a more recent reply
-                                    if i + 1 < len(all_bot_regens):
-                                        next_reply = all_bot_regens[i + 1]
-                                    # Selected reply is the last one
-                                    else:
-                                        next_reply = all_bot_regens[i - 1]
-                                    break
-                        elif verb == 'revealed':
-                            for i in range(len(all_bot_regens)):
-                                if all_bot_regens[i] == bot_hmessage:
-                                    for j in range(i + 1, len(all_bot_regens)):
-                                        if not all_bot_regens[j].hidden:
-                                            next_reply = all_bot_regens[j]
-                                            break
-                                    if not next_reply and i > 0:
-                                        for j in range(i - 1, -1, -1):
-                                            if not all_bot_regens[j].hidden:
-                                                next_reply = all_bot_regens[j]
-                                                break
-                                    break
-                else:
-                    return # invalid user
-
-                if next_reply:
-                    # If cmd was used on a bot reply, toggle next bot HMessage (opposite value than targeted bot msg)
-                    if client.user == self.target_discord_msg.author:
-                        toggle_hmessages(bot_hmessage, next_reply, verb, stagger=True)
-                    # If cmd was used on a user reply, toggle appropriate bot reply with it
-                    else:
-                        toggle_hmessages(user_hmessage, next_reply, verb)
-                    # Add HMessages to update
-                    bot_hmsgs_to_react.append(next_reply)
-                # if user message is hidden and being revealed - this will toggle most recent bot msg by default
-                else:
-                    toggle_hmessages(bot_hmessage, user_hmessage, verb)
-
-            # Apply reaction to user message
-            if config['discord']['history_reactions'].get('enabled', True):
-                await apply_reactions_to_messages(client.user, self.ictx, user_hmessage)
-
-            # Process all messages that need label updates
-            for target_hmsg in bot_hmsgs_to_react:
-                msg_ids_to_edit = []
-                msg_ids_to_edit.append(target_hmsg.id)
-                if target_hmsg.related_ids:
-                    msg_ids_to_edit.extend(target_hmsg.related_ids)
-                # Process reactions for all affected messages
-                if config['discord']['history_reactions'].get('enabled', True):
-                    await apply_reactions_to_messages(client.user, self.ictx, target_hmsg, msg_ids_to_edit, self.target_discord_msg)
-            
-            result = f"**Modified message exchange pair in history for {self.user_name}** (messages {verb})."
-            log.info(result)
-            undeletable_message = await self.channel.send(result)
-            await bg_task_queue.put(sleep_delete_message(undeletable_message))
-
-        except Exception as e:
-            log.error(f'An error occured while toggling "hidden" attribute for "Hide History": {e}')
-
-    #################################################################
-    ###################### EDIT HISTORY TASK ########################
-    #################################################################
-    async def edit_history_task(self:"Task"):
-        # Attributes set in Task as kwargs
-        self.target_discord_msg:discord.Message
-        self.matched_hmessage:HMessage
-        # Send modal which handles all further processing
-        modal = EditMessageModal(client.user, self.ictx, matched_hmessage = self.matched_hmessage, target_discord_msg = self.target_discord_msg, params=self.params)
-        await self.ictx.response.send_modal(modal)
-
-    #################################################################
-    ####################### TOGGLE TTS TASK #########################
-    #################################################################
-    async def toggle_tts_task(self:"Task"):
-        try:
-            if tts.enabled:
-                await tts.apply_toggle_tts(toggle='off')
-                tts.enabled = False
-                message = 'disabled'
-            else:
-                await tts.apply_toggle_tts(toggle='on', tts_sw=True)
-                tts.enabled = True
-                message = 'enabled'
-            await voice_clients.toggle_voice_client(self.ictx.guild.id, message)
-            if self.embeds.enabled('change'):
-                # Send change embed to interaction channel
-                await self.embeds.send('change', f"{self.user_name} {message} TTS.", 'Note: Does not load/unload the TTS model.', channel=self.channel)
-                if bot_database.announce_channels:
-                    # Send embeds to announcement channels
-                    await bg_task_queue.put(announce_changes(f'{message} TTS', ' ', self.ictx))
-            log.info(f"TTS was {message}.")
-        except Exception as e:
-            log.error(f'Error when toggling TTS to "{message}": {e}')
-
-    #################################################################
-    ########################## SPEAK TASK ###########################
-    #################################################################
-    async def speak_task(self:"Task"):
-        try:
-            if shared.model_name == 'None':
-                await self.channel.send('Cannot process "/speak" request: No LLM model is currently loaded. Use "/llmmodel" to load a model.)', delete_after=5)
-                log.warning(f'Bot tried to generate tts for {self.user_name}, but no LLM model was loaded')
-                return
-            await self.embeds.send('system', f'{self.user_name} requested tts ... ', '')
-            await self.init_llm_payload()
-            self.llm_payload['_continue'] = True
-            self.llm_payload['state']['max_new_tokens'] = 1
-            self.llm_payload['state']['history'] = {'internal': [[self.text, self.text]], 'visible': [[self.text, self.text]]}
-            self.params.save_to_history = False
-            tts_args = self.params.tts_args
-            await tgwui.update_extensions(tts_args)
-
-            # Check to apply Server Mode
-            self.apply_server_mode()
-            # Update names in stopping strings
-            self.extra_stopping_strings()
-            # Get history for interaction channel
-            await self.create_user_hmessage()
-            # generate text with text-generation-webui
-            await self.llm_gen()
-            # Process responses
-            await self.create_bot_hmessage()
-            await self.embeds.delete('system') # delete embed
-            if not self.bot_hmessage:
-                return
-            await voice_clients.process_tts_resp(self.ictx, self.tts_resp, self.bot_hmessage)
-            # remove api key (don't want to share this to the world!)
-            for sub_dict in tts_args.values():
-                if 'api_key' in sub_dict:
-                    sub_dict.pop('api_key')
-            await self.embeds.send('system', f'{self.user_name} requested tts:', f"**Params:** {tts_args}\n**Text:** {self.text}")
-            await tgwui.update_extensions(bot_settings.settings['llmcontext'].get('extensions', {})) # Restore character specific extension settings
-            if self.params.user_voice:
-                os.remove(self.params.user_voice)
-        except Exception as e:
-            log.error(f"An error occurred while generating tts for '/speak': {e}")
-            await self.embeds.edit_or_send('system', "An error occurred while generating tts for '/speak'", e)
-
-    #################################################################
-    #################### CHANGE IMG MODEL TASK ######################
-    #################################################################
-    async def change_imgmodel_task(self:"Task"):
-        try:
-            if not self.ictx:
-                self.user_name = 'Automatically'
-
-            await self.sd_online() # Can't change Img model if not online!
-
-            imgmodel_params = self.params.imgmodel
-            imgmodel_name = imgmodel_params.get('imgmodel_name', '')
-            mode = imgmodel_params.get('mode', 'change')    # default to 'change
-            verb = imgmodel_params.get('verb', 'Changing')  # default to 'Changing'
-
-            # Value did not match any known model names/checkpoints
-            if len(imgmodel_params) < 3:
-                await self.embeds.send('change', 'Failed to change Img model:', f'Img model not found: {imgmodel_name}')
-                return False
-
-            await self.embeds.send('change', f'{verb} Img model ... ', f'{verb} to {imgmodel_name}')
-
-            # Swap Image model
-            if mode == 'swap' or mode == 'swap_back':
-                new_model_settings = {'sd_model_checkpoint': imgmodel_params['sd_model_checkpoint']}
-                _ = await sd.api(endpoint='/sdapi/v1/options', method='post', json=new_model_settings, retry=True)
-                await self.embeds.delete('change') # delete embed
-                return True
-
-            # Change Image model
-            await change_imgmodel(imgmodel_params, self.ictx)
-
-            # Announce change
-            await self.embeds.delete('change') # delete any embed
-            await self.embeds.send('change', f"{self.user_name} changed Img model:", f'**{imgmodel_name}**')
-            if bot_database.announce_channels and self.embeds.enabled('change'):
-                # Send embeds to announcement channels
-                await bg_task_queue.put(announce_changes('changed Img model', imgmodel_name, self.ictx))
-
-            log.info(f"Image model changed to: {imgmodel_name}")
-            if config['discord']['post_active_settings']['enabled']:
-                await bg_task_queue.put(post_active_settings())
-        except Exception as e:
-            log.error(f"Error changing Img model: {e}")
-            traceback.print_exc()
-            await self.embeds.edit_or_send('change', "An error occurred while changing Img model", e)
-            return False
-
-    #################################################################
-    #################### CHANGE LLM MODEL TASK ######################
-    #################################################################
-    # Process selected LLM model
-    async def change_llmmodel_task(self:"Task"):
-        try:
-            llmmodel_params = self.params.llmmodel
-            llmmodel_name = llmmodel_params.get('llmmodel_name')
-            mode = llmmodel_params.get('mode', 'change')
-            verb = llmmodel_params.get('verb', 'Changing')
-            # Load the new model if it is different from the current one
-            if shared.model_name != llmmodel_name:
-                await self.embeds.send('change', f'{verb} LLM model ... ', f"{verb} to {llmmodel_name}")
-                # If an LLM model is loaded, unload it
-                if shared.model_name != 'None':
-                    unload_model()
-                try:
-                    shared.model_name = llmmodel_name   # set to new LLM model
-                    if shared.model_name != 'None':
-                        bot_database.update_was_warned('no_llmmodel') # Reset warning message
-                        loader = tgwui.get_llm_model_loader(llmmodel_name)    # Try getting loader from user-config.yaml to prevent errors
-                        await tgwui.load_llm_model(loader)                    # Load an LLM model if specified
-                except Exception as e:
-                    await self.embeds.delete('change')
-                    await self.embeds.send('change', "An error occurred while changing LLM Model. No LLM Model is loaded.", e)
-
-                if mode == 'swap':
-                    return
-                if self.embeds.enabled('change'):
-                    await self.embeds.delete('change')
-                    # Send change embed to interaction channel
-                    title = f"{self.user_name} unloaded the LLM model" if llmmodel_name == 'None' else f"{self.user_name} changed LLM model:"
-                    description = 'Use "/llmmodel" to load a new one' if llmmodel_name == 'None' else f'**{llmmodel_name}**'
-                    await self.embeds.send('change', title, description)
-                    # Send embeds to announcement channels
-                    if bot_database.announce_channels:
-                        await bg_task_queue.put(announce_changes('changed LLM model', llmmodel_name, self.ictx))
-                log.info(f"LLM model changed to: {llmmodel_name}")
-        except Exception as e:
-            log.error(f"An error occurred while changing LLM Model from '/llmmodel': {e}")
-            traceback.print_exc()
-            await self.embeds.edit_or_send('change', "An error occurred while changing LLM model", e)
-
-    #################################################################
-    #################### CHANGE CHARACTER TASK ######################
-    #################################################################
-    async def change_char_task(self:"Task"):
-        try:
-            char_params = self.params.character
-            char_name = char_params.get('char_name', {})
-            verb = char_params.get('verb', 'Changing')
-            mode = char_params.get('mode', 'change')
-            await self.embeds.send('change', f'{verb} character ... ', f'{self.user_name} requested character {mode}: "{char_name}"')
-
-            # Change character
-            await change_character(char_name, self.channel)
-            # Set history
-            if not bot_history.autoload_history or bot_history.change_char_history_method == 'new': # if we don't keep history...
-                # create a clone of History with same settings but empty, and replace it in the manager
-                history = bot_history.get_history_for(self.ictx.channel.id, cached_only=True)
-                if history is None:
-                    bot_history.new_history_for(self.ictx.channel.id)
-                else:
-                    history.fresh().replace()
-
-            if self.embeds.enabled('change'):
-                await self.embeds.delete('change')
-                change_message = 'reset the conversation' if mode == 'reset' else 'changed character'
-                # Send change embed to interaction channel
-                await self.embeds.send('change', f'**{char_name}**', f"{self.user_name} {change_message}:")
-                # Send embeds to announcement channels
-                if bot_database.announce_channels and not is_direct_message(self.ictx):
-                    await bg_task_queue.put(announce_changes(change_message, char_name, self.ictx))
-            await self.send_char_greeting_or_history(char_name)
-            log.info(f"Character loaded: {char_name}")
-        except Exception as e:
-            log.error(f'An error occurred while loading character for "{self.name}": {e}')
-            await self.embeds.edit_or_send('change', "An error occurred while loading character", e)
-
-    async def reset_task(self:"Task"):
-        await self.change_char_task()
-
-    #################################################################
-    ######################## IMAGE GEN TASK #########################
-    #################################################################
-    async def img_gen_task(self:"Task"):
-        try:
-            if not self.tags:
-                self.tags = Tags()
-                await self.tags.init(phase='img')
-                self.tags.match_img_tags(self.img_prompt)
-                self.params.update_bot_should_do(self.tags)
-            # Initialize img_payload
-            self.init_img_payload()
-            # collect matched tag values
-            img_payload_mods = self.collect_img_tag_values()
-            # Apply tags relevant to Img gen
-            await self.process_img_payload_tags(img_payload_mods)
-            # Check censoring
-            if self.params.img_censoring == 2:
-                await self.embeds.send('img_send', "Image prompt was flagged as inappropriate.", "")
-                return
-            # Process loractl
-            if config['sd']['extensions'].get('lrctl', {}).get('enabled', False):
-                self.apply_loractl()
-            # Apply tags relevant to Img prompts
-            self.process_img_prompt_tags()
-            # Apply menu selections from /image command
-            self.apply_imgcmd_params()
-            # Clean anything up that gets messy
-            self.clean_img_payload()
-            # Change imgmodel if triggered by tags
-            should_swap = False
-            imgmodel_params = self.params.imgmodel
-            if imgmodel_params:
-                # Add checkpoint to image payload (change_imgmodel_task() will change it anyway)
-                sd_model_checkpoint = imgmodel_params.get('sd_model_checkpoint', '')
-                override_settings = self.img_payload.setdefault('override_settings', {})
-                override_settings['sd_model_checkpoint'] = sd_model_checkpoint
-                # collect params for event of model swapping
-                swap_params: Params = Params()
-                swap_params.imgmodel['imgmodel_name'] = bot_database.last_imgmodel_name
-                swap_params.imgmodel['sd_model_checkpoint'] = bot_database.last_imgmodel_checkpoint
-                # RUN A CHANGE IMGMODEL SUBTASK
-                should_swap = await self.run_subtask('change_imgmodel')
-            # Generate and send images
-            await self.process_image_gen()
-            imgcmd_task = getattr(self, 'imgcmd_task', False)
-            if imgcmd_task or (self.params.should_send_text and not self.params.should_gen_text):
-                await self.embeds.send('img_send', f"{self.user_name} requested an image:", self.params.imgcmd.get('message', self.img_prompt)[:2000])
-                await self.channel.send(f">>> {self.img_prompt}"[:2000])
-            send_user_image = self.params.send_user_image
-            if send_user_image:
-                await self.channel.send(file=send_user_image) if len(send_user_image) == 1 else await self.channel.send(files=send_user_image)
-            # If switching back to original Img model
-            if should_swap:
-                swap_params.imgmodel['mode'] = 'swap_back'
-                swap_params.imgmodel['verb'] = 'Swapping back to'
-                # RUN A CHANGE IMGMODEL SUBTASK
-                await self.run_subtask('change_imgmodel')
-        except Exception as e:
-            log.error(f"An error occurred in img_gen_task(): {e}")
-            traceback.print_exc()
-
-    # Task created from /image command
-    async def image_cmd_task(self:"Task"):
-        await self.img_gen_task()
-
-#################################################################
-########################## TYPING TASK ##########################
-#################################################################
-class TypingTask:
-    def __init__(self, channel:discord.TextChannel):
-        self.channel = channel
-        self.typing_task:Optional[asyncio.Task] = None
-        self.end_time:Optional[float] = None
-
-    async def _typing_task(self):
-        async with self.channel.typing():
-            while self.end_time is None or time.time() < self.end_time:
-                await asyncio.sleep(1)  # Sleep for a while to keep the typing indicator active
-
-    def start(self, start_time=None, end_time=None):
-        if start_time is None:
-            start_time = time.time()
-
-        self.end_time = end_time
-
-        async def delayed_start():
-            await asyncio.sleep(max(0, start_time - time.time()))
-            self.typing_task = asyncio.create_task(self._typing_task())
-
-        asyncio.create_task(delayed_start())
-
-    def set_end(self, end_time):
-        self.end_time = end_time
-        if self.typing_task is not None:
-            # Cancel the task if it should end sooner
-            if time.time() >= end_time:
-                self.typing_task.cancel()
-
-    def stop(self):
-        if self.typing_task is not None:
-            self.typing_task.cancel()
-
-#################################################################
-############################# TASK ##############################
-#################################################################
-class Task(Tasks):
-    def __init__(self, name:str, ictx:CtxInteraction|None=None, **kwargs): # text:str='', llm_payload:dict|None=None, params:Params|None=None):
-        '''''''''''''''''''''''''''''''''''''''''''''''''''''''''''''''
-        TaskManager.run() will use the Task() name to dynamically call a Tasks() method.
-
-        Valid Task names:
-        'on_message' / 'message' / 'message_post_llm' / 'spontaneous_message' / 'flows'
-        'edit_history' / 'continue' / 'regenerate' / ''hide_or_reveal_history'
-        'change_imgmodel' / 'change_llmmodel' / 'change_char' / 'img_gen' / 'msg_image_cmd' / 'speak'
-
-        Default kwargs:
-        channel, user, user_name, embeds, text, llm_prompt, llm_payload, params,
-        tags, img_prompt, img_payload, user_hmessage, bot_hmessage, local_history
-        '''''''''''''''''''''''''''''''''''''''''''''''''''''''''''''''
-        self.name: str = name
-        self.ictx: CtxInteraction = ictx
-        # TaskQueue() will initialize the Task's values before it is processed
-        self.channel: discord.TextChannel = kwargs.pop('channel', None)
-        self.user: Union[discord.User, discord.Member] = kwargs.pop('user', None)
-        self.user_name: str          = kwargs.pop('user_name', None)
-        self.embeds: Embeds          = kwargs.pop('embeds', None)
-        self.text: str               = kwargs.pop('text', None)
-        self.llm_prompt: str         = kwargs.pop('llm_prompt', None)
-        self.llm_payload: dict       = kwargs.pop('llm_payload', None)
-        self.params: Params          = kwargs.pop('params', None)
-        self.tags: Tags              = kwargs.pop('tags', None)
-        self.img_prompt: str         = kwargs.pop('img_prompt', None)
-        self.img_payload: dict       = kwargs.pop('img_payload', None)
-        self.last_resp: str          = kwargs.pop('last_resp', None)
-        self.tts_resp: str           = kwargs.pop('tts_resp', None)
-        self.user_hmessage: HMessage = kwargs.pop('user_hmessage', None)
-        self.bot_hmessage: HMessage  = kwargs.pop('bot_hmessage', None)
-        self.local_history           = kwargs.pop('local_history', None)
-        self.typing_task:TypingTask  = kwargs.pop('typing_task', None)
-
-        # Dynamically assign custom keyword arguments as attributes
-        for key, value in kwargs.items():
-            setattr(self, key, value)
-
-    # Assigns defaults for attributes which are not already set
-    def init_self_values(self):
-        self.initialized = True # Flag that Task has been initialized (skip if using same Task object for subtasks, etc)
-        self.channel: discord.TextChannel = self.ictx.channel if self.ictx else None
-        self.user: Union[discord.User, discord.Member] = get_user_ctx_inter(self.ictx) if self.ictx else None
-        self.user_name: str          = self.user.display_name if self.user else ""
-        self.embeds: Embeds          = self.embeds if self.embeds else Embeds(config, self.ictx)
-        # The original input text
-        self.text: str               = self.text if self.text else ""
-        # TGWUI specific attributes
-        self.llm_prompt: str         = self.llm_prompt if self.llm_prompt else None
-        self.llm_payload: dict       = self.llm_payload if self.llm_payload else {}
-        # Misc parameters
-        self.params: Params          = self.params if self.params else Params()
-        self.tags: Tags              = self.tags if self.tags else Tags()
-        # Image specific attributes
-        self.img_prompt: str         = self.img_prompt if self.img_prompt else None
-        self.img_payload: dict       = self.img_payload if self.img_payload else {}
-        # Bot response attributes
-        self.last_resp: str          = self.last_resp if self.last_resp else ''
-        self.tts_resp: str           = self.tts_resp if self.tts_resp else ''
-        # History attributes
-        self.user_hmessage: HMessage = self.user_hmessage if self.user_hmessage else None
-        self.bot_hmessage: HMessage  = self.bot_hmessage if self.bot_hmessage else None
-        # Get history for interaction channel
-        non_history_tasks = ['imgmodel', 'character'] # tasks that definitely do not need history
-        if self.ictx and self.name not in non_history_tasks:
-            if is_direct_message(self.ictx):
-                self.local_history   = self.local_history if self.local_history else bot_history.get_history_for(self.channel.id).dont_save()
-            else:
-                self.local_history   = self.local_history if self.local_history else bot_history.get_history_for(self.channel.id)
-        # Typing Task
-        self.typing_task:TypingTask  = self.typing_task if self.typing_task else None
-
-
-    def init_typing(self, start_time=None, end_time=None):
-        '''''''''''''''''''''''''''''''''''''''''''''''''''''''''''''''
-        Creates a TypingTask() instance, and begins typing in channel.
-        Automatically factors any response_delay from character behavior
-        '''''''''''''''''''''''''''''''''''''''''''''''''''''''''''''''
-        if not self.channel:
-            return
-        self.typing_task = TypingTask(self.channel)
-        if start_time is None:
-            start_time = getattr(self, 'response_time', time.time())
-        self.typing_task.start(start_time=start_time, end_time=end_time)
-
-
-    def clone(self, name:str='', ictx:CtxInteraction|None=None, ignore_list:list|None=None, init_now:Optional[bool]=False, keep_typing:Optional[bool]=False) -> "Task":
-        '''''''''''''''''''''''''''''''''''''''''''''''''''''''''''''''
-        Returns a new Task() with all of the same attributes.
-        Can optionally clone a running 'typing_task'
-        '''''''''''''''''''''''''''''''''''''''''''''''''''''''''''''''
-        ignore_list = ignore_list if ignore_list is not None else []
-        always_ignore = ['name', 'ictx']
-        ignore_list = ignore_list + always_ignore
-
-        deepcopy_list = ['llm_payload', 'img_payload']
-
-        current_attributes = {}
-        for key, value in vars(self).items():
-            if key in ignore_list:
-                continue
-            elif value is None or (key.startswith('__') and not callable(value)):
-                continue
-            elif key in deepcopy_list:
-                current_attributes[key] = copy.deepcopy(value)
-            elif isinstance(value, TypingTask):
-                current_attributes[key] = self._clone_typing_task(value) if keep_typing else value
-            # shallow copy remaining items
-            else:
-                current_attributes[key] = value
-            
-        new_task = Task(name=name, ictx=ictx, **current_attributes)
-        
-        if init_now:
-            new_task.init_self_values()
-
-        return new_task
-
-    def _clone_typing_task(self, typing_task:TypingTask):
-        # Clone the TypingTask manually to ensure a new instance
-        new_typing_task = TypingTask(typing_task.channel)
-        if typing_task.end_time is not None and time.time() < typing_task.end_time:
-            new_typing_task.start(start_time=time.time(), end_time=typing_task.end_time)
-        return new_typing_task
-
-
-    async def run(self, task_name: str|None=None) -> Any:
-        try:
-            if not hasattr(self, 'initialized'):
-                self.init_self_values()
-            # Dynamically get the method and call it
-            task_name = task_name if task_name is not None else self.name
-            method_name = f'{task_name}_task'
-            method = getattr(self, method_name, None)
-            if method is not None and callable(method):
-                return await method()
-            else:
-                logging.error(f"No such method: {method_name}")
-        except Exception as e:
-            logging.error(f"An error occurred while processing task {self.name}: {e}")
-            traceback.print_exc()
-
-
-    async def run_task(self) -> Any:
-        '''''''''''''''''''''''''''''''''''''''''''''''''''''''''''''''
-        run_task() should only be called by the TaskManager()
-        Runs a method of Tasks()
-        '''''''''''''''''''''''''''''''''''''''''''''''''''''''''''''''
-        task_manager.current_task = self.name
-        task_manager.current_subtask = None
-        task_manager.current_channel = self.channel
-        task_manager.current_user_name = self.user_name
-        return await self.run()
-
-
-    async def run_subtask(self, subtask: str|None=None) -> Any:
-        '''''''''''''''''''''''''''''''''''''''''''''''''''''''''''''''
-        run_subtask() should only be called from an in-process main Task()
-        Can be called from a new Task() instance.
-        Can also be called from the current main Task() instance while providing subtask name.
-        Runs a method of Tasks()
-        '''''''''''''''''''''''''''''''''''''''''''''''''''''''''''''''
-        task_manager.current_subtask = subtask if subtask is not None else self.name
-        output = await self.run(subtask)
-        task_manager.current_subtask = None
-        return output
-
-#################################################################
-######################### TASK MANAGER ##########################
-#################################################################
-class TaskManager(Tasks):
-    def __init__(self):
-        self.current_task: str = None
-        self.current_subtask: str = None
-        self.current_channel: discord.TextChannel = None
-        self.current_user_name: str = None
-
-        # To allow checking if processing a task
-        self.event = asyncio.Event()
-        # main Task queue
-        self.task_queue = asyncio.Queue()
-        # Special queue for 'on_message'
-        self.message_queue = asyncio.PriorityQueue()
-
-        # Flag to prioritize the message queue
-        self.prioritize_messages = True # initialize True
-
-        # TODO Parked Queue
-        # self.next_parked_run_time:time = None
-        # self.parked_queue = asyncio.PriorityQueue() # messages that are delayed
-
-    async def process_tasks(self):
-        try:
-            while True:
-                # Fetch task from the queue
-                await asyncio.sleep(1)
-                if not self.task_queue.empty() or not self.message_queue.empty():
-
-                    task, queue_name = await self.get_next_task()
-                    task: Task
-
-                    # Flag processing a task. Check with 'if task_manager.event.is_set():'
-                    self.event.set() 
-
-                    # initialize default values in Task
-                    task.init_self_values()
-
-                    # Typing will begin immediately or at 'response_time' if set by MessageManager() 
-                    typing = ['message', 'flows', 'continue', 'regenerate', 'msg_image_cmd', 'speak']
-                    if ('message' in task.name) or (task.name in typing):
-                        task.init_typing()
-
-                    # Run the task
-                    await self.run_task(task)
-                    
-                    # Start idle task if not running
-                    if not bot_behavior.idle_task:
-                        await bot_behavior.schedule_idle()
-
-                    # Unfinished message tasks get moved to MessageManager() queue
-                    delayed_send_time = getattr(task, 'time_to_send', None)
-                    if delayed_send_time:
-                        await message_manager.queue_delayed_message(task, time_to_run = delayed_send_time)
-                    # Finished tasks are deleted
-                    else:
-                        del task
-
-                    # Queue cleanup
-                    self.reset_current()        # Reset all current self attributes
-                    self.event.clear()          # Flag no longer processing task
-                    current_queue = getattr(self, queue_name)
-                    current_queue: asyncio.Queue|asyncio.PriorityQueue
-                    current_queue.task_done()   # Accept next task
-
-        except Exception as e:
-            logging.error(f"An error occurred while processing a main task: {e}")
-            self.event.clear()
-
-    def reset_current(self):
-        self.current_task = None
-        self.current_subtask = None
-        self.current_channel = None
-        self.current_user_name = None
-
-    async def run_task(self, task:Task):
-        try:
-            self.current_task = task.name
-            await task.run_task()
-            # flows queue is populated in process_llm_payload_tags()
-            if flows.queue.qsize() > 0:
-                await flows.run_flow_if_any(task.text, task.ictx)
-        except Exception as e:
-            logging.error(f"An error occurred while processing task {task.name}: {e}")
-            traceback.print_exc()
-
-    async def get_next_task(self):
-        task = None
-        queue_name = None
-
-        if not self.message_queue.empty():
-            if self.prioritize_messages or self.task_queue.empty():
-                response_time, num, discord_message, text = await self.message_queue.get()
-                discord_message: discord.Message
-                log.info(f'Processing queued message (#{num}) by {discord_message.author.display_name}.')
-
-                # CREATE TASK FROM MESSAGE
-                task = Task('on_message', discord_message, text=text)
-                setattr(task, 'num', num) # assign queue number
-                setattr(task, 'response_time', response_time) # assign precalculated response_time to task
-                queue_name = 'message_queue' # return queue name
-
-                self.prioritize_messages = False
-
-        if task is None:
-            task = await self.task_queue.get()
-            if task:
-                await bot_behavior.come_online()
-                queue_name = 'task_queue' # return queue name
-                self.prioritize_messages = True
-
-        return task, queue_name
-         
-    # # Fetch parked Task that is ready to send
-    # if (self.next_parked_run_time is not None) and (time.time() > self.next_parked_run_time):
-    #     task:Task = await self.parked_queue.get()
-    #     if self.parked_queue.qsize() > 0:
-    #         await self.set_next_time()
-    #     else:
-    #         self.next_parked_run_time = None
-
-    # # Or just fetch next Task
-    # else:
-    #     task:Task = await self.queue.get()
-
-    # return task
-
-    # async def park_task(self, task:Task, time_to_run:time):
-    #     await self.parked_queue.put((time_to_run, task.channel.id, task))
-    #     if (self.next_parked_run_time is None) or (time_to_run < self.next_parked_run_time):
-    #         self.next_parked_run_time = time_to_run
-
-task_manager = TaskManager()
-
-#################################################################
-########################## QUEUED FLOW ##########################
-#################################################################
-class Flows(TaskProcessing):
-    def __init__(self, ictx:CtxInteraction|None=None):
-        self.ictx: CtxInteraction = ictx
-        self.user_name: Optional[str] = get_user_ctx_inter(ictx).display_name if ictx else None
-        self.channel: Optional[discord.TextChannel] = ictx.channel if ictx else None
-        self.local_history = None
-
-        self.event: asyncio.Event = asyncio.Event()
-        self.queue: asyncio.Queue = asyncio.Queue()
-
-    async def build_queue(self, input_flow):
-        try:
-            flow = copy.copy(input_flow)
-            total_flows = 0
-            flow_base = {}
-            for flow_dict in flow: # find and extract any 'flow_base' first
-                if 'flow_base' in flow_dict:
-                    flow_base = flow_dict.get('flow_base')
-                    flow.remove(flow_dict)
-                    break
-            for step in flow:
-                if not step: # ignore possible empty dict
-                    continue
-                flow_step = copy.copy(flow_base) # use flow base
-                flow_step.update(step)           # update with flow step tags
-                # duplicate flow step depending on 'flow_loops'
-                counter = 1
-                flow_step_loops = flow_step.pop('flow_step_loops', 0)
-                counter += (flow_step_loops - 1) if flow_step_loops else 0
-                total_flows += counter
-                while counter > 0:
-                    counter -= 1
-                    await self.queue.put(flow_step)
-            self.event.set() # flag that a flow is being processed. Check with 'if flow_event.is_set():'
-        except Exception as e:
-            log.error(f"Error building Flow: {e}")
-            traceback.print_exc()
-
-    async def format_next_flow(self, next_flow:dict, text:str) -> tuple[str, str]:
-        flow_name = ''
-        formatted_flow_tags = {}
-        for key, value in next_flow.items():
-            # get name for message embed
-            if key == 'flow_step':
-                flow_name = f": {value}"
-            # format prompt before feeding it back into message_task()
-            elif key == 'format_prompt':
-                formatting = {'format_prompt': [value]}
-                text = self.process_prompt_formatting(text, formatting, self.local_history)
-            # see if any tag values have dynamic formatting (user prompt, LLM reply, etc)
-            elif isinstance(value, str):
-                formatted_value = self.format_prompt_with_recent_output(value, self.local_history)       # output will be a string
-                # if the value changed...
-                if formatted_value != value:         
-                    tags = Tags() # Simply to access Tags methods
-                    formatted_value = tags.parse_tag_from_text_value(formatted_value)    # convert new string to correct value type
-                formatted_flow_tags[key] = formatted_value
-            # apply wildcards
-            text = await dynamic_prompting(self.user_name, text, ictx=None)
-        next_flow.update(formatted_flow_tags) # commit updates
-        return flow_name, text
-
-    # function to get a copy of the next queue item while maintaining the original queue
-    async def peek_flow_queue(self, text:str):
-        temp_queue = asyncio.Queue()
-        total_queue_size = self.queue.qsize()
-        while self.queue.qsize() > 0:
-            if self.queue.qsize() == total_queue_size:
-                item = await self.queue.get()
-                flow_name, formatted_text = await self.format_next_flow(item, text)
-            else:
-                item = await self.queue.get()
-            await temp_queue.put(item)
-        # Enqueue the items back into the original queue
-        while temp_queue.qsize() > 0:
-            item_to_put_back = await temp_queue.get()
-            await self.queue.put(item_to_put_back)
-        return flow_name, formatted_text
-
-    async def flow_task(self, text:str):
-        try:
-            total_flow_steps = self.queue.qsize()
-            descript = ''
-            await bot_embeds.send('flow', f'Processing Flow for {self.user_name} with {total_flow_steps} steps', descript, channel=self.channel)
-
-            while self.queue.qsize() > 0:   # flow_queue items are removed while running the subtask()
-                flow_name, text = await self.peek_flow_queue(text)
-                remaining_flow_steps = self.queue.qsize()
-
-                descript = descript.replace("**Processing", ":white_check_mark: **")
-                descript += f'**Processing Step {total_flow_steps + 1 - remaining_flow_steps}/{total_flow_steps}**{flow_name}\n'
-                await bot_embeds.edit(name='flow', description=descript)
-
-                # CREATE A SUBTASK AND RUN IT
-                flows_task: Task = Task('flows', self.ictx, text=text)
-                await flows_task.run_subtask()
-                del flows_task # delete finished flows task
-
-            descript = descript.replace("**Processing", ":white_check_mark: **")
-            await bot_embeds.edit('flow', f"Flow completed for {self.user_name}", descript)
-
-        except Exception as e:
-            log.error(f"An error occurred while processing a Flow: {e}")
-            await bot_embeds.edit_or_send('flow', "An error occurred while processing a Flow", e, channel=self.channel)
-
-        self.event.clear()              # flag that flow is no longer processing
-        self.queue.task_done()          # flow queue task is complete
-
-    async def run_flow_if_any(self, text:str, ictx:CtxInteraction):
-        if self.queue.qsize() > 0:
-            self.ictx      = ictx
-            self.user_name = get_user_ctx_inter(ictx).display_name
-            self.channel   = ictx.channel
-            if is_direct_message(ictx):
-                self.local_history = self.local_history if self.local_history else bot_history.get_history_for(self.channel.id).dont_save()
-            else:
-                self.local_history = self.local_history if self.local_history else bot_history.get_history_for(self.channel.id)
-
-            # flows are activated in process_llm_payload_tags(), and is where the flow queue is populated
-            await self.flow_task(text)
-
-flows = Flows()
-
-#################################################################
-######################## /IMAGE COMMAND #########################
-#################################################################
-if sd.enabled:
-
-    # Updates size options for /image command
-    async def update_size_options(average):
-        global size_choices
-        options = load_file(shared_path.cmd_options, {})
-        sizes = options.get('sizes', [])
-        aspect_ratios = [size.get("ratio") for size in sizes.get('ratios', [])]
-        size_choices.clear()  # Clear the existing list
-        ratio_options = calculate_aspect_ratio_sizes(average, aspect_ratios)
-        static_options = sizes.get('static_sizes', [])
-        size_options = (ratio_options or []) + (static_options or [])
-        size_choices.extend(
-            app_commands.Choice(name=option['name'], value=option['name'])
-            for option in size_options)
-        await client.tree.sync()
-
-    async def get_imgcmd_choices(size_options, style_options) -> tuple[list[app_commands.Choice], list[app_commands.Choice]]:
-        try:
-            size_choices = [app_commands.Choice(name=option['name'], value=option['name'])
-                            for option in size_options]
-            style_choices = [app_commands.Choice(name=option['name'], value=option['name'])
-                             for option in style_options]
-            use_llm_choices = [app_commands.Choice(name="No, just img gen from my prompt", value="No"),
-                               app_commands.Choice(name="Yes, send my prompt to the LLM", value="Yes")]
-            return size_choices, style_choices, use_llm_choices
-
-        except Exception as e:
-            log.error(f"An error occurred while building choices for /image: {e}")
-
-    def get_current_avg_from_dims():
-        w = bot_active_settings.get('imgmodel', {}).get('payload', {}).get('width', 512)
-        h = bot_active_settings.get('imgmodel', {}).get('payload', {}).get('height', 512)
-        return avg_from_dims(w, h)
-
-    async def get_imgcmd_options():
-        try:
-            options = load_file(shared_path.cmd_options, {})
-            options = dict(options)
-            # Get sizes and aspect ratios from 'dict_cmdoptions.yaml'
-            sizes = options.get('sizes', {})
-            aspect_ratios = [size.get("ratio") for size in sizes.get('ratios', [])]
-            # Calculate the average and aspect ratio sizes
-            current_avg = get_current_avg_from_dims()
-            ratio_options = calculate_aspect_ratio_sizes(current_avg, aspect_ratios)
-            # Collect any defined static sizes
-            static_options = sizes.get('static_sizes', [])
-            # Merge dynamic and static sizes
-            size_options = (ratio_options or []) + (static_options or [])
-            # Get style and controlnet options
-            style_options = options.get('styles', {})
-            return size_options, style_options
-
-        except Exception as e:
-            log.error(f"An error occurred while building options for /image: {e}")
-            return None, None
-
-    async def get_cnet_data() -> dict:
-
-        async def check_cnet_online(endpoint):
-            if config['sd']['extensions'].get('controlnet_enabled', False):
-                try:
-                    online = await sd.api(endpoint='/controlnet/model_list', method='get', json=None, retry=False)
-                    if online: 
-                        return True
-                    else: 
-                        return False
-                except Exception:
-                    log.warning(f"ControlNet is enabled in config.yaml, but was not responsive from {sd.client} API.")
-            return False
-
-        filtered_cnet_data = {}
-        if config['sd']['extensions'].get('controlnet_enabled', False):
-            try:
-                all_cnet_data = await sd.api(endpoint='/controlnet/control_types', method='get', json=None, retry=False)
-                for key, value in all_cnet_data["control_types"].items():
-                    if key == "All":
-                        continue
-                    if key in ["Reference", "Revision", "Shuffle"]:
-                        value['name'] = key
-                        filtered_cnet_data[key] = value
-                    elif value["default_model"] != "None":
-                        value['name'] = key
-                        filtered_cnet_data[key] = value
-            except Exception:
-                cnet_online = await check_cnet_online()
-                if cnet_online:
-                    log.warning("ControlNet is both enabled in config.yaml and detected. However, ad_discordbot relies on the '/controlnet/control_types' \
-                        API endpoint which is missing. See here: (https://github.com/altoiddealer/ad_discordbot/wiki/troubleshooting).")
-        return filtered_cnet_data
-
-    # Get size and style options for /image command
-    size_options, style_options = asyncio.run(get_imgcmd_options())
-    size_choices, style_choices, use_llm_choices = asyncio.run(get_imgcmd_choices(size_options, style_options))
-
-    # Check if extensions enabled in config
-    cnet_enabled = config['sd']['extensions'].get('controlnet_enabled', False)
-    reactor_enabled = config['sd']['extensions'].get('reactor_enabled', False)
-
-    if cnet_enabled and reactor_enabled:
-        @client.hybrid_command(name="image", description=f'Generate an image using {sd.client}')
-        @app_commands.describe(use_llm='Whether to send your prompt to LLM. Results may vary!')
-        @app_commands.describe(style='Applies a positive/negative prompt preset')
-        @app_commands.describe(img2img='Diffuses from an input image instead of pure latent noise.')
-        @app_commands.describe(img2img_mask='Masks the diffusion strength for the img2img input. Requires img2img.')
-        @app_commands.describe(face_swap='For best results, attach a square (1:1) cropped image of a face, to swap into the output.')
-        @app_commands.describe(controlnet='Guides image diffusion using an input image or map.')
-        @app_commands.choices(use_llm=use_llm_choices)
-        @app_commands.choices(size=size_choices)
-        @app_commands.choices(style=style_choices)
-        @configurable_for_dm_if(lambda ctx: 'image' in config.discord_dm_setting('allowed_commands', []))
-        async def image(ctx: commands.Context, prompt: str, use_llm: typing.Optional[app_commands.Choice[str]], size: typing.Optional[app_commands.Choice[str]], style: typing.Optional[app_commands.Choice[str]], 
-                        neg_prompt: typing.Optional[str], img2img: typing.Optional[discord.Attachment], img2img_mask: typing.Optional[discord.Attachment], 
-                        face_swap: typing.Optional[discord.Attachment], controlnet: typing.Optional[discord.Attachment]):
-            user_selections = {"prompt": prompt, "use_llm": use_llm.value if use_llm else None, "size": size.value if size else None, "style": style.value if style else {}, "neg_prompt": neg_prompt if neg_prompt else '',
-                               "img2img": img2img if img2img else None, "img2img_mask": img2img_mask if img2img_mask else None,
-                               "face_swap": face_swap if face_swap else None, "cnet": controlnet if controlnet else None}
-            await process_image(ctx, user_selections)
-    elif cnet_enabled and not reactor_enabled:
-        @client.hybrid_command(name="image", description=f'Generate an image using {sd.client}')
-        @app_commands.describe(style='Applies a positive/negative prompt preset')
-        @app_commands.describe(img2img='Diffuses from an input image instead of pure latent noise.')
-        @app_commands.describe(img2img_mask='Masks the diffusion strength for the img2img input. Requires img2img.')
-        @app_commands.describe(controlnet='Guides image diffusion using an input image or map.')
-        @app_commands.choices(use_llm=use_llm_choices)
-        @app_commands.choices(size=size_choices)
-        @app_commands.choices(style=style_choices)
-        @configurable_for_dm_if(lambda ctx: 'image' in config.discord_dm_setting('allowed_commands', []))
-        async def image(ctx: commands.Context, prompt: str, use_llm: typing.Optional[app_commands.Choice[str]], size: typing.Optional[app_commands.Choice[str]], style: typing.Optional[app_commands.Choice[str]],
-                        neg_prompt: typing.Optional[str], img2img: typing.Optional[discord.Attachment], img2img_mask: typing.Optional[discord.Attachment], controlnet: typing.Optional[discord.Attachment]):
-            user_selections = {"prompt": prompt, "use_llm": use_llm.value if use_llm else None, "size": size.value if size else None, "style": style.value if style else {}, "neg_prompt": neg_prompt if neg_prompt else '',
-                               "img2img": img2img if img2img else None, "img2img_mask": img2img_mask if img2img_mask else None, "cnet": controlnet if controlnet else None}
-            await process_image(ctx, user_selections)
-    elif reactor_enabled and not cnet_enabled:
-        @client.hybrid_command(name="image", description=f'Generate an image using {sd.client}')
-        @app_commands.describe(style='Applies a positive/negative prompt preset')
-        @app_commands.describe(img2img='Diffuses from an input image instead of pure latent noise.')
-        @app_commands.describe(img2img_mask='Masks the diffusion strength for the img2img input. Requires img2img.')
-        @app_commands.describe(face_swap='For best results, attach a square (1:1) cropped image of a face, to swap into the output.')
-        @app_commands.choices(use_llm=use_llm_choices)
-        @app_commands.choices(size=size_choices)
-        @app_commands.choices(style=style_choices)
-        @configurable_for_dm_if(lambda ctx: 'image' in config.discord_dm_setting('allowed_commands', []))
-        async def image(ctx: commands.Context, prompt: str, use_llm: typing.Optional[app_commands.Choice[str]], size: typing.Optional[app_commands.Choice[str]], style: typing.Optional[app_commands.Choice[str]],
-                        neg_prompt: typing.Optional[str], img2img: typing.Optional[discord.Attachment], img2img_mask: typing.Optional[discord.Attachment], face_swap: typing.Optional[discord.Attachment]):
-            user_selections = {"prompt": prompt, "use_llm": use_llm.value if use_llm else None, "size": size.value if size else None, "style": style.value if style else {}, "neg_prompt": neg_prompt if neg_prompt else '',
-                               "img2img": img2img if img2img else None, "img2img_mask": img2img_mask if img2img_mask else None, "face_swap": face_swap if face_swap else None}
-            await process_image(ctx, user_selections)
-    else:
-        @client.hybrid_command(name="image", description=f'Generate an image using {sd.client}')
-        @app_commands.describe(style='Applies a positive/negative prompt preset')
-        @app_commands.describe(img2img='Diffuses from an input image instead of pure latent noise.')
-        @app_commands.describe(img2img_mask='Masks the diffusion strength for the img2img input. Requires img2img.')
-        @app_commands.choices(use_llm=use_llm_choices)
-        @app_commands.choices(size=size_choices)
-        @app_commands.choices(style=style_choices)
-        @configurable_for_dm_if(lambda ctx: 'image' in config.discord_dm_setting('allowed_commands', []))
-        async def image(ctx: commands.Context, prompt: str, use_llm: typing.Optional[app_commands.Choice[str]], size: typing.Optional[app_commands.Choice[str]], style: typing.Optional[app_commands.Choice[str]],
-                        neg_prompt: typing.Optional[str], img2img: typing.Optional[discord.Attachment], img2img_mask: typing.Optional[discord.Attachment]):
-            user_selections = {"prompt": prompt, "use_llm": use_llm.value if use_llm else None, "size": size.value if size else None, "style": style.value if style else {}, "neg_prompt": neg_prompt if neg_prompt else '',
-                               "img2img": img2img if img2img else None, "img2img_mask": img2img_mask if img2img_mask else None}
-            await process_image(ctx, user_selections)
-
-    async def process_image(ctx: commands.Context, selections):
-        # CREATE TASK - CHECK IF ONLINE
-        image_cmd_task = Task('image_cmd', ctx)
-        setattr(image_cmd_task, 'imgcmd_task', True)
-        # Do not process if SD WebUI is offline
-        if not await image_cmd_task.sd_online():
-            await ctx.defer()
-            return
-        # User inputs from /image command
-        prompt = selections.get('prompt', '')
-        use_llm = selections.get('use_llm', None)
-        size = selections.get('size', None)
-        style = selections.get('style', {})
-        neg_prompt = selections.get('neg_prompt', '')
-        img2img = selections.get('img2img', None)
-        img2img_mask = selections.get('img2img_mask', None)
-        face_swap = selections.get('face_swap', None)
-        cnet = selections.get('cnet', None)
-        # Defaults
-        endpoint = '/sdapi/v1/txt2img'
-        size_dict = {}
-        faceswapimg = None
-        img2img_dict = {}
-        cnet_dict = {}
-        try:
-            prompt = await dynamic_prompting(ctx.author.display_name, prompt, ictx=None)
-            log_msg = f"**Prompt:** {prompt}"
-            if size:
-                selected_size = next((option for option in size_options if option['name'] == size), None)
-                if selected_size:
-                    size_dict['width'] = selected_size.get('width')
-                    size_dict['height'] = selected_size.get('height')
-                log_msg += f" | **Size:** {size}"
-            if style:
-                selected_style_option = next((option for option in style_options if option['name'] == style), None)
-                if selected_style_option:
-                    style = selected_style_option
-                log_msg += f" | **Style:** {style}"
-            if neg_prompt:
-                log_msg += f" | **Negative Prompt:** {neg_prompt}"
-            if img2img:
-                async def process_image_img2img(img2img, img2img_dict, endpoint, log_msg):
-                    #Convert attached image to base64
-                    attached_i2i_img = await img2img.read()
-                    i2i_image = base64.b64encode(attached_i2i_img).decode('utf-8')
-                    img2img_dict['image'] = i2i_image
-                    # Ask user to select a Denoise Strength
-                    denoise_options = []
-                    for value in [round(0.05 * index, 2) for index in range(int(1 / 0.05) + 1)]:
-                        denoise_options.append(discord.SelectOption(label=str(value), value=str(value), default=True if value == 0.40 else False))
-                    denoise_options = denoise_options[:25]
-                    denoise_select = discord.ui.Select(custom_id="denoise", options=denoise_options)
-                    # Send Denoise Strength select menu in a view
-                    submit_button = discord.ui.Button(style=discord.ButtonStyle.primary, label="Submit")
-                    view = discord.ui.View()
-                    view.add_item(denoise_select)
-                    view.add_item(submit_button)
-                    select_message = await ctx.send("Select denoise strength for img2img:", view=view, ephemeral=True)
-                    interaction = await client.wait_for("interaction", check=lambda interaction: interaction.message.id == select_message.id)
-                    denoising_strength = interaction.data.get("values", ["0.40"])[0]
-                    img2img_dict['denoising_strength'] = float(denoising_strength)
-                    await interaction.response.defer() # defer response for this interaction
-                    await select_message.delete()
-                    endpoint = '/sdapi/v1/img2img' # Change API endpoint to img2img
-                    log_msg += f" | **Img2Img**, denoise strength: {denoising_strength}"
-                    return img2img_dict, endpoint, log_msg
-                try:
-                    img2img_dict, endpoint, log_msg = await process_image_img2img(img2img, img2img_dict, endpoint, log_msg)
-                except Exception as e:
-                    log.error(f"An error occurred while configuring Img2Img for /image command: {e}")
-            if img2img_mask:
-                if img2img:
-                    attached_img2img_mask_img = await img2img_mask.read()
-                    img2img_mask_img = base64.b64encode(attached_img2img_mask_img).decode('utf-8')
-                    img2img_dict['mask'] = img2img_mask_img
-                    log_msg += " | **Inpainting:** Image Provided"
-                else:
-                    await ctx.send("Inpainting requires im2img. Not applying img2img_mask mask...", ephemeral=True)
-            if face_swap:
-                attached_face_img = await face_swap.read()
-                faceswapimg = base64.b64encode(attached_face_img).decode('utf-8')
-                log_msg += " | **Face Swap:** Image Provided"
-            if cnet:
-                # Get filtered ControlNet data
-                cnet_data = await get_cnet_data()
-                async def process_image_controlnet(cnet, cnet_dict, log_msg):
-                    try:
-                        # Convert attached image to base64
-                        attached_cnet_img = await cnet.read()
-                        cnetimage = base64.b64encode(attached_cnet_img).decode('utf-8')
-                        cnet_dict['image'] = cnetimage
-                    except Exception as e:
-                        log.error(f"Error decoding ControlNet input image for '/image' command: {e}")
-                    try:
-                        # Ask user to select a Control Type
-                        cnet_control_type_options = [discord.SelectOption(label=key, value=key) for key in cnet_data]
-                        control_type_select = discord.ui.Select(options=cnet_control_type_options, placeholder="Select ControlNet Control Type", custom_id="cnet_control_type_select")
-                        # Send Control Type select menu in a view
-                        view = discord.ui.View()
-                        view.add_item(control_type_select)
-                        select_message = await ctx.send("### Select ControlNet Control Type:", view=view, ephemeral=True)
-                        interaction = await client.wait_for("interaction", check=lambda interaction: interaction.message.id == select_message.id)
-                        selected_control_type = interaction.data.get("values")[0]
-                        selected_control_type = cnet_data[selected_control_type]
-                        await interaction.response.defer() # defer response for this interaction
-                        await select_message.delete()
-                    except Exception as e:
-                        log.error(f"An error occurred while setting ControlNet Control Type in '/image' command: {e}")
-                    # View containing Selects for ControlNet Module, Model, Start and End
-                    class CnetControlView(discord.ui.View):
-                        def __init__(self, cnet_data, selected_control_type):
-                            super().__init__()
-                            self.cnet_dict = {'module': selected_control_type["default_option"], 'model': selected_control_type["default_model"], 'guidance_start': 0.00, 'guidance_end': 1.00}
-                        # Dropdown Menu for Module
-                        module_options = [discord.SelectOption(label=module_option, value=module_option, default=True if module_option == selected_control_type["default_option"] else False,
-                            description='Default' if module_option == selected_control_type["default_option"] else None) for module_option in selected_control_type["module_list"]]
-                        @discord.ui.select(options=module_options, placeholder="Select ControlNet Module", custom_id="cnet_module_select")
-                        async def module_select(self, select, interaction):
-                            self.cnet_dict['module'] = select.data['values'][0]
-                            await select.response.defer()
-                        # Dropdown Menu for Model
-                        model_options = [discord.SelectOption( label=model_option, value=model_option, default=True if model_option == selected_control_type["default_model"] else False,
-                            description='Default' if model_option == selected_control_type["default_model"] else '') for model_option in selected_control_type["model_list"]]
-                        @discord.ui.select(options=model_options, placeholder="Select ControlNet Model", custom_id="cnet_model_select", disabled=selected_control_type.get("default_model") == 'None')
-                        async def model_select(self, select, interaction):
-                            self.cnet_dict['model'] = select.data['values'][0]
-                            await select.response.defer()
-                        # Dropdown Menu for Start
-                        start_options = []
-                        for value in [round(0.05 * index, 2) for index in range(int(1 / 0.05) + 1)]:
-                            start_options.append(discord.SelectOption(label=str(value), value=str(value), default=True if value == 0.00 else False))
-                        @discord.ui.select(options=start_options, placeholder="Select Start Guidance (0.0 - 1.0)", custom_id="cnet_start_select")
-                        async def start_select(self, select, interaction):
-                            self.cnet_dict['guidance_start'] = float(select.data['values'][0])
-                            await select.response.defer()
-                        # Dropdown Menu for End
-                        end_options = []
-                        for value in [round(0.05 * index, 2) for index in range(int(1 / 0.05) + 1)]:
-                            end_options.append(discord.SelectOption(label=str(value), value=str(value), default=True if value == 1.00 else False))
-                        @discord.ui.select(options=end_options, placeholder="Select End Guidance (0.0 - 1.0)", custom_id="cnet_end_select")
-                        async def end_select(self, select, interaction):
-                            self.cnet_dict['guidance_end'] = float(select.data['values'][0])
-                            await select.response.defer()
-                        # Submit button
-                        @discord.ui.button(label='Submit', style=discord.ButtonStyle.primary, custom_id="cnet_submit")
-                        async def submit_button(self, button, interaction):
-                            await button.response.defer()
-                            self.stop()
-                    # Function to build Select Options based on the selected ControlNet Module
-                    def make_cnet_options(selected_module):
-                        # Defaults
-                        options_a = [discord.SelectOption(label='Not Applicable', value='64')]
-                        options_b = [discord.SelectOption(label='Not Applicable', value='64')]
-                        label_a = 'Not Applicable'
-                        label_b = 'Not Applicable'
-                        if (selected_module in ["canny", "mlsd", "normal_midas", "scribble_xdog", "softedge_teed"]
-                            or selected_module.startswith(('blur', 'depth_leres', 'recolor_', 'reference', 'CLIP-G', 'tile_colorfix'))):
-                            try:
-                                # Initialize Specific Options
-                                options_a = []
-                                options_b = []
-                                # Defaults
-                                round_a = 2
-                                range_a = 1
-                                default_a = 10
-                                round_b = 2
-                                range_b = 256
-                                default_b = 0
-                                if selected_module.startswith('blur'):
-                                    label_a = 'Sigma'
-                                    range_a = 64
-                                    default_a = 3
-                                elif selected_module == 'canny':
-                                    label_a = 'Low Threshold'
-                                    round_a = 0
-                                    range_a = 256
-                                    default_a = 7
-                                    label_b = 'High Threshold'
-                                    round_b = 0
-                                    default_b = 16
-                                elif selected_module.startswith('depth_leres'):
-                                    label_a = 'Remove Near %'
-                                    round_a = 1
-                                    range_a = 100
-                                    default_a = 0
-                                    label_b = 'Remove Background %'
-                                    round_b = 1
-                                    range_b = 100
-                                elif selected_module == 'mlsd':
-                                    label_a = 'MLSD Value Threshold'
-                                    range_a = 2
-                                    default_a = 0
-                                    label_b = 'MLSD Distance Threshold'
-                                    range_b = 20
-                                elif selected_module == 'normal_midas':
-                                    label_a = 'Normal Background Threshold'
-                                    default_a = 8
-                                elif selected_module.startswith('recolor'):
-                                    label_a = 'Gamma Correction'
-                                    round_a = 3
-                                    range_a = 2
-                                elif selected_module.startswith('reference'):
-                                    label_a = 'Style Fidelity'
-                                elif selected_module.startswith('CLIP-G'): # AKA 'Revision'
-                                    label_a = 'Noise Augmentation'
-                                    default_a = 0
-                                elif selected_module == 'scribble_xdog':
-                                    label_a = 'XDoG Threshold'
-                                    range_a = 64
-                                elif selected_module == 'softedge_teed':
-                                    label_a = 'Safe Steps'
-                                    default_a = 8
-                                    range_a = 10
-                                    round_a = 0
-                                elif selected_module.startswith('tile_colorfix'):
-                                    label_a = 'Variation'
-                                    round_a = 0
-                                    range_a = 32
-                                    default_a = 5
-                                    if selected_module == 'tile_colorfix+sharp':
-                                        label_b = 'Sharpness'
-                                        round_b = 0
-                                        range_b = 2
-                                        default_b = 10
-                                for index, value in enumerate([round(index * (range_a / 20), round_a) for index in range(20 + 1)]):
-                                    value = float(value) if round_a else int(value)
-                                    options_a.append(discord.SelectOption(label=str(value), value=str(value), default=index == default_a))
-                                for index, value in enumerate([round(index * (range_b / 20), round_b) for index in range(20 + 1)]):
-                                    value = float(value) if round_b else int(value)
-                                    options_b.append(discord.SelectOption(label=str(value), value=str(value), default=index == default_b))
-                            except Exception as e:
-                                log.error(f"Error building ControlNet options for '/image' command: {e}")
-                                return [discord.SelectOption(label='Not Applicable', value='64')], 'Not Applicable', [discord.SelectOption(label='Not Applicable', value='64')], 'Not Applicable'
-                        return options_a, label_a, options_b, label_b
-                    try:
-                        cnet_control_view = CnetControlView(cnet_data, selected_control_type)
-                        view_message = await ctx.send('### Select ControlNet Options\n • **Module**\n • **Model**\n • **Start** (0.0 - 1.0)\n • **End** (0.0 - 1.0)\n(if unsure, just Submit with Defaults)',
-                            view=cnet_control_view, ephemeral=True)
-                        await cnet_control_view.wait()
-                        cnet_dict.update(cnet_control_view.cnet_dict)
-                        selected_module = cnet_dict['module']   # For next step
-                        await view_message.delete()
-                        options_a, label_a, options_b, label_b = make_cnet_options(selected_module)
-                    except Exception as e:
-                        log.error(f"An error occurred while configuring initial ControlNet options from '/image' command: {e}")
-                    # View containing Selects for ControlNet Weight and Additional Options
-                    class CnetOptionsView(discord.ui.View):
-                        def __init__(self, options_a, label_a, options_b, label_b):
-                            super().__init__()
-                            self.cnet_dict = {'weight': 1.00}
-                        # Dropdown Menu for Weight
-                        weight_options = []
-                        for value in [round(0.05 * index, 2) for index in range(int(1 / 0.05) + 1)]:
-                            weight_options.append(discord.SelectOption(label=str(value), value=str(value), default=True if value == 1.00 else False))
-                        @discord.ui.select(options=weight_options, placeholder="Select ControlNet Weight", custom_id="cnet_weight_select")
-                        async def weight_select(self, select, interaction):
-                            self.cnet_dict['weight'] = float(select.data['values'][0])
-                            await select.response.defer()
-                        # Dropdown Menu for Options A
-                        @discord.ui.select(options=options_a, placeholder=label_a, custom_id="cnet_options_a_select", disabled=label_a == 'Not Applicable')
-                        async def thresh_a_select(self, select, interaction):
-                            self.cnet_dict['threshold_a'] = float(select.data['values'][0]) if '.' in select.data['values'][0] else int(select.data['values'][0])
-                            await select.response.defer()
-                        # Dropdown Menu for Options B
-                        @discord.ui.select(options=options_b, placeholder=label_b, custom_id="cnet_options_b_select", disabled=label_b == 'Not Applicable')
-                        async def options_b_select(self, select, interaction):
-                            self.cnet_dict['threshold_b'] = float(select.data['values'][0]) if '.' in select.data['values'][0] else int(select.data['values'][0])
-                            await select.response.defer()
-                        # Submit button
-                        @discord.ui.button(label='Submit', style=discord.ButtonStyle.primary, custom_id="cnet_submit")
-                        async def submit_button(self, button, interaction):
-                            await button.response.defer()
-                            self.stop()
-                    try:
-                        view = CnetOptionsView(options_a, label_a, options_b, label_b)
-                        message_a = f'\n • **{label_a}**' if label_a != 'Not Applicable' else ''
-                        message_b = f'\n • **{label_b}**' if label_b != 'Not Applicable' else ''
-                        view_message = await ctx.send(f'### Select ControlNet Options\n • **Weight** (0.0 - 1.0){message_a}{message_b}\n(if unsure, just Submit with Defaults)', view=view, ephemeral=True)
-                        await view.wait()
-                        cnet_dict.update(view.cnet_dict)
-                        await view_message.delete()
-                    except Exception as e:
-                        log.error(f"An error occurred while configuring secondary ControlNet options from /image command: {e}")
-                    cnet_dict.update({'enabled': True, 'save_detected_map': True})
-                    log_msg += f" | **ControlNet:** (Module: {cnet_dict['module']}, Model: {cnet_dict['model']})"
-                    return cnet_dict, log_msg
-                try:
-                    cnet_dict, log_msg = await process_image_controlnet(cnet, cnet_dict, log_msg)
-                except Exception as e:
-                    log.error(f"An error occurred while configuring ControlNet for /image command: {e}")
-
-            image_cmd_task.img_prompt = prompt
-            image_cmd_task.text = prompt
-
-            # UPDATE TASK WITH PARAMS
-            imgcmd_params = {}
-            imgcmd_params['size']       = size_dict
-            imgcmd_params['neg_prompt'] = neg_prompt
-            imgcmd_params['style']      = style
-            imgcmd_params['face_swap']  = faceswapimg
-            imgcmd_params['controlnet'] = cnet_dict
-            imgcmd_params['img2img']    = img2img_dict
-            imgcmd_params['message']    = log_msg
-
-            image_cmd_task.params = Params(imgcmd=imgcmd_params, endpoint=endpoint)
-
-            await ireply(ctx, 'image') # send a response msg to the user
-
-<<<<<<< HEAD
-            # QUEUE TASK
-            log.info(f'{ctx.author.display_name} used "/image": "{prompt}"')
-            if use_llm:
-                log.info(f'reply requested: {ctx.author.display_name} said: "{prompt}"')
-                # Set more parameters
-                params: Params = image_cmd_task.params
-                params.should_gen_text = True
-                params.should_gen_image = True
-                params.skip_create_user_hmsg = True
-                params.skip_create_bot_hmsg = True
-                params.save_to_history = False
-                # CHANGE NAME (will run 'message' then 'img_gen')
-                image_cmd_task.name = 'msg_image_cmd'
-
-            await task_manager.task_queue.put(image_cmd_task)
-=======
-            async with task_semaphore:
-                async with ctx.channel.typing():
-                    # offload to ai_gen queue
-                    log.info(f'{ctx.author.display_name} used "/image": "{prompt}"')
-                    if use_llm:
-                        log.info(f'reply requested: {ctx.author.display_name} said: "{prompt}"')
-                        params['bot_will_do'] = {'should_gen_text': True, 'should_gen_image': True}
-                        params['skip_create_user_msg'] = True
-                        params['skip_create_bot_msg'] = True
-                        params['save_to_history'] = False
-                        current_task.set(ctx.channel, 'image')
-                        await message_task(ctx, prompt, llm_payload=None, params=params)
-                    else:
-                        await img_gen_task(prompt, params, ctx)
-                    await run_flow_if_any(ctx, prompt)
->>>>>>> 52118aba
-
-        except Exception as e:
-            log.error(f"An error occurred in image(): {e}")
-            traceback.print_exc()
-
-#################################################################
-######################### MISC COMMANDS #########################
-#################################################################
-
-@client.event
-async def on_error(event_name, *args, **kwargs):
-    print(traceback.format_exc())
-    log.warning(f'Event error in {event_name}')
-
-@client.event
-async def on_command_error(ctx:commands.Context, error:Union[HybridCommandError, CommandError, AppCommandError, CommandInvokeError, DiscordException, Exception]):
-    while isinstance(error, (HybridCommandError, CommandInvokeError)):
-        error = error.original
-        
-    if isinstance(error, AlertUserError):
-        await ctx.reply(embed=discord.Embed(description=str(error), color=discord.Color.gold()), ephemeral=True, delete_after=15)
-        return
-
-    # ignore certain errors in console
-    if not isinstance(error, (
-        discord.app_commands.errors.MissingPermissions,
-        commands.errors.MissingPermissions,
-    )):
-        print(''.join(traceback.format_tb(error.__traceback__)))
-        log.warning(f'Command /{ctx.command} failed: Error <{type(error).__name__}>')
-        log.warning(error)
-        
-    await ctx.reply(embed=discord.Embed(description=f'Command `/{ctx.command}` failed\n```\n{error}\n```', color=discord.Color.red()), ephemeral=True, delete_after=15)
-
-
-@client.listen('on_app_command_error')
-async def on_app_command_error(inter:discord.Interaction, error:discord.app_commands.AppCommandError):
-    log.debug(f'App command error: {error}')
-    await inter.response.send_message(str(error), ephemeral=True, delete_after=15)
-
-
-if bot_embeds.enabled('system'):
-    @client.hybrid_command(description="Display help menu")
-    async def helpmenu(ctx):
-        await ctx.send(embed = bot_embeds.helpmenu())
-
-    @client.hybrid_command(description="Display performance statistics")
-    async def statistics_llm_gen(ctx):
-        statistics_dict = bot_statistics.llm.data
-        description_lines = []
-        for key, value in statistics_dict.items():
-            if key == 'time_total' or key == 'tokens_per_sec_avg':
-                formatted_value, label = format_time(value)
-                description_lines.append(f"{key}: {formatted_value} {label}")
-            else:
-                description_lines.append(f"{key}: {value}")
-        formatted_description = "\n".join(description_lines)
-        await bot_embeds.send('system', "Bot LLM Gen Statistics:", f">>> {formatted_description}", channel=ctx.channel)
-
-@client.hybrid_command(description="Toggle current channel as an announcement channel for the bot (model changes)")
-@app_commands.checks.has_permissions(manage_channels=True)
-@guild_only()
-async def announce(ctx: commands.Context, channel:Optional[discord.TextChannel]=None):
-    channel = channel or ctx.channel # type: ignore
-    if channel.id in bot_database.announce_channels:
-        bot_database.announce_channels.remove(channel.id) # If the channel is already in the announce channels, remove it
-        action_message = f'Removed {channel.mention} from announce channels. Use "/announce" again if you want to add it back.'
-    else:
-        # If the channel is not in the announce channels, add it
-        bot_database.announce_channels.append(channel.id)
-        action_message = f'Added {channel.mention} to announce channels. Use "/announce" again to remove it.'
-
-    bot_database.save()
-    await ctx.reply(action_message, delete_after=15)
-
-@client.hybrid_command(description="Toggle current channel as main channel for bot to auto-reply without needing to be called")
-@app_commands.checks.has_permissions(manage_channels=True)
-@guild_only()
-async def main(ctx: commands.Context, channel:Optional[discord.TextChannel]=None):
-    channel = channel or ctx.channel # type: ignore
-    
-    if channel.id in bot_database.main_channels:
-        bot_database.main_channels.remove(channel.id) # If the channel is already in the main channels, remove it
-        action_message = f'Removed {channel.mention} from main channels. Use "/main" again if you want to add it back.'
-    else:
-        # If the channel is not in the main channels, add it
-        bot_database.main_channels.append(channel.id)
-        action_message = f'Added {channel.mention} to main channels. Use "/main" again to remove it.'
-
-    bot_database.save()
-    await ctx.reply(action_message, delete_after=15)
-
-@client.hybrid_command(description="Update dropdown menus without restarting bot script.")
-@guild_only()
-async def sync(ctx: commands.Context):
-    await ctx.reply('Syncing client tree. Note: Menus may not update instantly.', ephemeral=True, delete_after=15)
-    log.info(f"{ctx.author.display_name} used '/sync' to sync the client.tree (refresh commands).")
-    await bg_task_queue.put(client.tree.sync()) # Process this in the background
-
-#################################################################
-######################### LLM COMMANDS ##########################
-#################################################################
-if tgwui.enabled:
-    # /reset_conversation command - Resets current character
-    @client.hybrid_command(description="Reset the conversation with current character")
-    @configurable_for_dm_if(lambda ctx: config.discord_dm_setting('allow_chatting', True))
-    async def reset_conversation(ctx: commands.Context):
-        shared.stop_everything = True
-        await ireply(ctx, 'conversation reset') # send a response msg to the user
-        # Create a new instance of the history and set it to active
-        bot_history.get_history_for(ctx.channel.id).fresh().replace()
-
-        log.info(f'{ctx.author.display_name} used "/reset_conversation": "{bot_database.last_character}"')
-        # offload to TaskManager() queue
-        reset_params = Params(character={'char_name': bot_database.last_character, 'verb': 'Resetting', 'mode': 'reset'})
-        reset_task = Task('reset', ctx, params=reset_params)
-        await task_manager.task_queue.put(reset_task)
-
-    # /save_conversation command
-    @client.hybrid_command(description="Saves the current conversation to a new file in text-generation-webui/logs/")
-    @guild_only()
-    async def save_conversation(ctx: commands.Context):
-        await bot_history.get_history_for(ctx.channel.id).save(timeout=0, force=True)
-        await ctx.reply('Saved current conversation history', ephemeral=True)
-
-    # Context menu command to edit both a discord message and HMessage
-    @client.tree.context_menu(name="edit history")
-    async def edit_history(inter: discord.Interaction, message: discord.Message):
-        if not (message.author == inter.user or message.author == client.user):
-            await inter.response.send_message("You can only edit your own or bot's messages.", ephemeral=True, delete_after=5)
-            return
-        local_history = bot_history.get_history_for(inter.channel.id)
-        if not local_history:
-            await inter.response.send(f'There is currently no chat history to "edit history" from.', ephemeral=True, delete_after=5)
-            return
-        matched_hmessage = local_history.search(lambda m: m.id == message.id or message.id in m.related_ids)
-        if not matched_hmessage:
-            await inter.response.send_message("Message not found in current chat history.", ephemeral=True, delete_after=5)
-            return
-        
-        # offload to TaskManager() queue
-        log.info(f'{inter.user.display_name} used "edit history"')
-        edit_history_task = Task('edit_history', inter, matched_hmessage=matched_hmessage, target_discord_msg=message)
-        await task_manager.task_queue.put(edit_history_task)
-
-    # Context menu command to hide a message pair
-    @client.tree.context_menu(name="toggle as hidden")
-    async def hide_or_reveal_history(inter: discord.Interaction, message: discord.Message):
-        if not (message.author == inter.user or message.author == client.user):
-            await inter.response.send_message("You can only hide your own or bot's messages.", ephemeral=True, delete_after=5)
-            return
-        try:
-            local_history = bot_history.get_history_for(inter.channel.id)
-            target_hmessage = local_history.search(lambda m: m.id == message.id or message.id in m.related_ids)
-            if not target_hmessage:
-                await inter.response.send_message("Message not found in current chat history.", ephemeral=True, delete_after=5)
-                return
-        except Exception as e:
-            log.error(f'An error occured while getting history for "Hide History": {e}')
-
-        await ireply(inter, 'toggle as hidden') # send a response msg to the user
-
-        log.info(f'{inter.user.display_name} used "hide or reveal history"')
-        hide_or_reveal_history_task = Task('hide_or_reveal_history', inter, local_history=local_history, target_discord_msg=message, target_hmessage=target_hmessage) # custom kwargs
-        await task_manager.task_queue.put(hide_or_reveal_history_task)
-
-    # Initialize Continue/Regenerate Context commands
-    async def process_cont_regen_cmds(inter:discord.Interaction, message:discord.Message, cmd:str, mode:str=None):
-        if not (message.author == inter.user or message.author == client.user):
-            await inter.response.send_message(f'You can only "{cmd}" from messages written by yourself or from the bot.', ephemeral=True, delete_after=7)
-            return
-        local_history = bot_history.get_history_for(inter.channel.id)
-        if not local_history:
-            await inter.response.send(f'There is currently no chat history to "{cmd}" from.', ephemeral=True, delete_after=5)
-            return
-        target_hmessage = local_history.search(lambda m: m.id == message.id or message.id in m.related_ids)
-        if not target_hmessage:
-            await inter.response.send_message("Message not found in current chat history.", ephemeral=True, delete_after=5)
-            return
-
-        await ireply(inter, cmd) # send a response msg to the user
-
-        # offload to TaskManager() queue
-        if cmd == 'Continue':
-            log.info(f'{inter.user.display_name} used "{cmd}"')
-            continue_task = Task('continue', inter, local_history=local_history, target_discord_msg=message) # custom kwarg
-            await task_manager.task_queue.put(continue_task)
-        else:
-            log.info(f'{inter.user.display_name} used "{cmd} ({mode})"')
-            regenerate_task = Task('regenerate', inter, local_history=local_history, target_discord_msg=message, target_hmessage=target_hmessage, mode=mode) # custom kwargs
-            await task_manager.task_queue.put(regenerate_task)
-
-    # Context menu command to Regenerate from selected user message and create new history
-    @client.tree.context_menu(name="regenerate create")
-    async def regen_create_llm_gen(inter: discord.Interaction, message:discord.Message):
-        await process_cont_regen_cmds(inter, message, 'Regenerate', 'create')
-
-    # Context menu command to Regenerate from selected user message and replace the original bot response
-    @client.tree.context_menu(name="regenerate replace")
-    async def regen_replace_llm_gen(inter: discord.Interaction, message:discord.Message):
-        await process_cont_regen_cmds(inter, message, 'Regenerate', 'replace')
-
-    # Context menu command to Continue last reply
-    @client.tree.context_menu(name="continue")
-    async def continue_llm_gen(inter: discord.Interaction, message:discord.Message):
-        await process_cont_regen_cmds(inter, message, 'Continue')
-
-
-async def load_character_data(char_name):
-    char_data = None
-    for ext in ['.yaml', '.yml', '.json']:
-        character_file = os.path.join(shared_path.dir_tgwui, "characters", f"{char_name}{ext}")
-        if os.path.exists(character_file):
-            char_data = load_file(character_file)
-            if char_data is None:
-                continue
-
-            char_data = dict(char_data)
-            break  # Break the loop if data is successfully loaded
-
-    if char_data is None:
-        log.error(f"Failed to load data for: {char_name}, perhaps missing file?")
-
-    return char_data
-
-# Collect character information
-async def character_loader(char_name, channel=None):
-    try:
-        # Get data using textgen-webui native character loading function
-        _, name, _, greeting, context = load_character(char_name, '', '')
-        missing_keys = [key for key, value in {'name': name, 'greeting': greeting, 'context': context}.items() if not value]
-        if any (missing_keys):
-            log.warning(f'Note that character "{char_name}" is missing the following info:"{missing_keys}".')
-        textgen_data = {'name': name, 'greeting': greeting, 'context': context}
-        # Check for extra bot data
-        char_data = await load_character_data(char_name)
-        char_instruct = char_data.get('instruction_template_str', None)
-        # Merge with basesettings
-        char_data = merge_base(char_data, 'llmcontext')
-        # Reset warning for character specific TTS
-        bot_database.update_was_warned('char_tts')
-        # Gather context specific keys from the character data
-        char_llmcontext = {}
-        for key, value in char_data.items():
-            if key == 'extensions':
-                if not tts.enabled:
-                    for subkey, subvalue in value.items():
-                        if subkey in tts.supported_clients and char_data[key][subkey].get('activate'):
-                            char_data[key][subkey]['activate'] = False
-                await tgwui.update_extensions(value)
-                char_llmcontext['extensions'] = value
-            elif key == 'use_voice_channel':
-                for guild_id in bot_database.voice_channels:
-                    await voice_clients.voice_channel(guild_id, value)
-                char_llmcontext['use_voice_channel'] = value
-            elif key == 'tags':
-                value = await update_tags(value) # Unpack any tag presets
-                char_llmcontext['tags'] = value
-        # Merge llmcontext data and extra data
-        char_llmcontext.update(textgen_data)
-        # Collect behavior data
-        char_behavior = char_data.get('behavior', {})
-        char_behavior = merge_base(char_behavior, 'behavior')
-        # Collect llmstate data
-        char_llmstate = char_data.get('state', {})
-        char_llmstate = merge_base(char_llmstate, 'llmstate,state')
-        char_llmstate['character_menu'] = char_name
-        # Commit the character data to bot_settings.settings
-        bot_settings.settings['llmcontext'] = dict(char_llmcontext) # Replace the entire dictionary key
-        state_dict = bot_settings.settings['llmstate']['state']
-        update_dict(state_dict, dict(char_llmstate))
-        bot_behavior.update_behavior(dict(char_behavior))
-        # Print mode in cmd
-        log.info(f"Initializing in {state_dict['mode']} mode")
-        # Check for any char defined or model defined instruct_template
-        update_instruct = char_instruct or tgwui.instruction_template_str or None
-        if update_instruct:
-            state_dict['instruction_template_str'] = update_instruct
-        # Update stored database / shared.settings values for character
-        bot_database.set('last_character', char_name)
-        shared.settings['character'] = char_name
-        # Update discord username / avatar
-        await update_client_profile(char_name, channel)
-        # Mirror the changes in bot_active_settings
-        bot_active_settings['llmcontext'] = char_llmcontext
-        bot_active_settings['behavior'] = char_behavior
-        bot_active_settings['llmstate']['state'] = char_llmstate
-        bot_active_settings.save()
-    except Exception as e:
-        log.error(f"Error loading character. Check spelling and file structure. Use bot cmd '/character' to try again. {e}")
-
-# Task to manage discord profile updates
-delayed_profile_update_task = None
-
-async def delayed_profile_update(username, avatar, remaining_cooldown):
-    try:
-        await asyncio.sleep(remaining_cooldown)
-        if username:
-            for guild in client.guilds:
-                client_member = guild.get_member(client.user.id)
-                await client_member.edit(nick=username)
-        if avatar:
-            await client.user.edit(avatar=avatar)
-        log.info(f"Updated discord client profile (Username: {username}; Avatar: {'Updated' if avatar else 'Unchanged'}).\n Profile can be updated again in 10 minutes.")
-        bot_database.set('last_change', time.time())  # Store the current time in bot_database_v2.yaml
-    except Exception as e:
-        log.error(f"Error while changing character username or avatar: {e}")
-
-async def update_client_profile(char_name, channel=None):
-    try:
-        global delayed_profile_update_task
-        # Cancel delayed profile update task if one is already pending
-        if delayed_profile_update_task and not delayed_profile_update_task.done():
-            delayed_profile_update_task.cancel()
-        # Do not update profile if name is same and no update task is scheduled
-        elif all(guild.get_member(client.user.id).display_name == char_name for guild in client.guilds):
-            return
-        avatar = None
-        picture_path = os.path.join(shared_path.dir_tgwui, 'characters', f'{char_name}.png')
-        if os.path.exists(picture_path):
-            with open(picture_path, 'rb') as f:
-                avatar = f.read()
-        # Check for cooldown before allowing profile change
-        last_change = bot_database.last_change
-        last_cooldown = last_change + timedelta(minutes=10).seconds
-        if time.time() >= last_cooldown:
-            # Apply changes immediately if outside 10 minute cooldown
-            delayed_profile_update_task = asyncio.create_task(delayed_profile_update(char_name, avatar, 0))
-        else:
-            remaining_cooldown = last_cooldown - time.time()
-            seconds = int(remaining_cooldown)
-            if channel:
-                await channel.send(f'**Due to Discord limitations, character name/avatar will update in {seconds} seconds.**', delete_after=10)
-            log.info(f"Due to Discord limitations, character name/avatar will update in {remaining_cooldown} seconds.")
-            delayed_profile_update_task = asyncio.create_task(delayed_profile_update(char_name, avatar, seconds))
-    except Exception as e:
-        log.error(f"An error occurred while updating Discord profile: {e}")
-
-# Apply character changes
-async def change_character(char_name, channel):
-    try:
-        # Load the character
-        await character_loader(char_name, channel)
-        # Update all settings
-        bot_settings.update_settings()
-        await bot_settings.update_base_tags()
-    except Exception as e:
-        await channel.send(f"An error occurred while changing character: {e}")
-        log.error(f"An error occurred while changing character: {e}")
-
-async def process_character(ctx, selected_character_value):
-    try:
-        if not selected_character_value:
-            await ctx.reply('**No character was selected**.', ephemeral=True, delete_after=5)
-            return
-        char_name = Path(selected_character_value).stem
-        await ireply(ctx, 'character change') # send a response msg to the user
-
-        log.info(f'{ctx.author.display_name} used "/character": "{char_name}"')
-        # offload to TaskManager() queue
-        change_char_params = Params(character={'char_name': char_name, 'verb': 'Changing', 'mode': 'change'})
-        change_char_task = Task('change_char', ctx, params=change_char_params)
-        await task_manager.task_queue.put(change_char_task)
-
-    except Exception as e:
-        log.error(f"Error processing selected character from /character command: {e}")
-
-def get_all_characters():
-    all_characters = []
-    filtered_characters = []
-    characters_path = os.path.join(shared_path.dir_tgwui, "characters")
-    try:
-        for file in sorted(Path(characters_path).glob("*")):
-            if file.suffix in [".json", ".yml", ".yaml"]:
-                character = {}
-                character['name'] = file.stem
-                all_characters.append(character)
-
-                char_data = load_file(file, {})
-                if not char_data:
-                    continue
-
-                if char_data.get('bot_in_character_menu', True):
-                    filtered_characters.append(character)
-
-    except Exception as e:
-        log.error(f"An error occurred while getting all characters: {e}")
-    return all_characters, filtered_characters
-
-if tgwui.enabled:
-    # Command to change characters
-    @client.hybrid_command(description="Choose a character")
-    @guild_only()
-    async def character(ctx: commands.Context):
-        _, filtered_characters = get_all_characters()
-        if filtered_characters:
-            items_for_character = [i['name'] for i in filtered_characters]
-            warned_too_many_character = False # TODO use the warned_once feature?
-            characters_view = SelectOptionsView(items_for_character,
-                                            custom_id_prefix='characters',
-                                            placeholder_prefix='Characters: ',
-                                            unload_item=None,
-                                            warned=warned_too_many_character)
-            view_message = await ctx.send('### Select a Character.', view=characters_view, ephemeral=True)
-            await characters_view.wait()
-
-            selected_item = characters_view.get_selected()
-            await view_message.delete()
-            await process_character(ctx, selected_item)
-        else:
-            await ctx.send('There are no characters available', ephemeral=True)
-
-#################################################################
-####################### /IMGMODEL COMMAND #######################
-#################################################################
-# Apply user defined filters to imgmodel list
-async def filter_imgmodels(imgmodels:list) -> list:
-    try:
-        imgmodels_data = load_file(shared_path.img_models, {})
-        filter_list = imgmodels_data.get('settings', {}).get('filter', None)
-        exclude_list = imgmodels_data.get('settings', {}).get('exclude', None)
-        if filter_list or exclude_list:
-            imgmodels = [
-                imgmodel for imgmodel in imgmodels
-                if (
-                    (not filter_list or any(re.search(re.escape(filter_text), imgmodel.get('imgmodel_name', '') + imgmodel.get('sd_model_checkpoint', ''), re.IGNORECASE) for filter_text in filter_list))
-                    and (not exclude_list or not any(re.search(re.escape(exclude_text), imgmodel.get('imgmodel_name', '') + imgmodel.get('sd_model_checkpoint', ''), re.IGNORECASE) for exclude_text in exclude_list))
-                )
-            ]
-        return imgmodels
-
-    except Exception as e:
-        log.error(f"Error filtering image model list: {e}")
-
-# Get current list of imgmodels from API
-async def fetch_imgmodels() -> list:
-    try:
-        imgmodels = await sd.api(endpoint='/sdapi/v1/sd-models', method='get', json=None, retry=False)
-        # Replace key names for easier management
-        for imgmodel in imgmodels:
-            if 'title' in imgmodel:
-                imgmodel['sd_model_checkpoint'] = imgmodel.pop('title')
-            if 'model_name' in imgmodel:
-                imgmodel['imgmodel_name'] = imgmodel.pop('model_name')
-        imgmodels = await filter_imgmodels(imgmodels)
-        return imgmodels
-
-    except Exception as e:
-        log.error(f"Error fetching image models: {e}")
-        return []
-
-# Check filesize/filters with selected imgmodel to assume resolution / tags
-async def guess_model_data(selected_imgmodel, presets):
-    try:
-        filename = selected_imgmodel.get('filename', None)
-        if not filename:
-            return ''
-        # Check filesize of selected imgmodel to assume resolution and tags
-        file_size_bytes = os.path.getsize(filename)
-        file_size_gb = file_size_bytes / (1024 ** 3)  # 1 GB = 1024^3 bytes
-        match_counts = []
-        for preset in presets:
-            # no guessing needed for exact match
-            exact_match = preset.pop('exact_match', '')
-            if exact_match and selected_imgmodel.get('imgmodel_name') == exact_match:
-                log.info(f'Applying exact match imgmodel preset for "{exact_match}".')
-                return preset
-            # score presets by how close they match the selected imgmodel
-            filter_list = preset.pop('filter', [])
-            exclude_list = preset.pop('exclude', [])
-            match_count = 0
-            if filter_list:
-                if all(re.search(re.escape(filter_text), filename, re.IGNORECASE) for filter_text in filter_list):
-                    match_count += 1
-                else:
-                    match_count -= 1
-            if exclude_list:
-                if not any(re.search(re.escape(exclude_text), filename, re.IGNORECASE) for exclude_text in exclude_list):
-                    match_count += 1
-                else:
-                    match_count -= 1
-            if 'max_filesize' in preset and preset['max_filesize'] > file_size_gb:
-                match_count += 1
-                del preset['max_filesize']
-            match_counts.append((preset, match_count))
-        match_counts.sort(key=lambda x: x[1], reverse=True)  # Sort presets based on match counts
-        matched_preset = match_counts[0][0] if match_counts else ''
-        return matched_preset
-    except Exception as e:
-        log.error(f"Error guessing selected imgmodel data: {e}")
-
-async def change_imgmodel(selected_imgmodel_params:dict, ictx:CtxInteraction=None):
-
-    # Merge selected imgmodel/tag data with base settings
-    async def merge_new_imgmodel_data(selected_imgmodel_params:dict):
-        try:
-            # Get tags if defined
-            imgmodel_tags = None
-            imgmodel_settings = {}
-            imgmodels_data = load_file(shared_path.img_models, {})
-            if imgmodels_data.get('settings', {}).get('auto_change_imgmodels', {}).get('guess_model_params', True):
-                imgmodel_presets = copy.deepcopy(imgmodels_data.get('presets', []))
-                matched_preset = await guess_model_data(selected_imgmodel_params, imgmodel_presets)
-                if matched_preset:
-                    imgmodel_tags = matched_preset.pop('tags', None)
-                    imgmodel_settings['payload'] = matched_preset.get('payload', {})
-
-            # Merge the selected imgmodel data with base imgmodel data
-            updated_imgmodel_params = merge_base(imgmodel_settings, 'imgmodel')
-            # Unpack any tag presets
-            imgmodel_tags = await update_tags(imgmodel_tags)
-            return updated_imgmodel_params, imgmodel_tags
-        except Exception as e:
-            log.error(f"Error merging selected imgmodel data with base imgmodel data: {e}")
-            return {}, []
-
-    # Save new Img model data
-    async def save_new_imgmodel_settings(load_new_model, updated_imgmodel_params, imgmodel_tags):
-        try:
-            # get current/new average width/height for '/image' cmd size options
-            current_avg = get_current_avg_from_dims()
-            new_avg = avg_from_dims(updated_imgmodel_params['payload']['width'], updated_imgmodel_params['payload']['height'])
-            bot_active_settings['imgmodel'] = updated_imgmodel_params
-            bot_active_settings['imgmodel']['payload'].pop('override_settings', {}) # Not saving to bot_active_settings
-            bot_active_settings['imgmodel']['tags'] = imgmodel_tags
-            bot_active_settings.save()
-            # Update all settings
-            bot_settings.update_settings()
-            await bot_settings.update_base_tags()
-
-            # load the model
-            _ = await sd.api(endpoint='/sdapi/v1/options', method='post', json=load_new_model, retry=True)
-            # Update size options for /image command if old/new averages are different
-            if current_avg != new_avg:
-                await bg_task_queue.put(update_size_options(new_avg))
-        except Exception as e:
-            log.error(f"Error updating settings with the selected imgmodel data: {e}")
-
-    # Save model details to bot database
-    bot_database.set('last_imgmodel_name', selected_imgmodel_params['imgmodel_name'])
-    bot_database.set('last_imgmodel_checkpoint', selected_imgmodel_params['sd_model_checkpoint'])
-    # Retain the model checkpoint
-    load_new_model = {'sd_model_checkpoint': selected_imgmodel_params['sd_model_checkpoint']}
-    # Guess model params, merge with basesettings
-    updated_imgmodel_params, imgmodel_tags = await merge_new_imgmodel_data(selected_imgmodel_params)
-    # Save settings
-    await save_new_imgmodel_settings(load_new_model, updated_imgmodel_params, imgmodel_tags)
-    # Restart auto-change imgmodel task if triggered by a user interaction
-    if ictx:
-        global imgmodel_update_task
-        if imgmodel_update_task and not imgmodel_update_task.done():
-            imgmodel_update_task.cancel()
-            await bg_task_queue.put(start_auto_change_imgmodels())
-            log.info("Auto-change Imgmodels task was restarted")
-
-async def get_selected_imgmodel_params(selected_imgmodel_value:str) -> dict:
-    try:
-        selected_imgmodel_params = {}
-
-        all_imgmodels = await fetch_imgmodels()
-        for imgmodel in all_imgmodels:
-            # check that the value matches a valid checkpoint
-            if selected_imgmodel_value == (imgmodel.get('imgmodel_name') or imgmodel.get('sd_model_checkpoint')):
-                selected_imgmodel_params = {"sd_model_checkpoint": imgmodel["sd_model_checkpoint"],
-                                            "imgmodel_name": imgmodel.get("imgmodel_name"),
-                                            "filename": imgmodel.get("filename", None)}
-                break
-        if not selected_imgmodel_params:
-            log.error(f'Img model not found: {selected_imgmodel_value}')
-        return selected_imgmodel_params
-
-    except Exception as e:
-        log.error(f"Error getting selected imgmodel data: {e}")
-        return {}
-
-async def process_imgmodel(ctx: commands.Context, selected_imgmodel_value:str):
-    user_name = get_user_ctx_inter(ctx).display_name or None
-    try:
-        if not selected_imgmodel_value:
-            await ctx.reply('**No Img model was selected**.', ephemeral=True, delete_after=5)
-            return
-        await ireply(ctx, 'Img model change') # send a response msg to the user
-
-        log.info(f'{user_name} used "/imgmodel": "{selected_imgmodel_value}"')
-        # offload to TaskManager() queue
-        params = await get_selected_imgmodel_params(selected_imgmodel_value) # {sd_model_checkpoint, imgmodel_name, filename}
-        change_imgmodel_params = Params(imgmodel=params)
-        change_imgmodel_task = Task('change_imgmodel', ctx, params=change_imgmodel_params)
-        await task_manager.task_queue.put(change_imgmodel_task)
-
-    except Exception as e:
-        log.error(f"Error processing selected imgmodel from /imgmodel command: {e}")
-
-if sd.enabled:
-
-    @client.hybrid_command(description="Choose an Img Model")
-    @guild_only()
-    async def imgmodel(ctx: commands.Context):
-        all_imgmodels = await fetch_imgmodels()
-        if all_imgmodels:
-            items_for_img_model = [i["imgmodel_name"] for i in all_imgmodels]
-            warned_too_many_img_model = False # TODO use the warned_once feature?
-            imgmodels_view = SelectOptionsView(items_for_img_model,
-                                            custom_id_prefix='imgmodels',
-                                            placeholder_prefix='ImgModels: ',
-                                            unload_item=None,
-                                            warned=warned_too_many_img_model)
-            view_message = await ctx.send('### Select an Image Model.', view=imgmodels_view, ephemeral=True)
-            await imgmodels_view.wait()
-            selected_item = imgmodels_view.get_selected()
-            await view_message.delete()
-            await process_imgmodel(ctx, selected_item)
-        else:
-            await ctx.send('There are no Img models available', ephemeral=True)
-
-#################################################################
-####################### /LLMMODEL COMMAND #######################
-#################################################################
-# Process selected LLM model
-async def process_llmmodel(ctx, selected_llmmodel):
-    try:
-        if not selected_llmmodel:
-            await ctx.reply('**No LLM model was selected**.', ephemeral=True, delete_after=5)
-            return
-        await ireply(ctx, 'LLM model change') # send a response msg to the user
-
-        log.info(f'{ctx.author.display_name} used "/llmmodel": "{selected_llmmodel}"')
-        # offload to TaskManager() queue
-        change_llmmodel_params = Params(llmmodel={'llmmodel_name': selected_llmmodel, 'verb': 'Changing', 'mode': 'change'})
-        change_llmmodel_task = Task('change_llmmodel', ctx, params=change_llmmodel_params)
-        await task_manager.task_queue.put(change_llmmodel_task)
-
-    except Exception as e:
-        log.error(f"Error processing /llmmodel command: {e}")
-
-if tgwui.enabled:
-
-    @client.hybrid_command(description="Choose an LLM Model")
-    @guild_only()
-    async def llmmodel(ctx: commands.Context):
-        all_llmmodels = utils.get_available_models()
-        if all_llmmodels:
-            items_for_llm_model = [i for i in all_llmmodels]
-            unload_llmmodel = items_for_llm_model.pop(0)
-            warned_too_many_llm_model = False # TODO use the warned_once feature?
-            llmmodels_view = SelectOptionsView(items_for_llm_model,
-                                            custom_id_prefix='llmmodels',
-                                            placeholder_prefix='LLMModels: ',
-                                            unload_item=unload_llmmodel,
-                                            warned=warned_too_many_llm_model)
-            view_message = await ctx.send('### Select an LLM Model.', view=llmmodels_view, ephemeral=True)
-            await llmmodels_view.wait()
-            selected_item = llmmodels_view.get_selected()
-            await view_message.delete()
-            await process_llmmodel(ctx, selected_item)
-        else:
-            await ctx.send('There are no LLM models available', ephemeral=True)
-
-#################################################################
-####################### /SPEAK COMMAND #######################
-#################################################################
-async def process_speak_silero_non_eng(ctx: commands.Context, lang):
-    non_eng_speaker = None
-    non_eng_model = None
-    try:
-        with open('extensions/silero_tts/languages.json', 'r') as file:
-            languages_data = json.load(file)
-        if lang in languages_data:
-            default_voice = languages_data[lang].get('default_voice')
-            if default_voice: 
-                non_eng_speaker = default_voice
-            silero_model = languages_data[lang].get('model_id')
-            if silero_model: 
-                non_eng_model = silero_model
-            tts_args = {'silero_tts': {'language': lang, 'speaker': non_eng_speaker, 'model_id': non_eng_model}}
-        if not (non_eng_speaker and non_eng_model):
-            await ctx.send(f'Could not determine the correct voice and model ID for language "{lang}". Defaulting to English.', ephemeral=True)
-            tts_args = {'silero_tts': {'language': 'English', 'speaker': 'en_1'}}
-    except Exception as e:
-        log.error(f"Error processing non-English voice for silero_tts: {e}")
-        await ctx.send(f"Error processing non-English voice for silero_tts: {e}", ephemeral=True)
-    return tts_args
-
-async def process_speak_args(ctx: commands.Context, selected_voice=None, lang=None, user_voice=None):
-    try:
-        tts_args = {}
-        if lang:
-            if tts.client == 'elevenlabs_tts':
-                if lang != 'English':
-                    tts_args.setdefault(tts.client, {}).setdefault('model', 'eleven_multilingual_v1')
-                    # Currently no language parameter for elevenlabs_tts
-            else:
-                tts_args.setdefault(tts.client, {}).setdefault(tts.lang_key, lang)
-                tts_args[tts.client][tts.lang_key] = lang
-        if selected_voice or user_voice:
-            tts_args.setdefault(tts.client, {}).setdefault(tts.voice_key, 'temp_voice.wav' if user_voice else selected_voice)
-        elif tts.client == 'silero_tts' and lang:
-            if lang != 'English':
-                tts_args = await process_speak_silero_non_eng(ctx, lang) # returns complete args for silero_tts
-                if selected_voice: 
-                    await ctx.send(f'Currently, non-English languages will use a default voice (not using "{selected_voice}")', ephemeral=True)
-        elif tts.client in tgwui.last_extension_params and tts.voice_key in tgwui.last_extension_params[tts.client]:
-            pass # Default to voice in last_extension_params
-        elif f'{tts.client}-{tts.voice_key}' in shared.settings:
-            pass # Default to voice in shared.settings
-        else:
-            await ctx.send("No voice was selected or provided, and a default voice was not found. Request will probably fail...", ephemeral=True)
-        return tts_args
-    except Exception as e:
-        log.error(f"Error processing tts options: {e}")
-        await ctx.send(f"Error processing tts options: {e}", ephemeral=True)
-
-async def convert_and_resample_mp3(ctx, mp3_file, output_directory=None):
-    try:
-        audio = AudioSegment.from_mp3(mp3_file)
-        if audio.channels == 2:
-            audio = audio.set_channels(1)   # should be Mono
-        audio = audio.set_frame_rate(22050) # ideal sample rate
-        audio = audio.set_sample_width(2)   # 2 bytes for 16 bits
-        output_directory = output_directory or os.path.dirname(mp3_file)
-        wav_filename = os.path.splitext(os.path.basename(mp3_file))[0] + '.wav'
-        wav_path = f"{output_directory}/{wav_filename}"
-        audio.export(wav_path, format="wav")
-        log.info(f'User provided file "{mp3_file}" was converted to .wav for "/speak" command')
-        return wav_path
-    except Exception as e:
-        log.error(f"Error converting user's .mp3 to .wav: {e}")
-        await ctx.send("An error occurred while processing the voice file.", ephemeral=True)
-    finally:
-        if mp3_file:
-            os.remove(mp3_file)
-
-async def process_user_voice(ctx: commands.Context, voice_input=None):
-    try:
-        if not (voice_input and getattr(voice_input, 'content_type', '').startswith("audio/")):
-            return ''
-        if tts.client != 'alltalk_tts' and tts.client != 'coqui_tts':
-            await ctx.send("Sorry, current tts extension does not allow using a voice attachment (only works for 'alltalk_tts' and 'coqui_tts)", ephemeral=True)
-            return ''
-        voiceurl = voice_input.url
-        voiceurl_without_params = voiceurl.split('?')[0]
-        if not voiceurl_without_params.endswith((".wav", ".mp3")):
-            await ctx.send("Invalid audio format. Please try again with a WAV or MP3 file.", ephemeral=True)
-            return ''
-        voice_data_ext = voiceurl_without_params[-4:]
-        user_voice = f'extensions/{tts.client}/voices/temp_voice{voice_data_ext}'
-        async with aiohttp.ClientSession() as session:
-            async with session.get(voiceurl) as resp:
-                if resp.status == 200:
-                    voice_data = await resp.read()
-                    with open(user_voice, 'wb') as f:
-                        f.write(voice_data)
-                else:
-                    await ctx.send("Error downloading your audio file. Please try again.", ephemeral=True)
-                    return ''
-        if voice_data_ext == '.mp3':
-            try:
-                user_voice = await convert_and_resample_mp3(ctx, user_voice, output_directory=None)
-            except Exception:
-                if user_voice: 
-                    os.remove(user_voice)
-        return user_voice
-    except Exception as e:
-        log.error(f"Error processing user provided voice file: {e}")
-        await ctx.send("An error occurred while processing the voice file.", ephemeral=True)
-
-async def process_speak(ctx: commands.Context, input_text, selected_voice=None, lang=None, voice_input=None):
-    try:
-        # Only generate TTS for the server conntected to Voice Channel
-        if (is_direct_message(ctx) or not voice_clients.guild_vcs.get(ctx.guild.id)) \
-            and int(tts.settings.get('play_mode', 0)) == 0:
-            await ctx.send('Voice Channel is not enabled on this server', ephemeral=True, delete_after=5)
-            return
-        user_voice = await process_user_voice(ctx, voice_input)
-        tts_args = await process_speak_args(ctx, selected_voice, lang, user_voice)
-        await ireply(ctx, 'tts') # send a response msg to the user
-
-        log.info(f'{ctx.author.display_name} used "/speak": "{input_text}"')
-        # offload to TaskManager() queue
-        speak_params = Params(tts_args=tts_args, user_voice=user_voice)
-        speak_task = Task('speak', ctx, text=input_text, params=speak_params)
-        await task_manager.task_queue.put(speak_task)
-
-    except Exception as e:
-        log.error(f"Error processing tts request: {e}")
-        await ctx.send(f"Error processing tts request: {e}", ephemeral=True)
-
-async def fetch_speak_options():
-    try:
-        lang_list = []
-        if tts.client == 'coqui_tts' or tts.client == 'alltalk_tts':
-            lang_list = ['Arabic', 'Chinese', 'Czech', 'Dutch', 'English', 'French', 'German', 'Hungarian', 'Italian', 'Japanese', 'Korean', 'Polish', 'Portuguese', 'Russian', 'Spanish', 'Turkish']
-            if tts.client == 'coqui_tts':
-                from extensions.coqui_tts.script import get_available_voices
-            elif tts.client == 'alltalk_tts':
-                from extensions.alltalk_tts.script import get_available_voices
-            all_voices = get_available_voices()
-        elif tts.client == 'silero_tts':
-            lang_list = ['English', 'Spanish', 'French', 'German', 'Russian', 'Tatar', 'Ukranian', 'Uzbek', 'English (India)', 'Avar', 'Bashkir', 'Bulgarian', 'Chechen', 'Chuvash', 'Kalmyk', 'Karachay-Balkar', 'Kazakh', 'Khakas', 'Komi-Ziryan', 'Mari', 'Nogai', 'Ossetic', 'Tuvinian', 'Udmurt', 'Yakut']
-            log.warning('''There's too many Voice/language permutations to make them all selectable in "/speak" command. Loading a bunch of English options. Non-English languages will automatically play using respective default speaker.''')
-            all_voices = [f"en_{index}" for index in range(1, 76)] # will just include English voices in select menus. Other languages will use defaults.
-        elif tts.client == 'elevenlabs_tts':
-            lang_list = ['English', 'German', 'Polish', 'Spanish', 'Italian', 'French', 'Portuegese', 'Hindi', 'Arabic']
-            log.info('''Getting list of available voices for elevenlabs_tts for "/speak" command...''')
-            from extensions.elevenlabs_tts.script import refresh_voices, update_api_key # type: ignore
-            if tts.api_key:
-                update_api_key(tts.api_key)
-            all_voices = refresh_voices()
-        all_voices.sort() # Sort alphabetically
-        return lang_list, all_voices
-    except Exception as e:
-        log.error(f"Error building options for '/speak' command: {e}")
-        return None, None
-
-if tgwui.enabled and tts.client and tts.client in tts.supported_clients:
-    lang_list, all_voices = asyncio.run(fetch_speak_options())
-
-    _voice_hash_dict = {str(hash(voice_name)):voice_name for voice_name in all_voices}
-
-    voice_options = [app_commands.Choice(name=voice_name.replace('_', ' ').title(), value=str(hash(voice_name))) for voice_name in all_voices[:25]]
-    voice_options_label = f'{voice_options[0].name[0]}-{voice_options[-1].name[0]}'.lower()
-    if len(all_voices) > 25:
-        voice_options1 = [app_commands.Choice(name=voice_name.replace('_', ' ').title(), value=str(hash(voice_name))) for voice_name in all_voices[25:50]]
-        voice_options1_label = f'{voice_options1[0].name[0]}-{voice_options1[-1].name[0]}'.lower()
-        if voice_options1_label == voice_options_label:
-            voice_options1_label = f'{voice_options1_label}_1'
-        if len(all_voices) > 50:
-            voice_options2 = [app_commands.Choice(name=voice_name.replace('_', ' ').title(), value=str(hash(voice_name))) for voice_name in all_voices[50:75]]
-            voice_options2_label = f'{voice_options2[0].name[0]}-{voice_options2[-1].name[0]}'.lower()
-            if voice_options2_label == voice_options_label or voice_options2_label == voice_options1_label:
-                voice_options2_label = f'{voice_options2_label}_2'
-            if len(all_voices) > 75:
-                all_voices = all_voices[:75]
-                log.warning("'/speak' command only allows up to 75 voices. Some voices were omitted.")
-    if lang_list: 
-        lang_options = [app_commands.Choice(name=lang, value=lang) for lang in lang_list]
-    else: 
-        lang_options = [app_commands.Choice(name='English', value='English')] # Default to English
-
-    if len(all_voices) <= 25:
-        @client.hybrid_command(name="speak", description='AI will speak your text using a selected voice')
-        @app_commands.rename(voice=f'voices_{voice_options_label}')
-        @app_commands.describe(voice=f'Voices {voice_options_label.upper()}')
-        @app_commands.choices(voice=voice_options)
-        @app_commands.choices(lang=lang_options)
-        @configurable_for_dm_if(lambda ctx: 'speak' in config.discord_dm_setting('allowed_commands', []))
-        async def speak(ctx: commands.Context, input_text: str, voice: typing.Optional[app_commands.Choice[str]], lang: typing.Optional[app_commands.Choice[str]], voice_input: typing.Optional[discord.Attachment]):
-            selected_voice = voice.value if voice is not None else ''
-            if selected_voice:
-                selected_voice = _voice_hash_dict[selected_voice]
-            voice_input = voice_input if voice_input is not None else ''
-            lang = lang.value if lang is not None else ''
-            await process_speak(ctx, input_text, selected_voice, lang, voice_input)
-
-    elif 25 < len(all_voices) <= 50:
-        @client.hybrid_command(name="speak", description='AI will speak your text using a selected voice (pick only one)')
-        @app_commands.rename(voice_1=f'voices_{voice_options_label}')
-        @app_commands.describe(voice_1=f'Voices {voice_options_label.upper()}')
-        @app_commands.choices(voice_1=voice_options)
-        @app_commands.rename(voice_2=f'voices_{voice_options1_label}')
-        @app_commands.describe(voice_2=f'Voices {voice_options1_label.upper()}')
-        @app_commands.choices(voice_2=voice_options1)
-        @app_commands.choices(lang=lang_options)
-        @configurable_for_dm_if(lambda ctx: 'speak' in config.discord_dm_setting('allowed_commands', []))
-        async def speak(ctx: commands.Context, input_text: str, voice_1: typing.Optional[app_commands.Choice[str]], voice_2: typing.Optional[app_commands.Choice[str]], lang: typing.Optional[app_commands.Choice[str]], voice_input: typing.Optional[discord.Attachment]):
-            if voice_1 and voice_2:
-                await ctx.send("A voice was picked from two separate menus. Using the first selection.", ephemeral=True)
-            selected_voice = ((voice_1 or voice_2) and (voice_1 or voice_2).value) or ''
-            if selected_voice:
-                selected_voice = _voice_hash_dict[selected_voice]
-            voice_input = voice_input if voice_input is not None else ''
-            lang = lang.value if lang is not None else ''
-            await process_speak(ctx, input_text, selected_voice, lang, voice_input)
-
-    elif 50 < len(all_voices) <= 75:
-        @client.hybrid_command(name="speak", description='AI will speak your text using a selected voice (pick only one)')
-        @app_commands.rename(voice_1=f'voices_{voice_options_label}')
-        @app_commands.describe(voice_1=f'Voices {voice_options_label.upper()}')
-        @app_commands.choices(voice_1=voice_options)
-        @app_commands.rename(voice_2=f'voices_{voice_options1_label}')
-        @app_commands.describe(voice_2=f'Voices {voice_options1_label.upper()}')
-        @app_commands.choices(voice_2=voice_options1)
-        @app_commands.rename(voice_3=f'voices_{voice_options2_label}')
-        @app_commands.describe(voice_3=f'Voices {voice_options2_label.upper()}')
-        @app_commands.choices(voice_3=voice_options2)
-        @app_commands.choices(lang=lang_options)
-        @configurable_for_dm_if(lambda ctx: 'speak' in config.discord_dm_setting('allowed_commands', []))
-        async def speak(ctx: commands.Context, input_text: str, voice_1: typing.Optional[app_commands.Choice[str]], voice_2: typing.Optional[app_commands.Choice[str]], voice_3: typing.Optional[app_commands.Choice[str]], lang: typing.Optional[app_commands.Choice[str]], voice_input: typing.Optional[discord.Attachment]):
-            if sum(1 for v in (voice_1, voice_2, voice_3) if v) > 1:
-                await ctx.send("A voice was picked from two separate menus. Using the first selection.", ephemeral=True)
-            selected_voice = ((voice_1 or voice_2 or voice_3) and (voice_1 or voice_2 or voice_3).value) or ''
-            if selected_voice:
-                selected_voice = _voice_hash_dict[selected_voice]
-            voice_input = voice_input if voice_input is not None else ''
-            lang = lang.value if lang is not None else ''
-            await process_speak(ctx, input_text, selected_voice, lang, voice_input)
-
-#################################################################
-####################### MESSAGE MANAGER #########################
-#################################################################
-# Manages "normal" discord message requests (not from commands, "Flows", etc)
-class MessageManager():
-    def __init__(self):
-        self.counter = 0
-        self.next_send_time = None
-        self.send_msg_queue = asyncio.PriorityQueue()
-        self.send_msg_task = None
-        self.last_channel = None
-
-    async def check_for_exception(self):
-        temp_items = []
-        send_time = None
-        task = None
-        # Check for another message in the same channel as last
-        while not self.send_msg_queue.empty():
-            temp_time, temp_task = await self.send_msg_queue.get()
-            # 'channel.id' Only condition to check (for now)
-            if temp_task.channel.id == self.last_channel:
-                send_time = temp_time
-                task = temp_task
-                break
-            else:
-                temp_items.append((temp_time, temp_task))
-        # Put temp removed items back to the queue
-        for item in temp_items:
-            await self.send_msg_queue.put(item)
-        # No candidate found
-        if task is None:
-            return None, None
-        # only use exception if 'seconds_to_write' is less than next sent time
-        seconds_to_write = getattr(task, 'seconds_to_write', 0)
-        send_time = time.time() + seconds_to_write
-
-        if send_time < self.next_send_time:
-            # Return exception with updated send_time
-            return send_time, task
-        else:
-            # put it back and return None
-            await self.send_msg_queue.put((send_time, task))
-            return None, None
-
-    async def schedule_next_message(self):
-        if self.send_msg_queue.empty():
-            self.next_send_time = None
-            return
-        task = None
-        # Message from same channel may possibly cut the line
-        send_time, task = await self.check_for_exception()
-        # Or just get the next message
-        if not task:
-            send_time, task = await self.send_msg_queue.get()
-        await self.send_msg_queue.put((send_time, task))
-        await self.schedule_send_message(send_time)
-
-    async def send_message(self, time_until_send:float):
-        # Fetches the next item in the queue with the earliest value for 'send_time'
-        await asyncio.sleep(time_until_send)
-        _, task = await self.send_msg_queue.get()
-        # Send the delayed responses
-        try:
-            task:Task
-            await task.message_post_llm_task()
-        except Exception as e:
-            log.error('An error occurred while sending a delayed message:', e)
-        # Start idle task if not running
-        if not bot_behavior.idle_task:
-            await bot_behavior.schedule_idle()
-        # delete finished task
-        del task
-        # schedule the next message send
-        await self.schedule_next_message()
-
-    async def schedule_send_message(self, send_time):
-        # Update send time
-        self.next_send_time = send_time
-        # Cancel any existing message send task
-        if self.send_msg_task and not self.send_msg_task.done():
-            self.send_msg_task.cancel()
-        time_until_send = max(0, send_time - time.time())
-        # Create message send task
-        self.send_msg_task = asyncio.create_task(self.send_message(time_until_send))
-
-    async def queue_delayed_message(self, task:Task, send_time:time):
-        # Add to self-sorted queue which, will send responses for (mostly) completed message Tasks
-        if self.next_send_time is None or send_time < self.next_send_time:
-            await self.schedule_send_message(send_time)
-        # Add task to queue
-        await self.send_msg_queue.put((send_time, task))
-
-
-    # Queue discord message tasks to TaskManager() - will sort message tasks based on response_time
-    async def queue_message(self, discord_message: discord.Message, text: str):
-        response_delay = bot_behavior.get_response_delay(text)
-        response_time = time.time() + response_delay
-        if response_delay:
-            await bot_behavior.schedule_come_online(response_time)
-        else:
-            await bot_behavior.come_online()
-        self.counter += 1
-        num = self.counter
-        # Queue to TaskManager()
-        await task_manager.message_queue.put((response_time, num, discord_message, text))
-
-message_manager = MessageManager()
-
-#################################################################
-#################### SPONTANEOUS MESSAGING ######################
-#################################################################
-class SpontaneousMessaging():
-    def __init__(self):
-        self.tasks = {}
-
-    async def reset_for_channel(self, ictx:CtxInteraction):
-        # Only reset from discord message or '/prompt' cmd
-        if task_manager.current_task in ['on_message', 'prompt']:
-            current_chan_msg_task = self.tasks.get(ictx.channel.id, (None, 0))
-            task, _ = current_chan_msg_task
-            if task:
-                if not task.done():
-                    task.cancel()
-                self.tasks.pop(ictx.channel.id)
-
-    async def run_task(self, ictx:CtxInteraction, prompt:str, wait:int):
-        await asyncio.sleep(wait)
-        # create message task with the randomly selected prompt
-        try:
-            log.info(f'Prompting for a spontaneous message: "{prompt}"')
-            # offload to TaskManager() queue
-            spontaneous_message_task = Task('spontaneous_message', ictx, text=prompt)
-            await task_manager.task_queue.put(spontaneous_message_task)
-        except Exception as e:
-            log.error(f"Error while processing a Spontaneous Message: {e}")
-
-    async def init_task(self, ictx:CtxInteraction, task, tally:int):
-        # Randomly select wait duration from start/end range 
-        wait = random.uniform(bot_behavior.spontaneous_msg_min_wait, bot_behavior.spontaneous_msg_max_wait)
-        wait_secs = round(wait*60)
-        # select a random prompt
-        random_prompt = random.choice(bot_behavior.spontaneous_msg_prompts)
-        if not random_prompt:
-            random_prompt = '''[SYSTEM] The conversation has been inactive for {time_since_last_user_msg}, so you should say something.'''
-        # Cancel any existing task (does not reset tally)
-        if task and not task.done():
-            task.cancel()
-        # Start the new task
-        new_task = asyncio.create_task(self.run_task(ictx, random_prompt, wait_secs))
-        # update self variable with new task
-        self.tasks[ictx.channel.id] = (new_task, tally)
-        log.debug(f"Created a spontaneous msg task (channel: {ictx.channel.id}, delay: {wait_secs}), tally: {tally}.") # Debug because we want surprises from this feature
-    
-    async def set_for_channel(self, ictx:CtxInteraction):
-        # First conditional check
-        if ictx and (random.random() < bot_behavior.spontaneous_msg_chance):
-            # Get any existing message task
-            current_chan_msg_task = self.tasks.get(ictx.channel.id, (None, 0))
-            task, tally = current_chan_msg_task
-            # Second conditional check
-            if task is None or bot_behavior.spontaneous_msg_max_consecutive == -1 \
-                or tally + 1 < bot_behavior.spontaneous_msg_max_consecutive:
-                # Initialize the spontaneous message task
-                await self.init_task(ictx, task, tally)
-
-spontaneous_messaging = SpontaneousMessaging()
-
-#################################################################
-####################### DEFAULT SETTINGS ########################
-#################################################################
-class Behavior:
-    def __init__(self):
-        self.reply_to_itself = 0.0
-        self.chance_to_reply_to_other_bots = 0.5
-        self.reply_to_bots_when_addressed = 0.3
-        self.only_speak_when_spoken_to = True
-        self.ignore_parentheses = True
-        self.go_wild_in_channel = True
-        self.conversation_recency = 600
-        self.user_conversations = {}
-        # Behaviors to be more like a computer program or humanlike
-        self.maximum_typing_speed = -1
-        self.responsiveness = 1.0
-        self.msg_size_affects_delay = False
-        self.max_reply_delay = 30.0
-        self.response_delay_values = []     # self.response_delay_values and self.response_delay_weights
-        self.response_delay_weights = []    # are calculated from the 3 settings above them via build_response_weights()
-        # Spontaneous messaging
-        self.spontaneous_msg_chance = 0.0
-        self.spontaneous_msg_max_consecutive = 1
-        self.spontaneous_msg_min_wait = 10.0
-        self.spontaneous_msg_max_wait = 60.0
-        self.spontaneous_msg_prompts = []
-        # Bot can "go idle" based on their 'responsiveness' behavior setting
-        self.online = True
-        self.idle_range = []
-        self.idle_weights = []
-        self.idle_task = None
-        self.online_task = None
-
-    def update_behavior(self, behavior):
-        for key, value in behavior.items():
-            if hasattr(self, key):
-                setattr(self, key, value)
-        self.build_response_weights()
-
-    # Response delays
-    def build_response_weights(self):
-        num_values = 10 # arbitrary number of values and weights to generate
-        # Generate evenly spaced values from 0 to max_reply_delay
-        self.response_delay_values = [round(i * self.max_reply_delay / (num_values - 1), 3) for i in range(num_values)]
-        # Assign weights to delay values based on responsiveness
-        responsiveness = max(0.0, min(1.0, self.responsiveness)) # clamped between 0.0 and 1.0
-        if responsiveness == 1.0:
-            # Force all weight to delay value 0.0
-            self.response_delay_weights = [1.0] + [0.0] * (num_values - 1)
-            return
-        # Generate the weights from responsiveness (inverted)
-        inv_responsiveness = (1.0 - responsiveness)
-        self.response_delay_weights = get_normalized_weights(target = inv_responsiveness, list_len = num_values)
-
-    def merge_weights(self, text_weights:list) -> list:
-        # Combine text weights with delay weights
-        combined_weights = [w1 + w2 for w1, w2 in zip(self.response_delay_weights, text_weights)]
-        # Normalize combined weights to sum up to 1.0
-        total_combined_weight = sum(combined_weights)
-        merged_weights = [weight / total_combined_weight for weight in combined_weights]
-        return merged_weights
-
-    def get_text_weights(self, text:str) -> list:
-        text_len = len(text)
-        text_factor = min(max(text_len / 450, 0.0), 1.0)  # Normalize text length to [0, 1]
-        text_weights = get_normalized_weights(target = text_factor, list_len = len(self.response_delay_weights), strength=2.0) # use stronger weights for text factor
-        return text_weights
-
-    def get_response_delay(self, text:str) -> float:
-        num_values = len(self.response_delay_values) # length of delay values list
-
-        # default text_weights to no influence - match length of response weights
-        text_weights = [0.0] * num_values
-        # calculate text_weights for message text
-        if self.msg_size_affects_delay:
-            text_weights = self.get_text_weights(text)
-
-        # Factor responsiveness if "bot is idle"
-        if not self.online:
-            weights = self.merge_weights(text_weights)
-        # Or factor text only, if configured
-        elif self.msg_size_affects_delay:
-            weights = text_weights
-        # Or force delay selection to 0.0
-        else:
-            weights = [1.0] + [0.0] * (num_values - 1)
-
-        chosen_delay = random.choices(self.response_delay_values, weights)[0]
-
-        return chosen_delay
-    
-    # Bot "goes idle" in channels based on 'responsiveness'
-    async def go_idle_after(self, time_until_idle:float):
-        await asyncio.sleep(time_until_idle)
-        self.online = False
-        await client.change_presence(status=discord.Status.idle)
-        log.info(f"{bot_database.last_character} is now idle.")
-        self.idle_task = None  # Clear the task reference
-
-    def cancel_idle_task(self):
-        if self.idle_task and not self.idle_task.done():
-            self.idle_task.cancel()
-        self.idle_task = None
-
-    async def schedule_idle(self):
-        num_values = 12         # arbitrary number of values and weights to generate
-        max_time_until_idle = 600 # arbitrary max timeframe in seconds
-
-        # Assign weights to delay values based on responsiveness
-        responsiveness = max(0.0, min(1.0, self.responsiveness)) # clamped between 0.0 and 1.0
-        if responsiveness == 1.0:
-            self.idle_weights = ([0.0] * (num_values - 1)) + [1.0]
-            return # Never go idle
-        self.cancel_idle_task()  # cancel any existing task
-        # Generate evenly spaced values in range of num_values
-        self.idle_range = [round(i * max_time_until_idle / (num_values - 1), 3) for i in range(num_values)]
-        self.idle_range[0] = self.idle_range[1] # Never go idle immediately
-        # Generate the weights from responsiveness
-        self.idle_weights = get_normalized_weights(target = responsiveness, list_len = num_values)
-        # choose a value with weighted probability based on 'responsiveness' bot behavior
-        idle_time = random.choices(self.idle_range, self.idle_weights)[0]
-        log.debug(f"{bot_database.last_character} will be idle in {idle_time} seconds.")
-        self.idle_task = asyncio.create_task(self.go_idle_after(idle_time))
-
-    async def come_online(self, schedule_idle:bool=False):
-        '''Ensures the bot is online immediately. Optionally reschedule time to go idle'''
-        if not self.online:
-            self.online = True
-            await client.change_presence(status=discord.Status.online)
-        self.online_task = None
-        if schedule_idle:
-            await self.schedule_idle()
-        else:
-            self.cancel_idle_task()
-
-    async def come_online_after(self, time_until_online:float):
-        log.debug(f"{bot_database.last_character} will be online in {time_until_online} seconds.")
-        await asyncio.sleep(time_until_online)
-        await self.come_online(schedule_idle=True)
-
-    def cancel_come_online_task(self):
-        if self.online_task and not self.online_task.done():
-            self.online_task.cancel()
-        self.online_task = None
-
-    async def schedule_come_online(self, time_online:float):
-        '''Creates a task to make the bot online at a given, subsequentially reschedules time to go idle.'''
-        self.cancel_come_online_task() # replace any existing come online task
-        time_until_online = max(0, time_online - time.time())
-        self.online_task = asyncio.create_task(self.come_online_after(time_until_online))
-
-    # Active conversations
-    def update_user_dict(self, user_id):
-        # Update the last conversation time for a user
-        self.user_conversations[user_id] = datetime.now()
-
-    def in_active_conversation(self, user_id) -> bool:
-        # Check if a user is in an active conversation with the bot
-        last_conversation_time = self.user_conversations.get(user_id)
-        if last_conversation_time:
-            time_since_last_conversation = datetime.now() - last_conversation_time
-            return time_since_last_conversation.total_seconds() < self.conversation_recency
-        return False
-
-    # Checks if bot should reply to a message
-    def bot_should_reply(self, message:discord.Message, text:str) -> bool:
-        main_condition = is_direct_message(message) or (message.channel.id in bot_database.main_channels)
-
-<<<<<<< HEAD
-        if is_direct_message(message) and not config['discord']['direct_messages'].get('allow_chatting', True):
-            return False
-        # Don't reply to @everyone
-        if message.mention_everyone:
-=======
-        if is_direct_message(message) and not config.get('discord', {}).get('direct_messages', {}).get('allow_chatting', True):
->>>>>>> 52118aba
-            return False
-        # Only reply to itself if configured to
-        if message.author == client.user and not self.probability_to_reply(self.reply_to_itself):
-            return False
-        # Whether to reply to other bots
-        if message.author.bot and bot_database.last_character.lower() in text.lower() and main_condition:
-            if 'bye' in text.lower(): # don't reply if another bot is saying goodbye
-                return False
-            return self.probability_to_reply(self.reply_to_bots_when_addressed)
-        # Whether to reply when text is nested in parentheses
-        if self.ignore_parentheses and (message.content.startswith('(') and message.content.endswith(')')) or (message.content.startswith('<:') and message.content.endswith(':>')):
-            return False
-        # Whether to reply if only speak when spoken to
-        if (self.only_speak_when_spoken_to and (client.user.mentioned_in(message) or any(word in message.content.lower() for word in bot_database.last_character.lower().split()))) \
-            or (self.in_active_conversation(message.author.id) and main_condition):
-            return True
-        reply = False
-        # few more conditions
-        if message.author.bot and main_condition:
-            reply = self.probability_to_reply(self.chance_to_reply_to_other_bots)
-        if self.go_wild_in_channel and main_condition:
-            reply = True
-        if reply:
-            self.update_user_dict(message.author.id)
-        return reply
-
-    def probability_to_reply(self, probability) -> bool:
-        probability = max(0.0, min(1.0, probability))
-        # Determine if the bot should reply based on a probability
-        return random.random() < probability
-
-# Sub-classes under a main class 'Settings'
-class ImgModel:
-    def __init__(self):
-        self.tags = []
-        self.imgmodel_name = '' # label used for /imgmodel command
-        self.override_settings = {}
-        self.payload = {'alwayson_scripts': {}}
-        self.init_sd_extensions()
-
-    def refresh_enabled_extensions(self):
-        self.init_sd_extensions()
-        new_payload = merge_base(self.payload, 'imgmodel,payload')
-        update_dict(bot_active_settings['imgmodel']['payload'], new_payload)
-        bot_active_settings.save()
-
-    def init_sd_extensions(self):
-        extensions = config['sd']['extensions']
-        forge_clients = ['SD WebUI Forge', 'SD WebUI ReForge']
-        # Initialize ControlNet defaults
-        if extensions.get('controlnet_enabled'):
-            self.payload['alwayson_scripts']['controlnet'] = {'args': [{
-                'enabled': False, 'image': None, 'mask_image': None, 'model': 'None', 'module': 'None', 'weight': 1.0, 'processor_res': 64, 'pixel_perfect': True,
-                'guidance_start': 0.0, 'guidance_end': 1.0, 'threshold_a': 64, 'threshold_b': 64, 'control_mode': 0, 'resize_mode': 1, 'lowvram': False, 'save_detected_map': False}]}
-            if sd.client:
-                log.info('"ControlNet" extension support is enabled and active.')
-        # Initialize Forge Couple defaults
-        if extensions.get('forgecouple_enabled'):
-            self.payload['alwayson_scripts']['forge_couple'] = {'args': {
-                'enable': False, 'mode': 'Basic', 'sep': 'SEP', 'direction': 'Horizontal', 'global_effect': 'First Line',
-                'global_weight': 0.5, 'maps': [['0:0.5', '0.0:1.0', '1.0'],['0.5:1.0', '0.0:1.0', '1.0']]}}
-            if sd.client:
-                log.info('"Forge Couple" extension support is enabled and active.')
-            # Warn Non-Forge:
-            if sd.client and sd.client not in forge_clients:
-                log.warning(f'"Forge Couple" is not known to be compatible with "{sd.client}". If you experience errors, disable this extension in config.yaml')
-        # Initialize layerdiffuse defaults
-        if extensions.get('layerdiffuse_enabled'):
-            self.payload['alwayson_scripts']['layerdiffuse'] = {'args': {
-                'enabled': False, 'method': '(SDXL) Only Generate Transparent Image (Attention Injection)', 'weight': 1.0, 'stop_at': 1.0, 'foreground': None, 'background': None,
-                'blending': None, 'resize_mode': 'Crop and Resize', 'output_mat_for_i2i': False, 'fg_prompt': '', 'bg_prompt': '', 'blended_prompt': ''}}
-            if sd.client:
-                log.info('"layerdiffuse" extension support is enabled and active.')
-            if sd.client and sd.client not in forge_clients:
-                log.warning(f'"layerdiffuse" is not known to be compatible with "{sd.client}". If you experience errors, disable this extension in config.yaml')
-        # Initialize ReActor defaults
-        if extensions.get('reactor_enabled'):
-            self.payload['alwayson_scripts']['reactor'] = {'args': {
-                'image': '', 'enabled': False, 'source_faces': '0', 'target_faces': '0', 'model': 'inswapper_128.onnx', 'restore_face': 'CodeFormer', 'restore_visibility': 1,
-                'restore_upscale': True, 'upscaler': '4x_NMKD-Superscale-SP_178000_G', 'scale': 1.5, 'upscaler_visibility': 1, 'swap_in_source_img': False, 'swap_in_gen_img': True, 'log_level': 1,
-                'gender_detect_source': 0, 'gender_detect_target': 0, 'save_original': False, 'codeformer_weight': 0.8, 'source_img_hash_check': False, 'target_img_hash_check': False, 'system': 'CUDA',
-                'face_mask_correction': True, 'source_type': 0, 'face_model': '', 'source_folder': '', 'multiple_source_images': None, 'random_img': True, 'force_upscale': True, 'threshold': 0.6, 'max_faces': 2, 'tab_single': None}}
-            if sd.client:
-                log.info('"ReActor" extension support is enabled and active.')
-            
-class LLMContext:
-    def __init__(self):
-        self.context = 'The following is a conversation with an AI Large Language Model. The AI has been trained to answer questions, provide recommendations, and help with decision making. The AI follows user requests. The AI thinks outside the box.'
-        self.extensions = {}
-        self.greeting = '' # 'How can I help you today?'
-        self.name = 'AI'
-        self.use_voice_channel = False
-        self.bot_in_character_menu = True
-        self.tags = []
-
-class LLMState:
-    def __init__(self):
-        self.text = ''
-        self.state = {
-            # These are defaults for 'Midnight Enigma' preset
-            'preset': '',
-            'grammar_string': '',
-            'add_bos_token': True,
-            'auto_max_new_tokens': False,
-            'ban_eos_token': False,
-            'character_menu': '',
-            'chat_generation_attempts': 1,
-            'chat_prompt_size': 2048,
-            'custom_stopping_strings': '',
-            'custom_system_message': '',
-            'custom_token_bans': '',
-            'do_sample': True,
-            'dry_multiplier': 0,
-            'dry_base': 1.75,
-            'dry_allowed_length': 2,
-            'dry_sequence_breakers': '"\\n", ":", "\\"", "*"',
-            'dynamic_temperature': False,
-            'dynatemp_low': 1,
-            'dynatemp_high': 1,
-            'dynatemp_exponent': 1,
-            'encoder_repetition_penalty': 1,
-            'epsilon_cutoff': 0,
-            'eta_cutoff': 0,
-            'frequency_penalty': 0,
-            'greeting': '',
-            'guidance_scale': 1,
-            'history': {'internal': [], 'visible': []},
-            'max_new_tokens': 512,
-            'max_tokens_second': 0,
-            'max_updates_second': 0,
-            'min_p': 0.00,
-            'mirostat_eta': 0.1,
-            'mirostat_mode': 0,
-            'mirostat_tau': 5,
-            'mode': 'chat',
-            'name1': '',
-            'name1_instruct': '',
-            'name2': '',
-            'name2_instruct': '',
-            'negative_prompt': '',
-            'no_repeat_ngram_size': 0,
-            'penalty_alpha': 0,
-            'presence_penalty': 0,
-            'prompt_lookup_num_tokens': 0,
-            'repetition_penalty': 1.18,
-            'repetition_penalty_range': 1024,
-            'sampler_priority': [],
-            'seed': -1.0,
-            'skip_special_tokens': True,
-            'stop_at_newline': False,
-            'stopping_strings': '',
-            'stream': True,
-            'temperature': 0.98,
-            'temperature_last': False,
-            'tfs': 1,
-            'top_a': 0,
-            'top_k': 100,
-            'top_p': 0.37,
-            'truncation_length': 2048,
-            'turn_template': '',
-            'typical_p': 1,
-            'user_bio': '',
-            'chat_template_str': '''{%- for message in messages %}\n    {%- if message['role'] == 'system' -%}\n        {{- message['content'] + '\\n\\n' -}}\n    {%- else -%}\n        {%- if message['role'] == 'user' -%}\n            {{- name1 + ': ' + message['content'] + '\\n'-}}\n        {%- else -%}\n            {{- name2 + ': ' + message['content'] + '\\n' -}}\n        {%- endif -%}\n    {%- endif -%}\n{%- endfor -%}''',
-            'instruction_template_str': '''{%- set ns = namespace(found=false) -%}\n{%- for message in messages -%}\n    {%- if message['role'] == 'system' -%}\n        {%- set ns.found = true -%}\n    {%- endif -%}\n{%- endfor -%}\n{%- if not ns.found -%}\n    {{- '' + 'Below is an instruction that describes a task. Write a response that appropriately completes the request.' + '\\n\\n' -}}\n{%- endif %}\n{%- for message in messages %}\n    {%- if message['role'] == 'system' -%}\n        {{- '' + message['content'] + '\\n\\n' -}}\n    {%- else -%}\n        {%- if message['role'] == 'user' -%}\n            {{-'### Instruction:\\n' + message['content'] + '\\n\\n'-}}\n        {%- else -%}\n            {{-'### Response:\\n' + message['content'] + '\\n\\n' -}}\n        {%- endif -%}\n    {%- endif -%}\n{%- endfor -%}\n{%- if add_generation_prompt -%}\n    {{-'### Response:\\n'-}}\n{%- endif -%}''',
-            'chat-instruct_command': '''Continue the chat dialogue below. Write a single reply for the character "<|character|>".\n\n<|prompt|>'''
-            }
-        self.regenerate = False
-        self._continue = False
-
-class Settings:
-    def __init__(self, bot_behavior):
-        self._bot_id = 0
-        self.bot_behavior: Behavior = bot_behavior
-        self.imgmodel = ImgModel()
-        self.llmcontext = LLMContext()
-        self.llmstate = LLMState()
-        self.settings = {}
-        self.base_tags = []
-        # Initialize main settings and base tags
-        self.update_settings()
-        asyncio.run(self.update_base_tags())
-        
-    @property
-    def name(self):
-        return self.settings.get('llmcontext', {}).get('name', 'AI')
-
-    async def update_base_tags(self):
-        try:
-            tags_data = load_file(shared_path.tags, {})
-            base_tags_data = tags_data.get('base_tags', [])
-            base_tags = copy.deepcopy(base_tags_data)
-            base_tags = await update_tags(base_tags)
-            self.base_tags = base_tags
-
-        except Exception as e:
-            log.error(f"Error updating client base tags: {e}")
-
-    # Returns the value of Settings as a dictionary
-    def settings_to_dict(self):
-        return {
-            'imgmodel': vars(self.imgmodel),
-            'llmcontext': vars(self.llmcontext),
-            'llmstate': vars(self.llmstate)
-        }
-
-    def update_settings(self):
-        defaults = self.settings_to_dict()
-        # Current user custom settings
-        active_settings = copy.deepcopy(bot_active_settings.get_vars())
-        behavior = active_settings.pop('behavior', {})
-        # Add any missing required settings, while warning for any missing
-        warned = bot_database.was_warned('fixed_base_settings')
-        self.settings, was_warned = fix_dict(active_settings, defaults, 'dict_base_settings.yaml', warned)
-        bot_database.update_was_warned('fixed_base_settings', was_warned)
-        # Update behavior dict
-        bot_behavior.update_behavior(behavior)
-
-    # Allows printing default values of Settings
-    def __str__(self):
-        attributes = ", ".join(f"{attr}={getattr(self, attr)}" for attr in dir(self) if not callable(getattr(self, attr)) and not attr.startswith("__"))
-        return f"{self.__class__.__name__}({attributes})"
-
-@dataclass_json
-@dataclass
-class CustomHistory(History):
-    manager: 'CustomHistoryManager' = field(metadata=cnf(dont_save=True))
-    fp_unique_id: Optional[str] = field(default=None)
-    fp_character: Optional[str] = field(default=None)
-    fp_mode: Optional[str] = field(default=None)
-    fp_internal_id: Optional[str] = field(default=None)
-    
-    _first_save_debug: bool = field(default=True, metadata=cnf(dont_save=True))
-    
-    
-    def __copy__(self):
-        new = super().__copy__()
-        new.fp_unique_id = self.fp_unique_id
-        new.fp_character = self.fp_character
-        new.fp_mode = self.fp_mode
-        new.fp_internal_id = self.fp_internal_id
-        return new
-    
-    
-    def fresh(self):
-        new = super().fresh()
-        new.fp_unique_id = None # only reset time to create a new file in the same dir.
-        return new
-    
-    
-    def set_save_info(self, internal_id, character, mode):
-        self.fp_character = character
-        self.fp_mode = mode
-        self.fp_internal_id = internal_id
-        
-        has_file_name = self.fp_unique_id
-        if not self.fp_unique_id:
-            self.fp_unique_id = datetime.now().strftime('%Y%m%d-%H-%M-%S')
-
-        history_dir = self.manager.history_dir_template.format(character=self.fp_character, mode=self.fp_mode, id=self.fp_internal_id)
-        self.fp = os.path.join(history_dir, f'{self.fp_unique_id}.json')
-        
-        if not has_file_name:
-            log.info(f'Internal history file will be saved to: {self.fp}')
-    
-    
-    async def save(self, fp=None, timeout=300, force=False, force_tgwui=False):
-        try:
-            status = await super().save(fp=fp, timeout=timeout, force=force)
-            self._save_for_tgwui(status, force=force_tgwui)
-            
-            if not status: # don't bother saving if nothing changed
-                return False
-            
-            self._first_save_debug = False
-            return status
-
-        except Exception as e:
-            print(traceback.format_exc())
-            log.critical(e)
-            
-            
-    def save_sync(self, fp=None, force=False, force_tgwui=False):
-        try:
-            status = super().save_sync(fp=fp, force=force)
-            self._save_for_tgwui(status, force=force_tgwui)
-            
-            if not status: # don't bother saving if nothing changed
-                return False
-            
-            self._first_save_debug = False
-            return status
-
-        except Exception as e:
-            print(traceback.format_exc())
-            log.critical(e)
-            
-            
-    def _save_for_tgwui(self, status, force=False):
-        if (status and self.manager.export_for_tgwui) or force:
-            save_history(self.render_to_tgwui(), f'{self.fp_unique_id}_{self.fp_internal_id}', self.fp_character, self.fp_mode)
-            if self._first_save_debug:
-                log.debug(f'''TGWUI chat history saved to "/logs/{self.fp_mode}/{self.fp_character}/{self.fp_unique_id}_{self.fp_internal_id}.json"''')
-        
-    
-    def last_exchange(self):
-        if not self.empty:
-            last_hmessage:HMessage = self[-1]
-            previous_hmessage = last_hmessage.reply_to
-            return previous_hmessage, last_hmessage
-        return None, None
-    
-
-@dataclass
-class CustomHistoryManager(HistoryManager):
-    history_dir_template: str = field(default=os.path.join(shared_path.dir_history, '{id}', '{character}_{mode}'), init=False)
-    
-    
-    def get_history_dir_template(self, id_):
-        _, character, mode = self.get_id_parts(id_)
-        return self.history_dir_template.format(character=character, mode=mode, id=id_)
-        
-    
-    def search_for_fp(self, id_:ChannelID):
-        # Note: this is an internal function part of get_history_for
-
-        # get the first item split by _
-        # For this to work, make sure all ids start with ID_... edit the end as you wish.
-        internal_id = id_.split('_',1)[0] 
-        
-        # TODO users should not be digging in the internals, the name of the folders/files shouldn't matter
-        # But in the case you do want to add the channel/guild name to the folder 
-        # searching for folders could also be implemented.
-        
-        # TODO I don't really like this because it wont enable per channel characters easily later on.
-        # should add a **search_params to pass down to enable
-        history_dir = self.get_history_dir_template(internal_id)
-        if not os.path.isdir(history_dir):
-            return
-        
-        # get latest valid history file
-        for file in reversed(os.listdir(history_dir)):
-            return os.path.join(history_dir, file)
-            
-            
-    def get_history_for(self, id_: Optional[ChannelID|int]=None, character=None, mode=None, fp=None, cached_only=False) -> Optional[CustomHistory]:
-        '''
-        if not autoload_history:
-            New files
-        
-        
-        if change_char == keep:
-            if channels == single:
-                One global history file
-                
-            if channels == multiple:
-                History per channel
-                All characters mixed together
-                
-        if change_char == new:
-            if autoload_history:
-                Load history on start, change on switch
-            
-            if channels == single:
-                New global file on char switch
-                New file when switching back A>B>A
-                
-            if channels == multiple:
-                New files for each channel on character switch
-                New file when switching back A>B>A
-        '''
-        # Should import old logs or not.
-        search = self.autoload_history
-        
-        # TODO if there's a setting about keeping history between characters, maybe duplicating would be better?
-        # or just edit the ID here to match both
-        
-        id_, character, mode = self.get_id_parts(id_, character, mode)
-        full_id = f'{id_}_{character}_{mode}'
-        history:Optional[CustomHistory] = super().get_history_for(full_id, fp=fp, search=search, cached_only=cached_only) # type: ignore
-        if history is not None:
-            history.set_save_info(internal_id=id_, character=character, mode=mode)
-        return history
-    
-    
-    def new_history_for(self, id_: Optional[ChannelID|int], character=None, mode=None) -> CustomHistory:
-        id_, character, mode = self.get_id_parts(id_, character, mode)
-        full_id = f'{id_}_{character}_{mode}'
-        return super().new_history_for(full_id) # type: ignore
-    
-    
-    def get_id_parts(self, id_: Optional[ChannelID|int], character=None, mode=None):
-        state_dict = bot_settings.settings['llmstate']['state']
-        mode = mode or state_dict['mode']
-        character = character or state_dict["character_menu"] or 'unknown_character'
-        
-        if not self.per_channel_history:
-            id_ = 'global'
-            
-        if self.change_char_history_method == 'keep':
-            character = 'Mixed'
-            mode = 'mixed'
-        
-        return id_, character, mode
-
-bot_behavior = Behavior() # needs to be loaded before settings
-bot_settings = Settings(bot_behavior=bot_behavior)
-bot_history = CustomHistoryManager(class_builder_history=CustomHistory, **config['textgenwebui'].get('chat_history', {}))
-
-
-def exit_handler():
-    log.info('Running cleanup tasks:')
-    bot_history.save_all_sync()
-    log.info('Done')
-
-
-def kill_handler(signum, frame):
-    log.debug(f"Signal {signum} received, initiating shutdown...")
-    exit_handler()
-    sys.exit(0)
-    
-    
-def kill_handler_windows(signum, frame):
-    log.debug(f"Signal {signum} received, initiating shutdown...")
-    sys.exit(0)
-    
-    
-def on_window_close(ctrl_type):
-    log.debug(f"Console window is closing, (signal {ctrl_type})")
-    exit_handler()
-    return False
-
-
-if sys.platform == "win32":
-    import win32api
-    win32api.SetConsoleCtrlHandler(on_window_close, True)
-    
-    signal.signal(signal.SIGINT, kill_handler_windows)
-    signal.signal(signal.SIGTERM, kill_handler_windows)
-    
-else:
-    signal.signal(signal.SIGINT, kill_handler)
-    signal.signal(signal.SIGTERM, kill_handler)
-
-
-# Manually start the bot so we can catch keyboard interupts
-async def runner():
-    async with client:
-        await client.start(bot_token, reconnect=True)
-
-discord.utils.setup_logging(
-            handler=log_file_handler,
-            formatter=log_file_formatter,
-            level=_logging.INFO,
-            root=False,
-        )
-asyncio.run(runner())
-
+# pyright: reportOptionalMemberAccess=false
+import logging as _logging
+from datetime import datetime, timedelta
+from dataclasses import dataclass, field
+from dataclasses_json import dataclass_json
+from typing import Any, Optional
+from pathlib import Path
+import asyncio
+import random
+import json
+import re
+import glob
+import os
+import warnings
+import discord
+from discord.ext import commands
+from discord import app_commands, File
+import typing
+import io
+import base64
+import yaml
+from PIL import Image, PngImagePlugin
+import requests
+import aiohttp
+import math
+import time
+from itertools import product
+from threading import Lock
+from pydub import AudioSegment
+import copy
+from shutil import copyfile
+import sys
+import traceback
+from modules.typing import ChannelID, UserID, MessageID, CtxInteraction  # noqa: F401
+import signal
+from typing import Union
+
+sys.path.append("ad_discordbot")
+
+from modules.utils_shared import task_semaphore, shared_path, patterns, bot_emojis
+from modules.database import Database, ActiveSettings, Config, StarBoard, Statistics
+from modules.utils_misc import fix_dict, update_dict, sum_update_dict, update_dict_matched_keys, random_value_from_range, convert_lists_to_tuples, get_time, format_time, format_time_difference, get_normalized_weights  # noqa: F401
+from modules.utils_discord import Embeds, guild_only, configurable_for_dm_if, is_direct_message, ireply, sleep_delete_message, send_long_message, \
+    EditMessageModal, SelectedListItem, SelectOptionsView, get_user_ctx_inter, get_message_ctx_inter, apply_reactions_to_messages, replace_msg_in_history_and_discord, MAX_MESSAGE_LENGTH  # noqa: F401
+from modules.utils_files import load_file, merge_base, save_yaml_file  # noqa: F401
+from modules.utils_aspect_ratios import round_to_precision, res_to_model_fit, dims_from_ar, avg_from_dims, get_aspect_ratio_parts, calculate_aspect_ratio_sizes  # noqa: F401
+from modules.history import HistoryManager, History, HMessage, cnf
+from modules.typing import TAG_LIST, TAG_LIST_DICT, AlertUserError
+
+from discord.ext.commands.errors import HybridCommandError, CommandError
+from discord.errors import DiscordException
+from discord.app_commands import AppCommandError, CommandInvokeError
+from modules.logs import import_track, get_logger, log_file_handler, log_file_formatter; import_track(__file__, fp=True); log = get_logger(__name__)  # noqa: E702
+logging = log
+
+# Databases
+bot_active_settings = ActiveSettings()
+starboard = StarBoard()
+bot_database = Database()
+bot_statistics = Statistics()
+config = Config()
+
+#################################################################
+#################### DISCORD / BOT STARTUP ######################
+#################################################################
+bot_embeds = Embeds(config)
+
+# Intercept custom bot arguments
+def parse_bot_args():
+    bot_arg_list = ["--limit-history", "--token"]
+    bot_argv = []
+    for arg in bot_arg_list:
+        try:
+            index = sys.argv.index(arg)
+        except Exception:
+            index = None
+
+        if index is not None:
+            bot_argv.append(sys.argv.pop(index))
+            bot_argv.append(sys.argv.pop(index))
+
+    import argparse
+    parser = argparse.ArgumentParser(formatter_class=lambda prog: argparse.HelpFormatter(prog, max_help_position=54))
+    parser.add_argument("--token", type=str, help="Discord bot token to use their API.")
+    parser.add_argument("--limit-history", type=int, help="When the history gets too large, performance issues can occur. Limit the history to improve performance.")
+    bot_args = parser.parse_args(bot_argv)
+    return bot_args
+
+bot_args = parse_bot_args()
+
+# Set Discord bot token from config, or args, or prompt for it, or exit
+TOKEN = config['discord'].get('TOKEN', None)
+
+bot_token = bot_args.token if bot_args.token else TOKEN
+if not bot_token:
+    print('\nA Discord bot token is required. Please enter it below.\n \
+          For help, refer to Install instructions on the project page\n \
+          (https://github.com/altoiddealer/ad_discordbot)')
+
+    print('\nDiscord bot token (enter "0" to exit):\n')
+    bot_token = (input().strip())
+    print()
+    if bot_token == '0':
+        log.error("Discord bot token is required. Exiting.")
+        sys.exit(2)
+    elif bot_token:
+        config['discord']['TOKEN'] = bot_token
+        config.save()
+        log.info("Discord bot token saved to 'config.yaml'")
+    else:
+        log.error("Discord bot token is required. Exiting.")
+        sys.exit(2)
+
+os.environ['GRADIO_ANALYTICS_ENABLED'] = 'False'
+os.environ["BITSANDBYTES_NOWELCOME"] = "1"
+warnings.filterwarnings("ignore", category=UserWarning, message="TypedStorage is deprecated")
+warnings.filterwarnings("ignore", category=UserWarning, message="You have modified the pretrained model configuration to control generation")
+
+# Set discord intents
+intents = discord.Intents.default()
+intents.message_content = True
+intents.reactions = True  # Enable reaction events
+intents.guild_messages = True # Allows updating topic
+client = commands.Bot(command_prefix=".", intents=intents)
+
+#################################################################
+################### Stable Diffusion Startup ####################
+#################################################################
+class SD:
+    def __init__(self):
+        self.enabled:bool = config['sd'].get('enabled', True)
+        self.url:str = config['sd'].get('SD_URL', 'http://127.0.0.1:7860')
+        self.client:str = None
+
+        if self.enabled:
+            asyncio.run(self.get_sysinfo())
+
+    async def api(self, endpoint:str, method='get', json=None, retry=True) -> dict:
+        try:
+            async with aiohttp.ClientSession() as session:
+                async with session.request(method.lower(), url=f'{self.url}{endpoint}', json=json) as response:
+                    response_text = await response.text()
+                    if response.status == 200:
+                        r = await response.json()
+                        if self.client is None and endpoint != '/sdapi/v1/cmd-flags':
+                            await self.get_sysinfo()
+                            bot_settings.imgmodel.refresh_enabled_extensions()
+                        return r
+                    else:
+                        log.error(f'{self.url}{endpoint} response: {response.status} "{response.reason}"')
+                        log.error(f'Response content: {response_text}')
+                        if retry and response.status in [408, 500]:
+                            log.info("Retrying the request in 3 seconds...")
+                            await asyncio.sleep(3)
+                            return await self.api(endpoint, method, json, retry=False)
+
+        except aiohttp.client.ClientConnectionError:
+            log.warning(f'Failed to connect to: "{self.url}{endpoint}", offline?')
+
+        except Exception as e:
+            if endpoint == '/sdapi/v1/server-restart' or endpoint == '/sdapi/v1/progress':
+                return None
+            else:
+                log.error(f'Error getting data from "{self.url}{endpoint}": {e}')
+                traceback.print_exc()
+
+    async def get_sysinfo(self):
+        try:
+            r = await self.api(endpoint='/sdapi/v1/cmd-flags', method='get', json=None, retry=False)
+            if not r:
+                raise Exception(f'Failed to connect to SD api, make sure to start it or disable the api in your "{shared_path.config}"')
+
+            ui_settings_file = r.get("ui_settings_file", "")
+            if "webui-forge" in ui_settings_file:
+                self.client = 'SD WebUI Forge'
+            elif "webui-reforge" in ui_settings_file:
+                self.client = 'SD WebUI ReForge'
+            elif "webui" in ui_settings_file:
+                self.client = 'A1111 SD WebUI'
+            else:
+                self.client = 'SD WebUI'
+        except Exception as e:
+            log.error(f"Error getting SD sysinfo API: {e}")
+            self.client = None
+
+sd = SD()
+
+if sd.enabled:
+    # Function to attempt restarting the SD WebUI Client in the event it gets stuck
+    @client.hybrid_command(description=f"Immediately Restarts the {sd.client} server. Requires '--api-server-stop' SD WebUI launch flag.")
+    @guild_only()
+    async def restart_sd_client(ctx: commands.Context):
+        await ctx.send(f"**`/restart_sd_client` __will not work__ unless {sd.client} was launched with flag: `--api-server-stop`**", delete_after=10)
+        await sd.api(endpoint='/sdapi/v1/server-restart', method='post', json=None, retry=False)
+        title = f"{ctx.author.display_name} used '/restart_sd_client'. Restarting {sd.client} ..."
+        await bot_embeds.send('system', title=title, description='Attempting to re-establish connection in 5 seconds (Attempt 1 of 10)', channel=ctx.channel)
+        log.info(title)
+        response = None
+        retry = 1
+        while response is None and retry < 11:
+            await bot_embeds.edit('system', description=f'Attempting to re-establish connection in 5 seconds (Attempt {retry} of 10)')
+            await asyncio.sleep(5)
+            response = await sd.api(endpoint='/sdapi/v1/progress', method='get', json=None, retry=False)
+            retry += 1
+        if response:
+            title = f"{sd.client} restarted successfully."
+            await bot_embeds.edit('system', title=title, description=f"Connection re-established after {retry} out of 10 attempts.")
+            log.info(title)
+        else:
+            title = f"{sd.client} server unresponsive after Restarting."
+            await bot_embeds.edit('system', title=title, description="Connection was not re-established after 10 attempts.")
+            log.error(title)
+
+    if sd.client:
+        log.info(f"Initializing with SD WebUI enabled: '{sd.client}'")
+    else:
+        log.info("SD WebUI currently offline. Image commands/features will function when client is active and accessible via API.'")
+
+#################################################################
+##################### TEXTGENWEBUI STARTUP ######################
+#################################################################
+sys.path.append(shared_path.dir_tgwui)
+
+import modules.extensions as extensions_module
+from modules.chat import chatbot_wrapper, load_character, save_history
+from modules import shared
+from modules import utils
+from modules.LoRA import add_lora_to_model
+from modules.models import load_model, unload_model
+from modules.models_settings import get_model_metadata, update_model_parameters, get_fallback_settings, infer_loader
+from modules.prompts import count_tokens
+
+class TTS:
+    def __init__(self):
+        self.enabled:bool = False
+        self.settings:dict = config['textgenwebui']['tts_settings']
+        self.supported_clients = ['alltalk_tts', 'coqui_tts', 'silero_tts', 'elevenlabs_tts']
+        self.client:str = self.settings.get('extension', '')
+        self.api_key:str = ''
+        self.voice_key:str = ''
+        self.lang_key:str = ''
+    
+    # runs from TGWUI() class
+    def init_tts_extensions(self):
+        # Get any supported TTS client found in TGWUI CMD_FLAGS
+        for extension in shared.args.extensions:
+            if extension in self.supported_clients:
+                self.client = extension
+                break
+
+        # If any TTS extension defined in config.yaml, set tts bot vars and add extension to shared.args.extensions
+        if self.client:
+            if self.client not in self.supported_clients:
+                log.warning(f'tts client "{self.client}" is not yet confirmed to be work. The "/speak" command will not be registered. List of supported tts_clients: {self.supported_clients}')
+            self.enabled = True
+            self.api_key = self.settings.get('api_key', None)
+            if self.client == 'alltalk_tts':
+                self.voice_key = 'voice'
+                self.lang_key = 'language'
+            elif self.client == 'coqui_tts':
+                self.voice_key = 'voice'
+                self.lang_key = 'language'
+            elif self.client == 'silero_tts':
+                self.voice_key = 'speaker'
+                self.lang_key = 'language'
+            elif self.client == 'elevenlabs_tts':
+                self.voice_key = 'selected_voice'
+                self.lang_key = ''
+
+            if self.client not in shared.args.extensions:
+                shared.args.extensions.append(self.client)
+
+    # Toggles TTS on/off
+    async def apply_toggle_tts(self, toggle:str='on', tts_sw:bool=False):
+        try:
+            extensions = copy.deepcopy(bot_settings.settings['llmcontext'].get('extensions', {}))
+            if toggle == 'off' and extensions.get(self.client, {}).get('activate'):
+                extensions[self.client]['activate'] = False
+                await tgwui.update_extensions(extensions)
+                # Return True if subsequent apply_toggle_tts() should enable TTS
+                return True
+            if tts_sw:
+                extensions[self.client]['activate'] = True
+                await tgwui.update_extensions(extensions)
+        except Exception as e:
+            log.error(f'An error occurred while toggling the TTS on/off: {e}')
+        return False
+
+tts = TTS()
+
+# Majority of this code section is sourced from 'modules/server.py'
+class TGWUI:
+    def __init__(self):
+        self.enabled:bool = config['textgenwebui'].get('enabled', True)
+
+        self.instruction_template_str:str = None
+
+        self.last_extension_params = {}
+
+        if self.enabled:
+            self.init_settings()
+
+            # monkey patch load_extensions behavior from pre-commit b3fc2cd
+            extensions_module.load_extensions = self.load_extensions
+            self.init_tgwui_extensions()  # build TGWUI extensions
+            tts.init_tts_extensions()   # build TTS extensions in TTS()
+            self.activate_extensions() # Activate the extensions
+
+            self.init_llmmodels() # Get model from cmd args, or present model list in cmd window
+            asyncio.run(self.load_llm_model())
+
+            shared.generation_lock = Lock()
+
+    def init_settings(self):
+        # Loading custom settings
+        settings_file = None
+        tgwui_settings_json = os.path.join(shared_path.dir_tgwui, "settings.json")
+        tgwui_settings_yaml = os.path.join(shared_path.dir_tgwui, "settings.yaml")
+        # Check if a settings file is provided and exists
+        if shared.args.settings is not None and Path(shared.args.settings).exists():
+            settings_file = Path(shared.args.settings)
+        # Check if settings file exists
+        elif Path(tgwui_settings_json).exists():
+            settings_file = Path(tgwui_settings_json)
+        elif Path(tgwui_settings_yaml).exists():
+            settings_file = Path(tgwui_settings_yaml)
+        if settings_file is not None:
+            log.info(f"Loading text-generation-webui settings from {settings_file}...")
+            file_contents = open(settings_file, 'r', encoding='utf-8').read()
+            new_settings = json.loads(file_contents) if settings_file.suffix == "json" else yaml.safe_load(file_contents)
+            shared.settings.update(new_settings)
+
+        # Fallback settings for models
+        shared.model_config['.*'] = get_fallback_settings()
+        shared.model_config.move_to_end('.*', last=False)  # Move to the beginning
+
+    # legacy version of load_extensions() which allows extension params to be updated during runtime
+    def load_extensions(self, extensions, available_extensions):
+        extensions_module.state = {}
+        for index, name in enumerate(shared.args.extensions):
+            if name in available_extensions:
+                if name != 'api':
+                    if not bot_database.was_warned(name):
+                        bot_database.update_was_warned(name)
+                        log.info(f'Loading the extension "{name}"')
+                try:
+                    try:
+                        exec(f"import extensions.{name}.script")
+                    except ModuleNotFoundError:
+                        log.error(f"Could not import the requirements for '{name}'. Make sure to install the requirements for the extension.\n\n \
+                                  Linux / Mac:\n\npip install -r extensions/{name}/requirements.txt --upgrade\n\nWindows:\n\npip install -r extensions\\{name}\\requirements.txt --upgrade\n\n \
+                                  If you used the one-click installer, paste the command above in the terminal window opened after launching the cmd script for your OS.")
+                        raise
+                    extension = getattr(extensions, name).script
+                    extensions_module.apply_settings(extension, name)
+                    if hasattr(extension, "setup"):
+                        log.warning(f'Extension "{name}" is hasattr "setup". Skipping...')
+                        continue
+                    extensions_module.state[name] = [True, index]
+                except Exception:
+                    log.error(f'Failed to load the extension "{name}".')
+
+    def init_tgwui_extensions(self):
+        shared.args.extensions = []
+        extensions_module.available_extensions = utils.get_available_extensions()
+
+        # Initialize shared args extensions
+        for extension in shared.settings['default_extensions']:
+            shared.args.extensions = shared.args.extensions or []
+            if extension not in shared.args.extensions:
+                shared.args.extensions.append(extension)
+
+    def activate_extensions(self):
+        if shared.args.extensions and len(shared.args.extensions) > 0:
+            extensions_module.load_extensions(extensions_module.extensions, extensions_module.available_extensions)
+
+    def init_llmmodels(self):
+        all_llmmodels = utils.get_available_models()
+
+        # Model defined through --model
+        if shared.args.model is not None:
+            shared.model_name = shared.args.model
+
+        # Only one model is available
+        elif len(all_llmmodels) == 1:
+            shared.model_name = all_llmmodels[0]
+
+        # Select the model from a command-line menu
+        else:
+            if len(all_llmmodels) == 0:
+                log.error("No LLM models are available! Please download at least one.")
+                sys.exit(0)
+            else:
+                print('The following LLM models are available:\n')
+                for index, model in enumerate(all_llmmodels):
+                    print(f'{index+1}. {model}')
+
+                print(f'\nWhich one do you want to load? 1-{len(all_llmmodels)}\n')
+                i = int(input()) - 1
+                print()
+
+            shared.model_name = all_llmmodels[i]
+            print(f'Loading {shared.model_name}.\nTo skip model selection, use "--model" in "CMD_FLAGS.txt".')
+
+    # Check user settings (models/config-user.yaml) to determine loader
+    def get_llm_model_loader(self, model:str) -> str:
+        loader = None
+        user_model_settings = {}
+        settings = shared.user_config
+        for pat in settings:
+            if re.match(pat.lower(), model.lower()):
+                for k in settings[pat]:
+                    user_model_settings[k] = settings[pat][k]
+        if 'loader' in user_model_settings:
+            loader = user_model_settings['loader']
+            return loader
+        else:
+            loader = infer_loader(model, user_model_settings)
+        return loader
+
+    async def load_llm_model(self, loader=None):
+        try:
+            # If any model has been selected, load it
+            if shared.model_name != 'None':
+                p = Path(shared.model_name)
+                if p.exists():
+                    model_name = p.parts[-1]
+                    shared.model_name = model_name
+                else:
+                    model_name = shared.model_name
+
+                model_settings = get_model_metadata(model_name)
+
+                self.instruction_template_str = model_settings.get('instruction_template_str', '')
+
+                update_model_parameters(model_settings, initial=True)  # hijack the command-line arguments
+                # Load the model
+                loop = asyncio.get_event_loop()
+                shared.model, shared.tokenizer = await loop.run_in_executor(None, load_model, model_name, loader)
+            # shared.model, shared.tokenizer = load_model(model_name, loader)
+                if shared.args.lora:
+                    add_lora_to_model(shared.args.lora)
+        except Exception as e:
+            log.error(f"An error occurred while loading LLM Model: {e}")
+
+    async def update_extensions(self, params):
+        try:
+            if self.last_extension_params or params:
+                if self.last_extension_params == params:
+                    return # Nothing needs updating
+                self.last_extension_params = params # Update self dict
+            # Add tts API key if one is provided in config.yaml
+            if tts.api_key:
+                if tts.client not in self.last_extension_params:
+                    self.last_extension_params[tts.client] = {'api_key': tts.api_key}
+                else:
+                    self.last_extension_params[tts.client].update({'api_key': tts.api_key})
+            # Update extension settings
+            if self.last_extension_params:
+                last_extensions = list(self.last_extension_params.keys())
+                # Update shared.settings
+                for param in last_extensions:
+                    listed_param = self.last_extension_params[param]
+                    shared.settings.update({'{}-{}'.format(param, key): value for key, value in listed_param.items()})
+            else:
+                log.warning('** No extension params for this character. Reloading extensions with initial values. **')
+            extensions_module.load_extensions(extensions_module.extensions, extensions_module.available_extensions)  # Load Extensions (again)
+        except Exception as e:
+            log.error(f"An error occurred while updating character extension settings: {e}")
+
+tgwui = TGWUI()
+
+#################################################################
+##################### BACKGROUND QUEUE TASK #####################
+#################################################################
+bg_task_queue = asyncio.Queue()
+
+async def process_tasks_in_background():
+    while True:
+        task = await bg_task_queue.get()
+        await task
+
+#################################################################
+########################## BOT STARTUP ##########################
+#################################################################
+## Function to automatically change image models
+# Select imgmodel based on mode, while avoid repeating current imgmodel
+async def auto_select_imgmodel(current_imgmodel_name, mode='random'):
+    try:
+        all_imgmodels = await fetch_imgmodels()
+        all_imgmodel_names = [imgmodel.get('imgmodel_name', '') for imgmodel in all_imgmodels]
+
+        current_index = None
+        if current_imgmodel_name and current_imgmodel_name in all_imgmodel_names:
+            current_index = all_imgmodel_names.index(current_imgmodel_name)
+
+        if mode == 'random':
+            if current_index is not None and len(all_imgmodels) > 1:
+                all_imgmodels.pop(current_index)
+
+            return random.choice(all_imgmodels)
+
+        elif mode == 'cycle':
+            if current_index is not None:
+                next_index = (current_index + 1) % len(all_imgmodel_names)  # Cycle to the beginning if at the end
+                return all_imgmodels[next_index]
+
+            else:
+                log.info("The previous imgmodel name was not matched in list of fetched imgmodels, so cannot 'cycle'. New imgmodel was instead picked at random.")
+                return random.choice(all_imgmodels) # If no image model set yet, select randomly
+
+    except Exception as e:
+        log.error(f"Error automatically selecting image model: {e}")
+
+# Task to auto-select an imgmodel at user defined interval
+async def auto_update_imgmodel_task(mode, duration):
+    while True:
+        await asyncio.sleep(duration)
+        try:
+            # Select an imgmodel automatically
+            selected_imgmodel = await auto_select_imgmodel(bot_database.last_imgmodel_name, mode)
+
+            # CREATE TASK AND QUEUE IT
+            params = Params(imgmodel=selected_imgmodel)
+            change_imgmodel_task = Task('change_imgmodel', ictx=None, params=params)
+            await task_manager.task_queue.put(change_imgmodel_task)
+
+        except Exception as e:
+            log.error(f"Error automatically updating image model: {e}")
+        #await asyncio.sleep(duration)
+
+imgmodel_update_task = None # Global variable allows process to be cancelled and restarted (reset sleep timer)
+
+if sd.enabled:
+    # Register command for helper function to toggle auto-select imgmodel
+    @client.hybrid_command(description='Toggles the automatic Img model changing task')
+    @guild_only()
+    async def toggle_auto_change_imgmodels(ctx: commands.Context):
+        global imgmodel_update_task
+        if imgmodel_update_task and not imgmodel_update_task.done():
+            imgmodel_update_task.cancel()
+            await ctx.send("Auto-change Imgmodels task was cancelled.", ephemeral=True, delete_after=5)
+            log.info("Auto-change Imgmodels task was cancelled via '/toggle_auto_change_imgmodels_task'")
+
+        else:
+            await bg_task_queue.put(start_auto_change_imgmodels())
+            await ctx.send("Auto-change Img models task was started.", ephemeral=True, delete_after=5)
+
+# helper function to begin auto-select imgmodel task
+async def start_auto_change_imgmodels():
+    try:
+        global imgmodel_update_task
+        imgmodels_data = load_file(shared_path.img_models, {})
+        auto_change_settings = imgmodels_data.get('settings', {}).get('auto_change_imgmodels', {})
+        mode = auto_change_settings.get('mode', 'random')
+        frequency = auto_change_settings.get('frequency', 1.0)
+        duration = frequency*3600 # 3600 = 1 hour
+        imgmodel_update_task = client.loop.create_task(auto_update_imgmodel_task(mode, duration))
+        log.info(f"Auto-change Imgmodels task was started (Mode: '{mode}', Frequency: {frequency} hours).")
+    except Exception as e:
+        log.error(f"Error starting auto-change Img models task: {e}")
+
+# Try getting a valid character file source
+def get_character() -> str|None:
+    try:
+        # This will be either the char name found in activesettings, or the default char name
+        source = bot_settings.settings['llmcontext']['name']
+        # If name doesn't match the bot's discord username, try to figure out best char data to initialize with
+        if source != bot_database.last_character:
+            sources = [
+                client.user.display_name, # Try current bot name
+                bot_settings.settings['llmcontext']['name'] # Try last known name
+            ]
+            char_name = None
+            for try_source in sources:
+                log.info(f'Trying to load character "{try_source}"...')
+                try:
+                    _, char_name, _, _, _ = load_character(try_source, '', '')
+                    if char_name:
+                        log.info(f'Initializing with character "{try_source}". Use "/character" for changing characters.')
+                        source = try_source
+                        break  # Character loaded successfully, exit the loop
+                except Exception as e:
+                    log.error(f"Error loading character for chat mode: {e}")
+            if not char_name:
+                log.error(f"Character not found in '/characters'. Tried files: {sources}")
+                return None # return nothing because no character files exist anyway
+        # Load character, but don't save it's settings to activesettings (Only user actions will result in modifications)
+        return source
+    except Exception as e:
+        log.error(f"Error trying to load character data: {e}")
+        return None
+
+# If first time bot script is run
+async def first_run():
+    try:
+        for guild in client.guilds:  # Iterate over all guilds the bot is a member of
+            if guild.text_channels and bot_embeds.enabled('system'):
+                # Find the 'general' channel, if it exists
+                default_channel = None
+                for channel in guild.text_channels:
+                    if channel.name == 'general':
+                        default_channel = channel
+                        break
+                # If 'general' channel is not found, use the first text channel
+                if default_channel is None:
+                    default_channel = guild.text_channels[0]
+                await default_channel.send(embed = bot_embeds.helpmenu())
+                break  # Exit the loop after sending the message to the first guild
+        log.info('Welcome to ad_discordbot! Use "/helpmenu" to see main commands. (https://github.com/altoiddealer/ad_discordbot) for more info.')
+    except Exception as e:
+        if str(e).startswith("403"):
+            log.warning("The bot tried to send a welcome message, but probably does not have access/permissions to your default channel (probably #General)")
+        else:
+            log.error(f"An error occurred while welcoming user to the bot: {e}")
+    finally:
+        bot_database.set('first_run', False)
+
+#################################################################
+########################### ON READY ############################
+#################################################################
+@client.event
+async def on_ready():
+    # If first time running bot
+    if bot_database.first_run:
+        await first_run()
+    if tgwui.enabled:
+        char_name = get_character() # Try loading character data regardless of mode (chat/instruct)
+        if char_name:
+            await character_loader(char_name)
+            
+    # Create background task processing queue
+    client.loop.create_task(process_tasks_in_background())
+    # Start the Task Manager
+    client.loop.create_task(task_manager.process_tasks())
+    asyncio.create_task(bot_behavior.schedule_idle())
+    # Start background task to sync the discord client tree
+    await bg_task_queue.put(client.tree.sync())
+    # Start background task to to change image models automatically
+    if sd.enabled:
+        imgmodels_data = load_file(shared_path.img_models, {})
+        if imgmodels_data and imgmodels_data.get('settings', {}).get('auto_change_imgmodels', {}).get('enabled', False):
+            await bg_task_queue.put(start_auto_change_imgmodels())
+    
+    log.info("----------------------------------------------")
+    log.info("                Bot is ready")
+    log.info("    Use Ctrl+C to shutdown the bot cleanly")
+    log.info("----------------------------------------------")
+
+#################################################################
+################### DISCORD EVENTS/FEATURES #####################
+#################################################################
+@client.event
+async def on_message(message: discord.Message):
+    text = message.clean_content # primarily converts @mentions to actual user names
+    if tgwui.enabled and not bot_behavior.bot_should_reply(message, text): 
+        return # Check that bot should reply or not
+    # Store the current time. The value will save locally to database.yaml at another time
+    bot_database.update_last_user_msg(message.channel.id, save_now=False)
+    # if @ mentioning bot, remove the @ mention from user prompt
+    if text.startswith(f"@{bot_database.last_character} "):
+        text = text.replace(f"@{bot_database.last_character} ", "", 1)
+    # apply wildcards
+    text = await dynamic_prompting(message.author.display_name, text, message)
+    # Send to to MessageManager()
+    await message_manager.queue_message(message, text)
+
+# Starboard feature
+@client.event
+async def on_raw_reaction_add(endorsed_img):
+    if not config['discord'].get('starboard', {}).get('enabled', False):
+        return
+    channel = await client.fetch_channel(endorsed_img.channel_id)
+    message = await channel.fetch_message(endorsed_img.message_id)
+    total_reaction_count = 0
+    if config['discord']['starboard'].get('emoji_specific', False):
+        for emoji in config['discord']['starboard'].get('react_emojis', []):
+            reaction = discord.utils.get(message.reactions, emoji=emoji)
+            if reaction:
+                total_reaction_count += reaction.count
+    else:
+        bot_emojis_list = bot_emojis.get_emojis()
+        for reaction in message.reactions:
+            if reaction.emoji in bot_emojis_list:
+                continue
+            total_reaction_count += reaction.count
+    if total_reaction_count >= config['discord']['starboard'].get('min_reactions', 2):
+
+        target_channel_id = config['discord']['starboard'].get('target_channel_id', None)
+        if target_channel_id == 11111111111111111111:
+            target_channel_id = None
+
+        target_channel = client.get_channel(target_channel_id)
+        if target_channel and message.id not in starboard.messages:
+            # Create the message link
+            message_link = f'[Original Message]({message.jump_url})'
+            # Duplicate image and post message link to target channel
+            if message.attachments:
+                attachment_url = message.attachments[0].url
+                await target_channel.send(message_link)
+                await target_channel.send(attachment_url)
+            elif message.embeds and message.embeds[0].image:
+                image_url = message.embeds[0].image.url
+                await target_channel.send(message_link)
+                await target_channel.send(image_url)
+            # Add the message ID to the set and update the file
+            starboard.messages.append(message.id)
+            starboard.save()
+
+# Post settings to a dedicated channel
+async def post_active_settings():
+    target_channel_id = config['discord']['post_active_settings'].get('target_channel_id', None)
+    if target_channel_id == 11111111111111111111:
+        target_channel_id = None
+
+    if target_channel_id:
+        target_channel = await client.fetch_channel(target_channel_id)
+        if target_channel:
+            settings_content = yaml.dump(bot_active_settings.get_vars(), default_flow_style=False)
+
+            async for message in target_channel.history(limit=None):
+                await message.delete()
+                await asyncio.sleep(0.5)  # minimum delay for discord limit
+            # Send the entire settings content as a single message
+            await send_long_message(target_channel, f"Current settings:\n```yaml\n{settings_content}\n```")
+        else:
+            log.error(f"Target channel with ID {target_channel_id} not found.")
+    else:
+        log.warning("Channel ID must be specified in config.yaml")
+
+#################################################################
+######################## TTS PROCESSING #########################
+#################################################################
+class VoiceClients:
+    def __init__(self):
+        self.guild_vcs:dict = {}
+        self.queued_tts:list = []
+
+    async def toggle_voice_client(self, guild_id, toggle:str=None):
+        try:
+            if toggle == 'enabled' and not self.guild_vcs.get(guild_id):
+                if bot_database.voice_channels.get(guild_id):
+                    voice_channel = client.get_channel(bot_database.voice_channels[guild_id])
+                    self.guild_vcs[guild_id] = await voice_channel.connect()
+                else:
+                    log.warning(f'TTS enabled for {tts.client}, but a valid voice channel is not set for this server. (Use "/set_server_voice_channel")')
+            if toggle == 'disabled':
+                if self.guild_vcs.get(guild_id) and self.guild_vcs[guild_id].is_connected():
+                    await self.guild_vcs[guild_id].disconnect()
+                    self.guild_vcs.pop(guild_id)
+        except Exception as e:
+            log.error(f'An error occurred while toggling voice channel for guild ID "{guild_id}": {e}')
+
+    async def voice_channel(self, guild_id:discord.Guild, vc_setting):
+        try:
+            # Start voice client if configured, and not explicitly deactivated in character settings
+            if not self.guild_vcs.get(guild_id) and (vc_setting is None or vc_setting) and int(tts.settings.get('play_mode', 0)) != 1:
+                try:
+                    if tts.enabled and tts.client and tts.client in shared.args.extensions:
+                        await self.toggle_voice_client(guild_id, 'enabled')
+                    else:
+                        if not bot_database.was_warned('char_tts'):
+                            bot_database.update_was_warned('char_tts')
+                            log.warning('Character "use_voice_channel" = True, and "voice channel" is specified in config.yaml, but no "tts_client" is specified in config.yaml')
+                except Exception as e:
+                    log.error(f"An error occurred while connecting to voice channel: {e}")
+            # Stop voice client if explicitly deactivated in character settings
+            if self.guild_vcs.get(guild_id) and self.guild_vcs[guild_id].is_connected():
+                if vc_setting is False:
+                    log.info("New context has setting to disconnect from voice channel. Disconnecting...")
+                    await self.toggle_voice_client(guild_id, 'disabled')
+        except Exception as e:
+            log.error(f"An error occurred while managing voice channel settings: {e}")
+
+    def after_playback(self, guild_id, file, error):
+        if error:
+            log.info(f'Message from audio player: {error}, output: {error.stderr.decode("utf-8")}')
+        # Check save mode setting
+        if int(tts.settings.get('save_mode', 0)) > 0:
+            try:
+                os.remove(file)
+            except Exception:
+                pass
+        # Check if there are queued tasks
+        if self.queued_tts:
+            # Pop the first task from the queue and play it
+            next_file = self.queued_tts.pop(0)
+            source = discord.FFmpegPCMAudio(next_file)
+            self.guild_vcs[guild_id].play(source, after=lambda e: self.after_playback(guild_id, next_file, e))
+
+    async def play_in_voice_channel(self, guild_id, file):
+        if not self.guild_vcs.get(guild_id):
+            log.warning(f"**tts response detected, but bot is not connected to a voice channel in guild ID {guild_id}**")
+            return
+        # Queue the task if audio is already playing
+        if self.guild_vcs[guild_id].is_playing():
+            self.queued_tts.append(file)
+        else:
+            # Otherwise, play immediately
+            source = discord.FFmpegPCMAudio(file)
+            self.guild_vcs[guild_id].play(source, after=lambda e: self.after_playback(guild_id, file, e))
+
+    async def upload_tts_file(self, channel:discord.TextChannel, tts_resp:str|None=None, bot_hmessage:HMessage|None=None):
+        file = tts_resp
+        filename = os.path.basename(file)
+        mp3_filename = os.path.splitext(filename)[0] + '.mp3'
+        
+        bit_rate = int(tts.settings.get('mp3_bit_rate', 128))
+        with io.BytesIO() as buffer:
+            audio = AudioSegment.from_wav(file)
+            audio.export(buffer, format="mp3", bitrate=f"{bit_rate}k")
+            mp3_file = File(buffer, filename=mp3_filename)
+            
+            sent_message = await channel.send(file=mp3_file)
+            if bot_hmessage:
+                bot_hmessage.update(audio_id=sent_message.id)
+
+    async def process_tts_resp(self, ictx:CtxInteraction, tts_resp:Optional[str]=None, bot_hmessage:Optional[HMessage]=None, is_dm:bool=False):
+        play_mode = int(tts.settings.get('play_mode', 0))
+        # Upload to interaction channel
+        if play_mode > 0:
+            await self.upload_tts_file(ictx.channel, tts_resp, bot_hmessage)
+        # Play in voice channel
+        if not is_direct_message(ictx) and play_mode != 1 and self.guild_vcs.get(ictx.guild.id):
+            await bg_task_queue.put(self.play_in_voice_channel(ictx.guild.id, tts_resp)) # run task in background
+        if bot_hmessage:
+            bot_hmessage.update(spoken=True)
+
+voice_clients = VoiceClients()
+
+# Command to set voice channels
+@client.hybrid_command(name="set_server_voice_channel", description="Assign a channel as the voice channel for this server")
+@app_commands.checks.has_permissions(manage_channels=True)
+@guild_only()
+async def set_server_voice_channel(ctx: commands.Context, channel: Optional[discord.VoiceChannel]=None):
+    if isinstance(ctx.author, discord.Member) and ctx.author.voice:
+        channel = channel or ctx.author.voice.channel # type: ignore
+        
+    if channel is None:
+        raise AlertUserError('Please select or join a voice channel to set.')
+    
+    bot_database.update_voice_channels(ctx.guild.id, channel.id)
+    await ctx.send(f"Voice channel for **{ctx.guild}** set to **{channel.name}**.", delete_after=5)
+
+if tgwui.enabled and tts.client:
+    # Register command for helper function to toggle TTS
+    @client.hybrid_command(description='Toggles TTS on/off')
+    @guild_only()
+    async def toggle_tts(ctx: commands.Context):
+        await ireply(ctx, 'toggle TTS') # send a response msg to the user
+        # offload to TaskManager() queue
+        log.info(f'{ctx.author.display_name} used "/toggle_tts"')
+        toggle_tts_task = Task('toggle_tts', ctx)
+        await task_manager.task_queue.put(toggle_tts_task)
+
+#################################################################
+############################ TAGS ###############################
+#################################################################
+def _expand_value(value:str) -> str:
+    # Split the value on commas
+    parts = value.split(',')
+    expanded_values = []
+    for part in parts:
+        # Check if the part contains curly brackets
+        if '{' in part and '}' in part:
+            # Use regular expression to find all curly bracket groups
+            group_matches = patterns.in_curly_brackets.findall(part)
+            permutations = list(product(*[group_match.split('|') for group_match in group_matches]))
+            # Replace each curly bracket group with permutations
+            for perm in permutations:
+                expanded_part = part
+                for part_match in group_matches:
+                    expanded_part = expanded_part.replace('{' + part_match + '}', perm[group_matches.index(part_match)], 1)
+                expanded_values.append(expanded_part)
+        else:
+            expanded_values.append(part)
+    return ','.join(expanded_values)
+
+async def expand_triggers(all_tags:list) -> list:
+    try:
+        for tag in all_tags:
+            if 'trigger' in tag:
+                tag['trigger'] = _expand_value(tag['trigger'])
+
+    except Exception as e:
+        log.error(f"Error expanding tags: {e}")
+
+    return all_tags
+
+# Unpack tag presets and add global tag keys
+async def update_tags(tags:list) -> list:
+    if not isinstance(tags, list):
+        log.warning('''One or more "tags" are improperly formatted. Please ensure each tag is formatted as a list item designated with a hyphen (-)''')
+        return []
+    try:
+        tags_data = load_file(shared_path.tags, {})
+        global_tag_keys:dict = tags_data.get('global_tag_keys', {})
+        tag_presets = tags_data.get('tag_presets', [])
+        updated_tags = []
+        for tag in tags:
+            if 'tag_preset_name' in tag:
+                # Find matching tag preset in tag_presets
+                for preset in tag_presets:
+                    if 'tag_preset_name' in preset and preset['tag_preset_name'] == tag['tag_preset_name']:
+                        # Merge corresponding tag presets
+                        updated_tags.extend(preset.get('tags', []))
+                        tag.pop('tag_preset_name', None)
+                        break
+            if tag:
+                updated_tags.append(tag)
+        # Add global tag keys to each tag item
+        for tag in updated_tags:
+            for key, value in global_tag_keys.items():
+                if key not in tag:
+                    tag[key] = value
+        updated_tags = await expand_triggers(updated_tags) # expand any simplified trigger phrases
+        return updated_tags
+
+    except Exception as e:
+        log.error(f"Error loading tag presets: {e}")
+        return tags
+
+class Tags:
+    def __init__(self):
+        self.initialized = False
+        self.matches:list = []
+        self.unmatched = {'user': [], 'llm': [], 'userllm': []}
+        self.tag_trumps:set = set([])
+        '''''''''''''''''''''''''''''''''''''''''''''''''''''''''''''''
+        Instances of Tags() are initialized with empty defaults.
+
+        The values will populate automatically when calling 'match_tags()',
+        or they may be initialized on demand using 'init()'
+        '''''''''''''''''''''''''''''''''''''''''''''''''''''''''''''''
+
+    async def init(self, text:str, phase:str='llm') -> str:
+        try:
+            self.initialized = True
+            base_tags: TAG_LIST      = bot_settings.base_tags # base tags
+            char_tags: TAG_LIST      = bot_settings.settings['llmcontext'].get('tags', []) # character specific tags
+            imgmodel_tags: TAG_LIST  = bot_settings.settings['imgmodel'].get('tags', []) # imgmodel specific tags
+            tags_from_text           = self.get_tags_from_text(text, phase)
+            flow_step_tags: TAG_LIST = []
+            if flows.queue.qsize() > 0:
+                flow_step_tags = [await flows.queue.get()]
+            # merge tags to one list (Priority is important!!)
+            all_tags: TAG_LIST = tags_from_text + flow_step_tags + char_tags + imgmodel_tags + base_tags
+            self.sort_tags(all_tags) # sort tags into phases (user / llm / userllm)
+        except Exception as e:
+            log.error(f"Error getting tags: {e}")
+
+    def sort_tags(self, all_tags: TAG_LIST):
+        for tag in all_tags:
+            if 'random' in tag.keys():
+                if not isinstance(tag['random'], (int, float)):
+                    log.error("Error: Value for 'random' in tags should be float value (ex: 0.8).")
+                    continue # Skip this tag
+                if not random.random() < tag['random']:
+                    continue # Skip this tag
+                
+            search_mode = tag.get('search_mode', 'userllm')  # Default to 'userllm' if 'search_mode' is not present
+            if search_mode in self.unmatched:
+                self.unmatched[search_mode].append({k: v for k, v in tag.items() if k != 'search_mode'})
+            else:
+                log.warning(f"Ignoring unknown search_mode: {search_mode}")
+
+    # Function to convert string values to bool/int/float
+    def extract_value(self, value_str:str) -> Optional[Union[bool, int, float, str]]:
+        try:
+            value_str = value_str.strip()
+            if value_str.lower() == 'true':
+                return True
+            elif value_str.lower() == 'false':
+                return False
+            elif '.' in value_str:
+                try:
+                    return float(value_str)
+                except ValueError:
+                    return value_str
+            else:
+                try:
+                    return int(value_str)
+                except ValueError:
+                    return value_str
+
+        except Exception as e:
+            log.error(f"Error converting string to bool/int/float: {e}")
+
+    def parse_tag_from_text_value(self, value_str:str) -> Any:
+        try:
+            if value_str.startswith('{') and value_str.endswith('}'):
+                inner_text = value_str[1:-1]  # Remove outer curly brackets
+                key_value_pairs = inner_text.split(',')
+                result_dict = {}
+                for pair in key_value_pairs:
+                    key, value = self.parse_key_pair_from_text(pair)
+                    result_dict[key] = value
+                return result_dict
+            elif value_str.startswith('[') and value_str.endswith(']'):
+                inner_text = value_str[1:-1]
+                result_list = []
+                # if list of lists
+                if inner_text.startswith('[') and inner_text.endswith(']'):
+                    sublist_strings = patterns.brackets.findall(inner_text)
+                    for sublist_string in sublist_strings:
+                        sublist_string = sublist_string.strip()
+                        sublist_values = self.parse_tag_from_text_value(sublist_string)
+                        result_list.append(sublist_values)
+                # if single list
+                else:
+                    list_strings = inner_text.split(',')
+                    for list_str in list_strings:
+                        list_str = list_str.strip()
+                        list_value = self.parse_tag_from_text_value(list_str)
+                        result_list.append(list_value)
+                return result_list
+            else:
+                if (value_str.startswith("'") and value_str.endswith("'")):
+                    return value_str.strip("'")
+                elif (value_str.startswith('"') and value_str.endswith('"')):
+                    return value_str.strip('"')
+                else:
+                    return self.extract_value(value_str)
+
+        except Exception as e:
+            log.error(f"Error parsing nested value: {e}")
+
+    def parse_key_pair_from_text(self, kv_pair):
+        try:
+            key_value = kv_pair.split(':')
+            key = key_value[0].strip()
+            value_str = ':'.join(key_value[1:]).strip()
+            value = self.parse_tag_from_text_value(value_str)
+            return key, value
+        except Exception as e:
+            log.error(f"Error parsing nested value: {e}")
+            return None, None
+
+    # Matches [[this:syntax]] and creates 'tags' from matches
+    # Can handle any structure including dictionaries, lists, even nested sublists.
+    def get_tags_from_text(self, text:str, phase:str='llm') -> tuple[str, list[dict]]:
+        try:
+            tags_from_text = []
+            matches = patterns.instant_tags.findall(text)
+
+            if phase == 'llm':
+                self.text = patterns.instant_tags.sub('', text).strip()
+            elif phase == 'img':
+                self.img_prompt = patterns.instant_tags.sub('', text).strip()
+            else:
+                log.error("invalid 'phase' for 'get_tags_from_text':", phase)
+
+            for match in matches:
+                tag_dict = {}
+                tag_pairs = match.split('|')
+                for pair in tag_pairs:
+                    key, value = self.parse_key_pair_from_text(pair)
+                    tag_dict[key] = value
+                tags_from_text.append(tag_dict)
+            if tags_from_text:
+                log.info(f"[TAGS] Tags from text: '{tags_from_text}'")
+            return tags_from_text
+        except Exception as e:
+            log.error(f"Error getting tags from text: {e}")
+            return []
+
+    async def match_img_tags(self, img_prompt:str):
+        try:
+            # Unmatch any previously matched tags which try to insert text into the img_prompt
+            matches_:TAG_LIST = self.matches # type: ignore
+            for tag in matches_[:]:  # Iterate over a copy of the list
+                if tag.get('imgtag_matched_early'): # extract text insertion key pairs from previously matched tags
+                    new_tag = {}
+                    tag_copy = copy.copy(tag)
+                    for key, value in tag_copy.items(): # Iterate over a copy of the tag
+                        if (key in ["trigger", "matched_trigger", "imgtag_matched_early", "case_sensitive", "on_prefix_only", "search_mode", "img_text_joining", "phase"]
+                            or key.startswith(('positive_prompt', 'negative_prompt'))):
+                            new_tag[key] = value
+                            if not key == 'phase':
+                                del tag[key] # Remove the key from the original tag
+                    self.unmatched['userllm'].append(new_tag) # append to unmatched list
+                    # Remove tag items from original list that became an empty list
+                    if not tag:
+                        self.matches.remove(tag)
+            # match tags for 'img' phase.
+            await self.match_tags(img_prompt, phase='img')
+            # Rematch any previously matched tags that failed to match text in img_prompt
+            for tag in self.unmatched['userllm'][:]:  # Iterate over a copy of the list
+                if tag.get('imgtag_matched_early') and tag.get('imgtag_uninserted'):
+                    self.matches.append(tag)
+                    self.unmatched['userllm'].remove(tag)
+
+        except Exception as e:
+            log.error(f"Error matching tags for img phase: {e}")
+
+    def process_tag_insertions(self, prompt:str) -> str:
+        try:
+            # iterate over a copy of the matches, preserving the structure of the original matches list
+            tuple_matches = copy.deepcopy(self.matches) # type: ignore
+            tuple_matches: list[tuple[dict, int, int]] = [item for item in tuple_matches if isinstance(item, tuple)]  # Filter out only tuples
+            tuple_matches.sort(key=lambda x: -x[1])  # Sort the tuple matches in reverse order by their second element (start index)
+            for item in tuple_matches:
+                tag, start, end = item # unpack tuple
+                phase = tag.get('phase', 'user')
+                if phase == 'llm':
+                    insert_text = tag.pop('insert_text', None)
+                    insert_method = tag.pop('insert_text_method', 'after')  # Default to 'after'
+                    join = tag.pop('text_joining', ' ')
+                else:
+                    insert_text = tag.get('positive_prompt', None)
+                    insert_method = tag.pop('positive_prompt_method', 'after')  # Default to 'after'
+                    join = tag.pop('img_text_joining', ' ')
+                if insert_text is None:
+                    log.error(f"Error processing matched tag {item}. Skipping this tag.")
+                else:
+                    if insert_method == 'replace':
+                        if insert_text == '':
+                            prompt = prompt[:start] + prompt[end:].lstrip()
+                        else:
+                            prompt = prompt[:start] + insert_text + prompt[end:]
+                    elif insert_method == 'after':
+                        prompt = prompt[:end] + join + insert_text + prompt[end:]
+                    elif insert_method == 'before':
+                        prompt = prompt[:start] + insert_text + join + prompt[start:]
+            # clean up the original matches list
+            updated_matches = []
+            for item in self.matches:
+                if isinstance(item, tuple):
+                    tag, start, end = item # TODO Use a class
+                elif isinstance(item, dict): # fixes pylance
+                    tag = item
+                phase = tag.get('phase', 'user')
+                if phase == 'llm':
+                    tag.pop('insert_text', None)
+                    tag.pop('insert_text_method', None)
+                    tag.pop('text_joining', None)
+                else:
+                    tag.pop('img_text_joining', None)
+                    tag.pop('positive_prompt_method', None)
+                updated_matches.append(tag)
+            self.matches = updated_matches
+            return prompt
+        except Exception as e:
+            log.error(f"Error processing LLM prompt tags: {e}")
+            return prompt
+
+    def process_tag_trumps(self, matches:list):
+        try:
+            # Collect all 'trump' parameters for all matched tags
+            for tag in matches:
+                if isinstance(tag, tuple):
+                    tag_dict = tag[0]  # get tag value if tuple
+                else:
+                    tag_dict = tag
+                if 'trumps' in tag_dict:
+                    self.tag_trumps.update([param.strip().lower() for param in tag_dict['trumps'].split(',')])
+                    del tag_dict['trumps']
+
+            # Iterate over all tags in 'matches' and remove 'trumped' tags
+            untrumped_matches = []
+            for tag in matches:
+                if isinstance(tag, tuple):
+                    tag_dict = tag[0]  # get tag value if tuple
+                else:
+                    tag_dict = tag
+                # Extract and clean triggers
+                triggers = [trigger.strip().lower() for trigger in tag_dict.get('trigger', '').split(',')]
+                # Check if any trigger is in the trump parameters set
+                is_trumped = any(trigger in self.tag_trumps for trigger in triggers)
+                if is_trumped:
+                    log.info(f'''[TAGS] Tag with triggers "{tag_dict['trigger']}" was trumped by another tag.''')
+                else:
+                    untrumped_matches.append(tag)
+
+            self.matches = untrumped_matches
+
+        except Exception as e:
+            log.error(f"Error processing matched tags: {e}")
+
+    async def match_tags(self, search_text:str, phase:str='llm'):
+        if not self.initialized:
+            await self.init(search_text, phase)
+        try:
+            # Remove 'llm' tags if pre-LLM phase, to be added back to unmatched tags list at the end of function
+            if phase == 'llm':
+                llm_tags = self.unmatched.pop('llm', []) if 'user' in self.unmatched else [] # type: ignore
+
+            updated_matches:TAG_LIST = list(copy.deepcopy(self.matches)) # type: ignore
+            updated_unmatched:TAG_LIST_DICT = dict(copy.deepcopy(self.unmatched)) # type: ignore
+            for list_name, unmatched_list in self.unmatched.items(): # type: ignore
+                unmatched_list: TAG_LIST
+                
+                for tag in unmatched_list:
+                    if 'trigger' not in tag:
+                        updated_unmatched[list_name].remove(tag)
+                        tag['phase'] = phase
+                        updated_matches.append(tag)
+                        continue
+                    
+                    case_sensitive = tag.get('case_sensitive', False)
+                    triggers = [t.strip() for t in tag['trigger'].split(',')]
+                    for index, trigger in enumerate(triggers):
+                        trigger_regex = r'\b{}\b'.format(re.escape(trigger))
+                        if case_sensitive:
+                            trigger_match = re.search(trigger_regex, search_text)
+                        else:
+                            trigger_match = re.search(trigger_regex, search_text, flags=re.IGNORECASE)
+                        if trigger_match:
+                            if not (tag.get('on_prefix_only', False) and trigger_match.start() != 0):
+                                updated_unmatched[list_name].remove(tag)
+                                tag['phase'] = phase
+                                tag['matched_trigger'] = trigger  # retain the matched trigger phrase
+                                if (('insert_text' in tag and phase == 'llm') or ('positive_prompt' in tag and phase == 'img')):
+                                    updated_matches.append((tag, trigger_match.start(), trigger_match.end()))  # Add as a tuple with start/end indexes if inserting text later
+                                    # TODO tag class
+                                else:
+                                    if 'positive_prompt' in tag:
+                                        tag['imgtag_matched_early'] = True
+                                    updated_matches.append(tag)
+                                break  # Exit the loop after a match is found
+                        else:
+                            if ('imgtag_matched_early' in tag) and (index == len(triggers) - 1): # Was previously matched in 'user' text, but not in 'llm' text.
+                                tag['imgtag_uninserted'] = True
+                                updated_matches.append(tag)
+            if updated_matches:
+                self.process_tag_trumps(updated_matches) # type: ignore # trump tags
+            # Add LLM sublist back to unmatched tags list if LLM phase
+            if phase == 'llm':
+                updated_unmatched['llm'] = llm_tags
+            if 'user' in updated_unmatched:
+                del updated_unmatched['user'] # Remove after first phase. Controls the 'llm' tag processing at function start.
+
+            self.matches = updated_matches
+            self.unmatched = updated_unmatched
+
+        except Exception as e:
+            log.error(f"Error matching tags: {e}")
+
+#################################################################
+###################### DYNAMIC PROMPTING ########################
+#################################################################
+def get_wildcard_value(matched_text:str, dir_path: Optional[str] = None) -> Optional[str]:
+    dir_path = dir_path or shared_path.dir_wildcards
+    selected_option: Optional[str] = None
+    search_phrase = matched_text[2:] if matched_text.startswith('##') else matched_text
+    search_path = f"{search_phrase}.txt"
+    # List files in the directory
+    txt_files = glob.glob(os.path.join(dir_path, search_path))
+    if txt_files:
+        selected_file = random.choice(txt_files)
+        with open(selected_file, 'r') as file:
+            lines = file.readlines()
+            selected_option = random.choice(lines).strip()
+    else:
+        # If no matching .txt file is found, try to find a subdirectory
+        subdirectories = glob.glob(os.path.join(dir_path, search_phrase))
+        for subdir in subdirectories:
+            if os.path.isdir(subdir):
+                subdir_files = glob.glob(os.path.join(subdir, '*.txt'))
+                if subdir_files:
+                    selected_file = random.choice(subdir_files)
+                    with open(selected_file, 'r') as file:
+                        lines = file.readlines()
+                        selected_option = random.choice(lines).strip()
+    # Check if selected option has braces pattern
+    if selected_option:
+        braces_match = patterns.braces.search(selected_option)
+        if braces_match:
+            braces_phrase = braces_match.group(1)
+            selected_option = get_braces_value(braces_phrase)
+        # Check if the selected line contains a nested value
+        if selected_option.startswith('__') and selected_option.endswith('__'):
+            # Extract nested directory path from the nested value
+            nested_dir = selected_option[2:-2]  # Strip the first 2 and last 2 characters
+            # Get the last component of the nested directory path
+            search_phrase = os.path.split(nested_dir)[-1]
+            # Remove the last component from the nested directory path
+            nested_dir = os.path.join(shared_path.dir_wildcards, os.path.dirname(nested_dir))
+            # Recursively check filenames in the nested directory
+            selected_option = get_wildcard_value(search_phrase, nested_dir)
+    return selected_option
+
+def process_dynaprompt_options(options:list[str]) -> list[tuple[float, str]]:
+    weighted_options = []
+    total_weight = 0
+    for option in options:
+        if '::' in option:
+            weight, value = option.split('::')
+            weight = float(weight)
+        else:
+            weight = 1.0
+            value = option
+        total_weight += weight
+        weighted_options.append((weight, value))
+    # Normalize weights
+    normalized_options = [(round(weight / total_weight, 2), value) for weight, value in weighted_options]
+    return normalized_options
+
+def choose_dynaprompt_option(options: list[tuple[float, str]], num_choices: int = 1) -> list[str]:
+    chosen_values = random.choices(options, weights=[weight for weight, _ in options], k=num_choices)
+    return [value for _, value in chosen_values]
+
+def get_braces_value(matched_text:str) -> str:
+    num_choices = 1
+    separator = None
+    if '$$' in matched_text:
+        num_choices_str, options_text = matched_text.split('$$', 1)  # Split by the first occurrence of $$
+        if '-' in num_choices_str:
+            min_choices, max_choices = num_choices_str.split('-')
+            min_choices = int(min_choices)
+            max_choices = int(max_choices)
+            num_choices = random.randint(min_choices, max_choices)
+        else:
+            num_choices = int(num_choices_str) if num_choices_str.isdigit() else 1  # Convert to integer if it's a valid number
+        separator_index = options_text.find('$$')
+        if separator_index != -1:
+            separator = options_text[:separator_index]
+            options_text = options_text[separator_index + 2:]
+        options = options_text.split('|')  # Extract options after $$
+    else:
+        options = matched_text.split('|')
+    # Process weighting options
+    options = process_dynaprompt_options(options)
+    # Choose option(s)
+    chosen_options = choose_dynaprompt_option(options, num_choices)
+    # Check for selected wildcards
+    for index, option in enumerate(chosen_options):
+        wildcard_match = patterns.wildcard.search(option)
+        if wildcard_match:
+            wildcard_phrase = wildcard_match.group()
+            wildcard_value = get_wildcard_value(matched_text=wildcard_phrase, dir_path=shared_path.dir_wildcards)
+            if wildcard_value:
+                chosen_options[index] = wildcard_value
+    chosen_options = [option for option in chosen_options if option is not None]
+    if separator:
+        replaced_text = separator.join(chosen_options)
+    else:
+        replaced_text = ', '.join(chosen_options) if num_choices > 1 else chosen_options[0]
+    return replaced_text
+
+async def dynamic_prompting(user_name: str, text: str, ictx: Optional[CtxInteraction] = None) -> str:
+    if not config.get('dynamic_prompting_enabled', True):
+        return text
+
+    # copy text for adding comments
+    text_with_comments = text
+    # Process braces patterns
+    braces_start_indexes = []
+    braces_matches = patterns.braces.finditer(text)
+    braces_matches = sorted(braces_matches, key=lambda x: -x.start())  # Sort matches in reverse order by their start indices
+    for match in braces_matches:
+        braces_start_indexes.append(match.start())  # retain all start indexes for updating 'text_with_comments' for wildcard match phase
+        matched_text = match.group(1)               # Extract the text inside the braces
+        replaced_text = get_braces_value(matched_text)
+        # Replace matched text
+        text = text.replace(match.group(0), replaced_text, 1)
+        # Update comment
+        highlighted_changes = '`' + replaced_text + '`'
+        text_with_comments = text_with_comments.replace(match.group(0), highlighted_changes, 1)
+    # Process wildcards not in braces
+    wildcard_matches = patterns.wildcard.finditer(text)
+    wildcard_matches = sorted(wildcard_matches, key=lambda x: -x.start())  # Sort matches in reverse order by their start indices
+    for match in wildcard_matches:
+        matched_text = match.group()
+        replaced_text = get_wildcard_value(matched_text=matched_text, dir_path=shared_path.dir_wildcards)
+        if replaced_text:
+            start, end = match.start(), match.end()
+            # Replace matched text
+            text = text[:start] + replaced_text + text[end:]
+            # Calculate offset based on the number of braces matches with lower start indexes
+            offset = sum(1 for idx in braces_start_indexes if idx < start) * 2
+            adjusted_start = start + offset
+            adjusted_end = end + offset
+            highlighted_changes = '`' + replaced_text + '`'
+            text_with_comments = (text_with_comments[:adjusted_start] + highlighted_changes + text_with_comments[adjusted_end:])
+    # send a message showing the selected options
+    if ictx and (braces_matches or wildcard_matches):
+        await ictx.reply(content=f"__Text with **[Dynamic Prompting](<https://github.com/altoiddealer/ad_discordbot/wiki/dynamic-prompting>)**__:\n>>> **{user_name}**: {text_with_comments}", mention_author=False, silent=True)
+    return text
+
+#################################################################
+######################### ANNOUCEMENTS ##########################
+#################################################################
+async def announce_changes(change_label:str, change_name:str, ictx: CtxInteraction|None=None):
+    user_name = get_user_ctx_inter(ictx).display_name if ictx else 'Automatically'
+    try:
+        # adjust delay depending on how many channels there are to prevent being rate limited
+        delay = math.floor(len(bot_database.announce_channels)/2)
+        for channel_id in bot_database.announce_channels:
+            await asyncio.sleep(delay)
+            channel = await client.fetch_channel(channel_id)
+            # if Automatic imgmodel change (no interaction object)
+            if ictx is None:
+                await bot_embeds.send('change', f"{user_name} {change_label}:", f'**{change_name}**', channel=channel)
+            # If private channel
+            elif ictx.channel.overwrites_for(ictx.guild.default_role).read_messages is False:
+                continue
+            # Public channels in interaction server
+            elif any(channel_id == channel.id for channel in ictx.guild.channels):
+                await bot_embeds.send('change', f"{user_name} {change_label} in <#{ictx.channel.id}>:", channel=channel)
+            # Channel is in another server
+            elif channel_id not in [channel.id for channel in ictx.guild.channels]:
+                if change_label != 'reset the conversation':
+                    await bot_embeds.send('change', f"A user {change_label} in another bot server:", channel=channel)
+    except Exception as e:
+        log.error(f'An error occurred while announcing changes to announce channels: {e}')
+
+#################################################################
+########################### PARAMS ##############################
+#################################################################
+class Params:
+    def __init__(self, **kwargs):
+        '''
+        kwargs:
+        save_to_history, should_gen_text, should_send_text, should_gen_image, should_send_image,
+        imgcmd, img_censoring, endpoint, sd_output_dir, ref_message, regenerated,
+        skip_create_user_hmsg, skip_create_bot_hmsg, bot_hmsg_hidden, bot_hmessage_to_update,
+        target_discord_msg_id, character, llmmodel, imgmodel, tts_args, user_voice, send_user_image
+        '''
+        self.save_to_history: bool      = kwargs.get('save_to_history', True)
+
+        # Behavior
+        self.should_gen_text: bool      = kwargs.get('should_gen_text', True)
+        self.should_send_text: bool     = kwargs.get('should_send_text', True)
+        self.should_gen_image: bool     = kwargs.get('should_gen_image', False)
+        self.should_send_image: bool    = kwargs.get('should_send_image', True)
+
+        # Image command params
+        self.imgcmd: dict = kwargs.get('imgcmd', {
+            'size': None,
+            'neg_prompt': '',
+            'style': {},
+            'face_swap': None,
+            'controlnet': None,
+            'img2img': {}
+        })
+
+        # Image related params
+        self.img_censoring: int = kwargs.get('img_censoring', 0)
+        self.endpoint: str      = kwargs.get('endpoint', '/sdapi/v1/txt2img')
+        self.sd_output_dir: str = kwargs.get('sd_output_dir', (os.path.join(shared_path.dir_root, 'sd_outputs')))
+
+        # discord/HMessage related params
+        self.ref_message                 = kwargs.get('ref_message', None)
+        self.regenerated: bool           = kwargs.get('regenerated', False)
+        self.skip_create_user_hmsg: bool = kwargs.get('skip_create_user_hmsg', False)
+        self.skip_create_bot_hmsg: bool  = kwargs.get('skip_create_bot_hmsg', False)
+        self.bot_hmsg_hidden: bool       = kwargs.get('bot_hmsg_hidden', False)
+        self.bot_hmessage_to_update      = kwargs.get('bot_hmessage_to_update', None)
+        self.target_discord_msg_id       = kwargs.get('target_discord_msg_id', None)
+
+        # Model/Character Change params
+        self.character: dict = kwargs.get('character', {})
+        self.llmmodel: dict  = kwargs.get('llmmodel', {})
+        self.imgmodel: dict  = kwargs.get('imgmodel', {})
+
+        # /Speak cmd
+        self.tts_args: dict        = kwargs.get('tts_args', {})
+        self.user_voice: str       = kwargs.get('user_voice', None)
+
+        self.send_user_image: list = kwargs.get('send_user_image', [])
+
+    def update_bot_should_do(self, tags:Tags):
+        actions = ['should_gen_text', 'should_send_text', 'should_gen_image', 'should_send_image']
+        try:
+            # iterate through matched tags and update
+            matches = getattr(tags, 'matches')
+            if matches and isinstance(matches, list):
+                for item in matches:
+                    if isinstance(item, tuple):
+                        tag, _, _ = item
+                    else:
+                        tag = item
+                    for key, value in tag.items():
+                        if key in actions:
+                            setattr(self, key, value)
+            # Disable things as set by config
+            if not tgwui.enabled:
+                self.should_gen_text = False
+                self.should_send_text = False
+            if not sd.enabled:
+                self.should_gen_image = False
+                self.should_send_image = False
+        except Exception as e:
+            log.error(f"An error occurred while checking if bot should do '{key}': {e}")
+
+#################################################################
+########################## MENTIONS #############################
+#################################################################
+# For @ mentioning users who were not last replied to
+class Mentions:
+    def __init__(self):
+        self.previous_user_mention = ''
+
+    def update_mention(self, user_mention:str, last_resp:str='') -> str:
+        mention_resp = last_resp
+
+        if user_mention != self.previous_user_mention:
+            mention_resp = f"{user_mention} {last_resp}"
+        self.previous_user_mention = user_mention
+        return mention_resp
+    
+mentions = Mentions()
+
+#################################################################
+####################### TASK PROCESSING #########################
+#################################################################
+class TaskAttributes():
+    name: str
+    ictx: CtxInteraction
+    channel: discord.TextChannel
+    user: Union[discord.User, discord.Member]
+    user_name: str
+    embeds: Embeds
+    text: str
+    llm_prompt: str
+    llm_payload: dict
+    params: Params
+    tags: Tags
+    img_prompt: str
+    img_payload: dict
+    last_resp: str
+    tts_resp: str
+    user_hmessage: HMessage
+    bot_hmessage: HMessage
+    local_history: History
+    typing_task: "TypingTask"
+
+
+class TaskProcessing(TaskAttributes):
+    ####################### MOSTLY TEXT GEN PROCESSING #########################
+    async def send_responses(self:Union["Task","Tasks"]):
+        # Process any TTS response
+        if self.tts_resp:
+            await voice_clients.process_tts_resp(self.ictx, self.tts_resp, self.bot_hmessage)
+        if self.bot_hmessage and self.params.should_send_text:
+            # @mention non-consecutive users
+            mention_resp = mentions.update_mention(self.user.mention, self.bot_hmessage.text)
+            # send responses to channel - reference a message if applicable
+            sent_msg = await send_long_message(self.channel, mention_resp, self.bot_hmessage, self.params.ref_message)
+            if self.params.should_gen_image:
+                setattr(self, 'img_ref_message', sent_msg)
+            # Apply any reactions applicable to message
+            if config['discord']['history_reactions'].get('enabled', True):
+                await apply_reactions_to_messages(client.user, self.ictx, self.bot_hmessage)
+        # send any user images
+        send_user_image = self.params.send_user_image
+        if send_user_image:
+            await self.channel.send(file=send_user_image) if len(send_user_image) == 1 else await self.channel.send(files=send_user_image)
+
+        # reset timer for spontaneous message from bot, as configured
+        await spontaneous_messaging.set_for_channel(self.ictx)
+        # Message Manager may prioritize queued messages differently if from same channel
+        message_manager.last_channel = self.channel.id
+
+        if self.name == 'spontaneous_messaging':
+            task, tally = spontaneous_messaging.tasks[self.channel.id]
+            spontaneous_messaging.tasks[self.channel.id] = (task, tally + 1)
+
+    async def fix_llm_payload(self:Union["Task","Tasks"]):
+        # Fix llm_payload by adding any missing required settings
+        defaults = bot_settings.settings_to_dict() # Get default settings as dict
+        default_state = defaults['llmstate']['state']
+        current_state = self.llm_payload['state']
+        self.llm_payload['state'], _ = fix_dict(current_state, default_state)
+
+    async def swap_llm_character(self:Union["Task","Tasks"], char_name:str):
+        try:
+            char_data = await load_character_data(char_name)
+            if char_data.get('state', {}):
+                self.llm_payload['state'] = char_data['state']
+                self.llm_payload['state']['name1'] = self.user_name
+            self.llm_payload['state']['name2'] = char_data.get('name', 'AI')
+            self.llm_payload['state']['character_menu'] = char_data.get('name', 'AI')
+            self.llm_payload['state']['context'] = char_data.get('context', '')
+            await self.fix_llm_payload() # Add any missing required information
+        except Exception as e:
+            log.error(f"An error occurred while loading the file for swap_character: {e}")
+
+    async def process_llm_payload_tags(self:Union["Task","Tasks"], mods:dict):
+        try:
+            char_params: dict       = {}
+            flow: dict              = mods.get('flow', None)
+            save_history: bool      = mods.get('save_history', None)
+            load_history: bool      = mods.get('load_history', None)
+            param_variances: dict   = mods.get('param_variances', {})
+            state: dict             = mods.get('state', {})
+            prefix_context: str     = mods.get('prefix_context', None)
+            suffix_context: str     = mods.get('suffix_context', None)
+            change_character: str   = mods.get('change_character', None)
+            swap_character: str     = mods.get('swap_character', None)
+            change_llmmodel: str    = mods.get('change_llmmodel', None)
+            swap_llmmodel: str      = mods.get('swap_llmmodel', None)
+            # Flow handling
+            if flow is not None and not flows.event.is_set():
+                await flows.build_queue(flow)
+
+            # History handling
+            if save_history is not None:
+                self.params.save_to_history = save_history # save_to_history
+            if load_history is not None:
+                if load_history <= 0:
+                    self.llm_payload['state']['history']['internal'] = []
+                    self.llm_payload['state']['history']['visible'] = []
+                    log.info("[TAGS] History is being ignored")
+                    
+                elif load_history > 0:
+                    i_list, v_list = bot_history.get_history_for(self.ictx.channel.id).render_to_tgwui_tuple()
+
+                    # Calculate the number of items to retain (up to the length of history)
+                    num_to_retain = min(load_history, len(i_list))
+                    self.llm_payload['state']['history']['internal'] = i_list[-num_to_retain:]
+                    self.llm_payload['state']['history']['visible'] = v_list[-num_to_retain:]
+                    log.info(f'[TAGS] History is being limited to previous {load_history} exchanges')
+                    
+            if param_variances:
+                processed_params = self.process_param_variances(param_variances)
+                log.info(f'[TAGS] LLM Param Variances: {processed_params}')
+                sum_update_dict(self.llm_payload['state'], processed_params) # Updates dictionary while adding floats + ints
+            if state:
+                update_dict(self.llm_payload['state'], state)
+                log.info('[TAGS] LLM State was modified')
+            # Context insertions
+            if prefix_context:
+                prefix_str = "\n".join(str(item) for item in prefix_context)
+                if prefix_str:
+                    self.llm_payload['state']['context'] = f"{prefix_str}\n{self.llm_payload['state']['context']}"
+                    log.info('[TAGS] Prefixed context with text.')
+            if suffix_context:
+                suffix_str = "\n".join(str(item) for item in suffix_context)
+                if suffix_str:
+                    self.llm_payload['state']['context'] = f"{self.llm_payload['state']['context']}\n{suffix_str}"
+                    log.info('[TAGS] Suffixed context with text.')
+            # Character handling
+            char_params = change_character or swap_character or {} # 'character_change' will trump 'character_swap'
+            if char_params:
+                # Error handling
+                all_characters, _ = get_all_characters()
+                if not any(char_params == char['name'] for char in all_characters):
+                    log.error(f'Character not found: {char_params}')
+                else:
+                    if char_params == change_character:
+                        verb = 'Changing'
+                        # RUN A SUBTASK
+                        self.params.character = {'char_name': char_params, 'mode': 'change', 'verb': verb}
+                        await self.run_subtask('change_char')
+                    else:
+                        verb = 'Swapping'
+                        await self.swap_llm_character(swap_character)
+                    log.info(f'[TAGS] {verb} Character: {char_params}')
+            # LLM model handling
+            model_change = change_llmmodel or swap_llmmodel or None # 'llmmodel_change' will trump 'llmmodel_swap'
+            if model_change:
+                if model_change == shared.model_name:
+                    log.info(f'[TAGS] LLM model was triggered to change, but it is the same as current ("{shared.model_name}").')
+                else:
+                    mode = 'change' if model_change == change_llmmodel else 'swap'
+                    verb = 'Changing' if mode == 'change' else 'Swapping'
+                    # Error handling
+                    all_llmmodels = utils.get_available_models()
+                    if not any(model_change == model for model in all_llmmodels):
+                        log.error(f'LLM model not found: {model_change}')
+                    else:
+                        log.info(f'[TAGS] {verb} LLM Model: {model_change}')
+                        self.params.llmmodel = {'llmmodel_name': model_change, 'mode': mode, 'verb': verb}
+        except Exception as e:
+            log.error(f"Error processing LLM tags: {e}")
+
+    def collect_llm_tag_values(self:Union["Task","Tasks"]) -> tuple[dict, dict]:
+        llm_payload_mods = {}
+        formatting = {}
+        try:
+            for tag in self.tags.matches:
+                # Values that will only apply from the first tag matches
+                if 'flow' in tag and not llm_payload_mods.get('flow'):
+                    llm_payload_mods['flow'] = tag.pop('flow')
+                if 'save_history' in tag and not llm_payload_mods.get('save_history'):
+                    llm_payload_mods['save_history'] = bool(tag.pop('save_history'))
+                if 'load_history' in tag and not llm_payload_mods.get('load_history'):
+                    llm_payload_mods['load_history'] = int(tag.pop('load_history'))
+                    
+                # change_character is higher priority, if added ignore swap_character
+                if 'change_character' in tag and not (llm_payload_mods.get('change_character') or llm_payload_mods.get('swap_character')):
+                    llm_payload_mods['change_character'] = str(tag.pop('change_character'))
+                if 'swap_character' in tag and not (llm_payload_mods.get('change_character') or llm_payload_mods.get('swap_character')):
+                    llm_payload_mods['swap_character'] = str(tag.pop('swap_character'))
+                    
+                # change_llmmodel is higher priority, if added ignore swap_llmmodel
+                if 'change_llmmodel' in tag and not (llm_payload_mods.get('change_llmmodel') or llm_payload_mods.get('swap_llmmodel')):
+                    llm_payload_mods['change_llmmodel'] = str(tag.pop('change_llmmodel'))
+                if 'swap_llmmodel' in tag and not (llm_payload_mods.get('change_llmmodel') or llm_payload_mods.get('swap_llmmodel')):
+                    llm_payload_mods['swap_llmmodel'] = str(tag.pop('swap_llmmodel'))
+                    
+                # Values that may apply repeatedly
+                if 'prefix_context' in tag:
+                    llm_payload_mods.setdefault('prefix_context', [])
+                    llm_payload_mods['prefix_context'].append(tag.pop('prefix_context'))
+                if 'suffix_context' in tag:
+                    llm_payload_mods.setdefault('suffix_context', [])
+                    llm_payload_mods['suffix_context'].append(tag.pop('suffix_context'))
+                if 'send_user_image' in tag:
+                    user_image_file = tag.pop('send_user_image')
+                    user_image_args = self.get_image_tag_args('User image', str(user_image_file), key=None, set_dir=None)
+                    user_image = discord.File(user_image_args)
+                    self.params.send_user_image.append(user_image)
+                    log.info('[TAGS] Sending user image.')
+                if 'format_prompt' in tag:
+                    formatting.setdefault('format_prompt', [])
+                    formatting['format_prompt'].append(str(tag.pop('format_prompt')))
+                if 'time_offset' in tag:
+                    formatting['time_offset'] = float(tag.pop('time_offset'))
+                if 'time_format' in tag:
+                    formatting['time_format'] = str(tag.pop('time_format'))
+                if 'date_format' in tag:
+                    formatting['date_format'] = str(tag.pop('date_format'))
+                if 'llm_param_variances' in tag:
+                    llm_param_variances = dict(tag.pop('llm_param_variances'))
+                    llm_payload_mods.setdefault('llm_param_variances', {})
+                    try:
+                        llm_payload_mods['param_variances'].update(llm_param_variances) # Allow multiple to accumulate.
+                    except Exception:
+                        log.warning("Error processing a matched 'llm_param_variances' tag; ensure it is a dictionary.")
+                if 'state' in tag:
+                    state = dict(tag.pop('state'))
+                    llm_payload_mods.setdefault('state', {})
+                    try:
+                        llm_payload_mods['state'].update(state) # Allow multiple to accumulate.
+                    except Exception:
+                        log.warning("Error processing a matched 'state' tag; ensure it is a dictionary.")
+        except Exception as e:
+            log.error(f"Error collecting LLM tag values: {e}")
+        return llm_payload_mods, formatting
+
+    async def init_llm_payload(self:Union["Task","Tasks"]):
+        self.llm_payload = copy.deepcopy(bot_settings.settings['llmstate'])
+        self.llm_payload['text'] = self.text
+        self.llm_payload['state']['name1'] = self.user_name
+        self.llm_payload['state']['name2'] = bot_settings.name
+        self.llm_payload['state']['name1_instruct'] = self.user_name
+        self.llm_payload['state']['name2_instruct'] = bot_settings.name
+        self.llm_payload['state']['character_menu'] = bot_settings.name
+        self.llm_payload['state']['context'] = bot_settings.settings['llmcontext']['context']
+        self.llm_payload['state']['history'] = self.local_history.render_to_tgwui()
+
+    async def message_img_gen(self:Union["Task","TaskProcessing"]):
+        await self.tags.match_img_tags(self.img_prompt)
+        self.params.update_bot_should_do(self.tags) # check for updates from tags
+        if self.params.should_gen_image:
+            # CLONE CURRENT TASK AND QUEUE IT
+            img_gen_task = self.clone('img_gen', self.ictx, ignore_list=['llm_payload'])
+            await task_manager.task_queue.put(img_gen_task)
+
+    async def message_llm_gen(self:Union["Task","Tasks"]):
+        # if no LLM model is loaded, notify that no text will be generated
+        if shared.model_name == 'None':
+            if not bot_database.was_warned('no_llmmodel'):
+                bot_database.update_was_warned('no_llmmodel')
+                await self.channel.send('(Cannot process text request: No LLM model is currently loaded. Use "/llmmodel" to load a model.)', delete_after=10)
+                log.warning(f'Bot tried to generate text for {self.user_name}, but no LLM model was loaded')
+        ## Finalize payload, generate text via TGWUI, and process responses
+        # Toggle TTS off, if interaction server is not connected to Voice Channel
+        tts_sw = False
+        if (not self.params.should_send_text) \
+            or (hasattr(self.ictx, 'guild') and getattr(self.ictx.guild, 'voice_client', None) \
+            and not voice_clients.guild_vcs.get(self.ictx.guild.id) and int(tts.settings.get('play_mode', 0)) == 0):
+            tts_sw = await tts.apply_toggle_tts(toggle='off')
+        # Check to apply Server Mode
+        self.apply_server_mode()
+        # Update names in stopping strings
+        self.extra_stopping_strings()
+        # generate text with text-generation-webui
+        await self.llm_gen()
+        # Toggle TTS back on if it was toggled off
+        await tts.apply_toggle_tts(toggle='on', tts_sw=tts_sw)
+
+    async def build_llm_payload(self:Union["Task","Tasks"]):
+        # Update an existing LLM payload (Flows), or initialize with defaults
+        if self.llm_payload:
+            self.llm_payload['text'] = self.text
+        else:
+            await self.init_llm_payload()
+        # make working copy of user's request
+        self.llm_prompt = self.text
+        # apply previously matched tags to prompt
+        self.tags.process_tag_insertions(self.llm_prompt)
+        # collect matched tag values
+        llm_payload_mods, formatting = self.collect_llm_tag_values()
+        # apply tags relevant to LLM payload
+        await self.process_llm_payload_tags(llm_payload_mods)
+        # apply formatting tags to LLM prompt
+        self.process_prompt_formatting(self.llm_prompt, formatting)
+        # assign finalized prompt to payload
+        self.llm_payload['text'] = self.llm_prompt
+
+    def apply_server_mode(self:Union["Task","Tasks"]):
+        if self.ictx and config['textgenwebui'].get('server_mode', False):
+            try:
+                name1 = f'Server: {self.ictx.guild}'
+                self.llm_payload['state']['name1'] = name1
+                self.llm_payload['state']['name1_instruct'] = name1
+            except Exception as e:
+                log.error(f'An error occurred while applying Server Mode: {e}')
+
+    # Add dynamic stopping strings
+    def extra_stopping_strings(self:Union["Task","Tasks"]):
+        try:
+            name1_value = self.llm_payload['state']['name1']
+            name2_value = self.llm_payload['state']['name2']
+            # Check and replace in custom_stopping_strings
+            custom_stopping_strings = self.llm_payload['state']['custom_stopping_strings']
+            if "name1" in custom_stopping_strings:
+                custom_stopping_strings = custom_stopping_strings.replace("name1", name1_value)
+            if "name2" in custom_stopping_strings:
+                custom_stopping_strings = custom_stopping_strings.replace("name2", name2_value)
+            self.llm_payload['state']['custom_stopping_strings'] = custom_stopping_strings
+            # Check and replace in stopping_strings
+            stopping_strings = self.llm_payload['state']['stopping_strings']
+            if "name1" in stopping_strings:
+                stopping_strings = stopping_strings.replace("name1", name1_value)
+            if "name2" in stopping_strings:
+                stopping_strings = stopping_strings.replace("name2", name2_value)
+            self.llm_payload['state']['stopping_strings'] = stopping_strings
+        except Exception as e:
+            log.error(f'An error occurred while updating stopping strings: {e}')
+
+    # Process responses from text-generation-webui
+    async def create_bot_hmessage(self:Union["Task","Tasks"]) -> HMessage:
+        try:
+            # custom handlings, mainly from 'regenerate'
+            self.bot_hmessage = self.local_history.new_message(bot_settings.name, self.last_resp, 'assistant', bot_settings._bot_id, text_visible=self.tts_resp)
+            if self.user_hmessage:
+                self.bot_hmessage.mark_as_reply_for(self.user_hmessage)
+            if self.params.regenerated:
+                self.bot_hmessage.mark_as_regeneration_for(self.params.regenerated)
+            if self.params.bot_hmsg_hidden or self.params.save_to_history == False:
+                self.bot_hmessage.update(hidden=True)
+            if is_direct_message(self.ictx):
+                self.bot_hmessage.dont_save()
+
+            if self.last_resp:
+                truncation = int(bot_settings.settings['llmstate']['state']['truncation_length'] * 4) #approx tokens
+                self.bot_hmessage.history.truncate(truncation)
+                client.loop.create_task(self.bot_hmessage.history.save())
+
+            return self.bot_hmessage
+        except Exception as e:
+            log.error(f'An error occurred while creating Bot HMessage: {e}')
+            return None
+
+    # Creates User HMessage in HManager
+    async def create_user_hmessage(self:Union["Task","Tasks"]) -> HMessage:
+        try:
+            # Add User HMessage before processing bot reply.
+            # this gives time for other messages to accrue before the bot's response, as in realistic chat scenario.
+            message = get_message_ctx_inter(self.ictx)
+            self.user_hmessage = self.local_history.new_message(self.llm_payload['state']['name1'], self.llm_payload['text'], 'user', self.user.id)
+            self.user_hmessage.id = message.id if hasattr(message, 'id') else None
+            # set history flag
+            if self.params.save_to_history == False:
+                self.user_hmessage.update(hidden=True)
+            if is_direct_message(self.ictx):
+                self.user_hmessage.dont_save()
+                await self.warn_direct_channel(self.ictx)
+            return self.user_hmessage
+        except Exception as e:
+            log.error(f'An error occurred while creating User HMessage: {e}')
+            return None
+
+    async def create_hmessages(self:Union["Task","Tasks"]) -> tuple[HMessage, HMessage]:
+        # Create user message in HManager
+        if not self.params.skip_create_user_hmsg:
+            await self.create_user_hmessage()
+
+        # Create Bot HMessage in HManager
+        if not self.params.skip_create_bot_hmsg:
+            # Replacing original Bot HMessage via "regenerate replace"
+            if self.params.bot_hmessage_to_update:
+                apply_reactions = config['discord']['history_reactions'].get('enabled', True)
+                self.bot_hmessage = await replace_msg_in_history_and_discord(client.user, self.ictx, self.params, self.last_resp, self.tts_resp, apply_reactions)
+                self.params.should_send_text = False
+            else:
+                await self.create_bot_hmessage()
+
+        return self.user_hmessage, self.bot_hmessage
+
+    # Send LLM Payload - get responses
+    async def llm_gen(self:Union["Task","Tasks"]) -> tuple[str, str]:
+        if shared.model_name == 'None':
+            return
+        try:
+            loop = asyncio.get_event_loop()
+            # Store time for statistics
+            bot_statistics._llm_gen_time_start_last = time.time()
+            # Subprocess prevents losing discord heartbeat
+            def process_responses():
+                last_resp = ''
+                tts_resp = ''
+                regenerate = self.llm_payload.get('regenerate', False)
+                _continue = self.llm_payload.get('_continue', False)
+                for resp in chatbot_wrapper(text=self.llm_payload['text'], state=self.llm_payload['state'], regenerate=regenerate, _continue=_continue, loading_message=True, for_ui=False):
+                    i_resp = resp.get('internal', [])
+                    if len(i_resp) > 0:
+                        last_resp = i_resp[len(i_resp) - 1][1]
+                    # look for tts response
+                    vis_resp = resp.get('visible', [])
+                    if len(vis_resp) > 0:
+                        last_vis_resp = vis_resp[-1][-1]
+                        if 'audio src=' in last_vis_resp:
+                            audio_format_match = patterns.audio_src.search(last_vis_resp)
+                            if audio_format_match:
+                                tts_resp = audio_format_match.group(1)
+
+                self.last_resp = last_resp
+                self.tts_resp = tts_resp
+
+            # Offload the synchronous task to a separate thread
+            await loop.run_in_executor(None, process_responses)
+
+            if self.last_resp:
+                self.update_llm_gen_statistics() # Update statistics
+
+        except Exception as e:
+            log.error(f'An error occurred in llm_gen(): {e}')
+            traceback.print_exc()
+    
+    # Warn anyone direct messaging the bot
+    async def warn_direct_channel(self:Union["Task","Tasks"]):
+        warned_id = f'dm_{self.user.id}'
+        if not bot_database.was_warned(warned_id):
+            bot_database.update_was_warned(warned_id)
+            if self.embeds.enabled('system'):
+                await self.embeds.send('system', "This conversation will not be saved, ***however***:", "Your interactions will be included in the bot's general logging.")
+            else:
+                await self.ictx.channel.send("This conversation will not be saved. ***However***, your interactions will be included in the bot's general logging.")
+
+    def format_prompt_with_recent_output(self:Union["Task","Tasks"], prompt:str, local_history:History|None=None) -> str:
+        try:
+            local_history = local_history if local_history is not None else self.local_history
+            formatted_prompt = prompt
+            # Find all matches of {user_x} and {llm_x} in the prompt
+            matches = patterns.recent_msg_roles.findall(prompt)
+            if matches:
+                user_msgs = [user_hmsg.text for user_hmsg in local_history.role_messages('user')[-10:]][::-1]
+                bot_msgs = [bot_hmsg.text for bot_hmsg in local_history.role_messages('assistant')[-10:]][::-1]
+                recent_messages = {'user': user_msgs, 'llm': bot_msgs}
+                log.debug(f"format_prompt_with_recent_output {len(user_msgs)}, {len(bot_msgs)}, {repr(user_msgs[0])}, {repr(bot_msgs[0])}")
+            # Iterate through the matches
+            for match in matches:
+                prefix, index = match
+                index = int(index)
+                if prefix in ['user', 'llm'] and 0 <= index <= 10:
+                    message_list = recent_messages[prefix]
+                    if not message_list or index >= len(message_list):
+                        continue
+                    matched_syntax = f"{prefix}_{index}"
+                    formatted_prompt = formatted_prompt.replace(f"{{{matched_syntax}}}", message_list[index])
+                elif prefix == 'history' and 0 <= index <= 10:
+                    user_hmessage = recent_messages['user'][index] if index < len(recent_messages['user']) else ''
+                    llm_message = recent_messages['llm'][index] if index < len(recent_messages['llm']) else ''
+                    formatted_history = f'"{self.user_name}:" {user_hmessage}\n"{bot_database.last_character}:" {llm_message}\n'
+                    matched_syntax = f"{prefix}_{index}"
+                    formatted_prompt = formatted_prompt.replace(f"{{{matched_syntax}}}", formatted_history)
+            formatted_prompt = formatted_prompt.replace('{last_image}', '__temp/temp_img_0.png')
+            return formatted_prompt
+        except Exception as e:
+            log.error(f'An error occurred while formatting prompt with recent messages: {e}')
+            return prompt
+
+    def process_prompt_formatting(self:Union["Task","Tasks"], prompt:str, formatting:dict, local_history:History|None=None) -> str:
+        updated_prompt = prompt
+        try:
+            # unpack formatting dict
+            format_prompt: list[str] = formatting.get('format_prompt', [])
+            time_offset = formatting.get('time_offset', None)
+            time_format = formatting.get('time_format', None)
+            date_format = formatting.get('date_format', None)
+
+            # Tag handling for prompt formatting
+            if format_prompt:
+                for fmt_prompt in format_prompt:
+                    updated_prompt = fmt_prompt.replace('{prompt}', updated_prompt)
+            # format prompt with any defined recent messages
+            updated_prompt = self.format_prompt_with_recent_output(updated_prompt, local_history)
+            # format prompt with last time
+            time_since_last_user_msg = bot_database.last_user_msg.get(self.ictx.channel.id, '')
+            if time_since_last_user_msg:
+                time_since_last_user_msg = format_time_difference(time.time(), bot_database.last_user_msg[self.ictx.channel.id])
+            updated_prompt = updated_prompt.replace('{time_since_last_user_msg}', time_since_last_user_msg)
+            # Format time if defined
+            new_time, new_date = get_time(time_offset, time_format, date_format)
+            updated_prompt = updated_prompt.replace('{time}', new_time)
+            updated_prompt = updated_prompt.replace('{date}', new_date)
+            if updated_prompt != prompt:
+                log.info(f'Prompt was formatted: {updated_prompt}')
+        except Exception as e:
+            log.error(f"Error formatting LLM prompt: {e}")
+        return updated_prompt
+
+    def update_llm_gen_statistics(self:Union["Task","Tasks"]):
+        try:
+            total_gens = bot_statistics.llm.get('generations_total', 0)
+            total_gens += 1
+            bot_statistics.llm['generations_total'] = total_gens
+            # Update tokens statistics
+            last_tokens = int(count_tokens(self.last_resp))
+            bot_statistics.llm['num_tokens_last'] = last_tokens
+            total_tokens = bot_statistics.llm.get('num_tokens_total', 0)
+            total_tokens += last_tokens
+            bot_statistics.llm['num_tokens_total'] = total_tokens
+            # Update time statistics
+            total_time = bot_statistics.llm.get('time_total', 0)
+            llm_gen_time = time.time() - bot_statistics._llm_gen_time_start_last
+            total_time += llm_gen_time
+
+            bot_statistics.llm['time_total'] = round(total_time, 4)
+            # Update averages
+            bot_statistics.llm['tokens_per_gen_avg'] = total_tokens/total_gens
+            bot_statistics.llm['tokens_per_sec_avg'] = round((total_tokens/total_time), 4)
+            bot_statistics.save()
+
+            # Set self attribute
+            setattr(self, 'last_tokens', last_tokens)
+        except Exception as e:
+            log.error(f'An error occurred while saving LLM gen statistics: {e}')
+
+    async def send_char_greeting_or_history(self:Union["Task","Tasks"], char_name:str):
+        try:
+            # Send last_exchange to channel
+            greeting_msg = ''
+            if bot_history.greeting_or_history == 'history':
+                last_user_hmessage, last_bot_hmessage = bot_history.get_history_for(self.ictx.channel.id).last_exchange()
+                if last_user_hmessage:
+                    greeting_msg = f'__**Last message exchange**__:\n>>> **User**: "{last_user_hmessage.text_visible}"\n **{bot_database.last_character}**: "{last_bot_hmessage.text_visible}"'
+            if not greeting_msg:
+                greeting :str = bot_settings.settings['llmcontext']['greeting']
+                if greeting:
+                    greeting_msg = greeting.replace('{{user}}', 'user')
+                    greeting_msg = greeting_msg.replace('{{char}}', char_name)
+                else:
+                    greeting_msg = f'**{char_name}** has entered the chat"'
+            await send_long_message(self.channel, greeting_msg)
+        except Exception as e:
+            print(traceback.format_exc())
+            log.error(f'An error occurred while sending greeting or history for "{char_name}": {e}')
+
+####################### MOSTLY IMAGE GEN ORICESSING #########################
+    async def sd_online(self:Union["Task","Tasks"]):
+        try:
+            r = requests.get(f'{sd.url}/')
+            status = r.raise_for_status()
+            log.debug(f'Request status to SD: {status}')
+            return True
+        except Exception as exc:
+            log.warning(exc)
+            await self.embeds.send('system', f"{sd.client} api is not running at {sd.url}", f"Launch {sd.client} with `--api --listen` commandline arguments\n\
+                                Read more [here](https://github.com/AUTOMATIC1111/stable-diffusion-webui/wiki/API)")
+            return False
+
+    async def sd_progress_warning(self:Union["Task","Tasks"]):
+        log.error('Reached maximum retry limit')
+        await self.embeds.edit_or_send('img_gen', f'Error getting progress response from {sd.client}.', 'Image generation will continue, but progress will not be tracked.')
+
+    def progress_bar(self, value, length=15):
+        try:
+            filled_length = int(length * value)
+            bar = ':black_square_button:' * filled_length + ':black_large_square:' * (length - filled_length)
+            return f'{bar}'
+        except Exception:
+            return 0
+
+    async def fetch_progress(self:Union["Task","Tasks"], session):
+        try:
+            async with session.get(f'{sd.url}/sdapi/v1/progress') as progress_response:
+                return await progress_response.json()
+        except aiohttp.ClientError as e:
+            log.warning(f'Failed to fetch progress: {e}')
+            return None
+
+    async def check_sd_progress(self:Union["Task","Tasks"], session):
+        try:
+            await self.embeds.send('img_gen', f'Waiting for {sd.client} ...', ' ')
+            await asyncio.sleep(1)
+            retry_count = 0
+            while retry_count < 5:
+                progress_data = await self.fetch_progress(session)
+                if progress_data and progress_data['progress'] != 0:
+                    break
+                log.warning(f'Waiting for progress response from {sd.client}, retrying in 1 second (attempt {retry_count + 1}/5)')
+                await asyncio.sleep(1)
+                retry_count += 1
+            else:
+                await self.sd_progress_warning()
+                return
+            retry_count = 0
+            while progress_data['state']['job_count'] > 0:
+                progress_data = await self.fetch_progress(session)
+                if progress_data:
+                    if retry_count < 5:
+                        progress = progress_data['progress'] * 100
+                        eta = progress_data['eta_relative']
+                        if eta != 0:
+                            title = f'Generating image: {progress:.0f}%'
+                            description = f"{self.progress_bar(progress_data['progress'])}"
+                        else:
+                            title = 'Generating image: 100%'
+                            description = f'{self.progress_bar(1)}'
+                        await self.embeds.edit('img_gen', title, description)
+                        await asyncio.sleep(1)
+                    else:
+                        log.warning(f'Connection closed with {sd.client}, retrying in 1 second (attempt {retry_count + 1}/5)')
+                        await asyncio.sleep(1)
+                        retry_count += 1
+                else:
+                    await self.sd_progress_warning()
+                    return
+            await self.embeds.delete('img_gen')
+        except Exception as e:
+            log.error(f'Error tracking {sd.client} image generation progress: {e}')
+
+    async def track_progress(self:Union["Task","Tasks"]):
+        if self.embeds.enabled('img_gen'):
+            async with aiohttp.ClientSession() as session:
+                await self.check_sd_progress(session)
+
+    async def layerdiffuse_hack(self:Union["Task","Tasks"], temp_dir, images, pnginfo):
+        try:
+            ld_output = None
+            for i, image in enumerate(images):
+                if image.mode == 'RGBA':
+                    if i == 0:
+                        return images
+                    ld_output = images.pop(i)
+                    break
+            if ld_output is None:
+                log.warning("Failed to find layerdiffuse output image")
+                return images
+            # Workaround for layerdiffuse PNG infoReActor + layerdiffuse combination
+            reactor = self.img_payload['alwayson_scripts'].get('reactor', {})
+            if reactor and reactor['args'][1]:          # if ReActor was enabled:
+                _, _, _, alpha = ld_output.split()      # Extract alpha channel from layerdiffuse output
+                img0 = Image.open(f'{temp_dir}/temp_img_0.png') # Open first image (with ReActor output)
+                img0 = img0.convert('RGBA')             # Convert it to RGBA
+                img0.putalpha(alpha)                    # apply alpha from layerdiffuse output
+            else:                           # if ReActor was not enabled:
+                img0 = ld_output            # Just replace first image with layerdiffuse output
+            img0.save(f'{temp_dir}/temp_img_0.png', pnginfo=pnginfo) # Save the local image with correct pnginfo
+            images[0] = img0 # Update images list
+            return images
+        except Exception as e:
+            log.error(f'Error processing layerdiffuse images: {e}')
+
+    async def apply_reactor_mask(self:Union["Task","Tasks"], temp_dir, images: list[Image.Image], pnginfo, reactor_mask):
+        try:
+            reactor_mask = Image.open(io.BytesIO(base64.b64decode(reactor_mask))).convert('L')
+            orig_image = images[0]                                          # Open original image
+            face_image = images.pop(1)                                      # Open image with faceswap applied
+            face_image.putalpha(reactor_mask)                               # Apply reactor mask as alpha to faceswap image
+            orig_image.paste(face_image, (0, 0), face_image)                # Paste the masked faceswap image onto the original
+            orig_image.save(f'{temp_dir}/temp_img_0.png', pnginfo=pnginfo)  # Save the image with correct pnginfo
+            images[0] = orig_image                                          # Replace first image in images list
+            return images
+        except Exception as e:
+            log.error(f'Error masking ReActor output images: {e}')
+
+    async def save_images_and_return(self:Union["Task","Tasks"], temp_dir):
+        images = []
+        pnginfo = None
+        # save .json for debugging
+        # with open("img_payload.json", "w") as file:
+        #     json.dump(self.img_payload, file)
+        try:
+            r = await sd.api(endpoint=self.params.endpoint, method='post', json=self.img_payload, retry=True)
+            if not isinstance(r, dict):
+                return [], r
+            for i, img_data in enumerate(r.get('images')):
+                image = Image.open(io.BytesIO(base64.b64decode(img_data.split(",", 1)[0])))
+                png_payload = {"image": "data:image/png;base64," + img_data}
+                r2 = await sd.api(endpoint='/sdapi/v1/png-info', method='post', json=png_payload, retry=True)
+                if not isinstance(r2, dict):
+                    return [], r2
+                png_info_data = r2.get("info")
+                if i == 0:  # Only capture pnginfo from the first png_img_data
+                    pnginfo = PngImagePlugin.PngInfo()
+                    pnginfo.add_text("parameters", png_info_data)
+                image.save(f'{temp_dir}/temp_img_{i}.png', pnginfo=pnginfo) # save image to temp directory
+                images.append(image) # collect a list of PIL images
+        except Exception as e:
+            log.error(f'Error processing images: {e}')
+            traceback.print_exc()
+            return [], e
+        return images, pnginfo
+
+    async def sd_img_gen(self:Union["Task","Tasks"], temp_dir:str):
+        try:
+            reactor_args = self.img_payload.get('alwayson_scripts', {}).get('reactor', {}).get('args', [])
+            last_item = reactor_args[-1] if reactor_args else None
+            reactor_mask = reactor_args.pop() if isinstance(last_item, dict) else None
+            #Start progress task and generation task concurrently
+            images_task = asyncio.create_task(self.save_images_and_return(temp_dir))
+            progress_task = asyncio.create_task(self.track_progress())
+            # Wait for both tasks to complete
+            await asyncio.gather(images_task, progress_task)
+            # Get the list of images and copy of pnginfo after both tasks are done
+            images, pnginfo = await images_task
+            if not images:
+                await self.embeds.send('img_send', 'Error processing images.', f'Error: "{str(pnginfo)}"\nIf {sd.client} remains unresponsive, consider using "/restart_sd_client" command.')
+                return None
+            # Apply ReActor mask
+            reactor = self.img_payload.get('alwayson_scripts', {}).get('reactor', {})
+            if len(images) > 1 and reactor and reactor_mask:
+                images = await self.apply_reactor_mask(temp_dir, images, pnginfo, reactor_mask['mask'])
+            # Workaround for layerdiffuse output
+            layerdiffuse = self.img_payload.get('alwayson_scripts', {}).get('layerdiffuse', {})
+            if len(images) > 1 and layerdiffuse and layerdiffuse['args'][0]:
+                images = await self.layerdiffuse_hack(temp_dir, images, pnginfo)
+            return images
+        except Exception as e:
+            log.error(f'Error processing images in {sd.client} API module: {e}')
+            return []
+
+    async def process_image_gen(self:Union["Task","Tasks"]):
+        try:
+            sd_output_dir = self.params.sd_output_dir
+            # Ensure the necessary directories exist
+            os.makedirs(sd_output_dir, exist_ok=True)
+            temp_dir = os.path.join(shared_path.dir_root, 'user_images', '__temp')
+            os.makedirs(temp_dir, exist_ok=True)
+            # Generate images, save locally
+            images = await self.sd_img_gen(temp_dir)
+            if not images:
+                return
+            # Send images to discord
+            # If the censor mode is 1 (blur), prefix the image file with "SPOILER_"
+            file_prefix = 'temp_img_'
+            if self.params.img_censoring == 1:
+                file_prefix = 'SPOILER_temp_img_'
+            image_files = [discord.File(f'{temp_dir}/temp_img_{idx}.png', filename=f'{file_prefix}{idx}.png') for idx in range(len(images))]
+            if self.params.should_send_image:
+                img_ref_message = getattr(self, 'img_ref_message', None)
+                await self.channel.send(files=image_files, reference=img_ref_message)
+            # Save the image at index 0 with the date/time naming convention
+            timestamp = datetime.now().strftime("%Y-%m-%d_%H-%M-%S")
+            last_image = f'{sd_output_dir}/{timestamp}.png'
+            os.rename(f'{temp_dir}/temp_img_0.png', last_image)
+            copyfile(last_image, f'{temp_dir}/temp_img_0.png')
+            # Delete temporary image files
+            # for tempfile in os.listdir(temp_dir):
+            #     os.remove(os.path.join(temp_dir, tempfile))
+        except Exception as e:
+            log.error(f"An error occurred when processing image generation: {e}")
+
+    def clean_img_payload(self:Union["Task","Tasks"]):
+        try:
+            # Remove duplicate negative prompts while prserving original order
+            negative_prompt_list = self.img_payload.get('negative_prompt', '').split(', ')
+            unique_values_set = set()
+            unique_values_list = []
+            for value in negative_prompt_list:
+                if value not in unique_values_set:
+                    unique_values_set.add(value)
+                    unique_values_list.append(value)
+            processed_negative_prompt = ', '.join(unique_values_list)
+            self.img_payload['negative_prompt'] = processed_negative_prompt
+
+            # Clean up extension keys
+            extensions = config['sd']['extensions']
+            alwayson_scripts = self.img_payload.get('alwayson_scripts', {})
+            # Clean ControlNet
+            if alwayson_scripts.get('controlnet'):
+                # Delete all 'controlnet' keys if disabled by config
+                if not extensions.get('controlnet_enabled'):
+                    del alwayson_scripts['controlnet']
+            # Clean Forge Couple
+            if alwayson_scripts.get('forge_couple'):
+                # Delete all 'forge_couple' keys if disabled by config
+                if not extensions.get('forgecouple_enabled') or self.img_payload.get('init_images'):
+                    del alwayson_scripts['forge_couple']
+                else:
+                    self.img_payload['alwayson_scripts']['forge_couple']['args'] = list(self.img_payload['alwayson_scripts']['forge_couple']['args'].values()) # convert dictionary to list
+                    self.img_payload['alwayson_scripts']['forge couple'] = self.img_payload['alwayson_scripts'].pop('forge_couple') # Add the required space between "forge" and "couple" ("forge couple")
+            # Clean layerdiffuse
+            if alwayson_scripts.get('layerdiffuse'):
+                # Delete all 'layerdiffuse' keys if disabled by config
+                if not extensions.get('layerdiffuse_enabled'):
+                    del alwayson_scripts['layerdiffuse']
+                else:
+                    self.img_payload['alwayson_scripts']['layerdiffuse']['args'] = list(self.img_payload['alwayson_scripts']['layerdiffuse']['args'].values()) # convert dictionary to list
+            # Clean ReActor
+            if alwayson_scripts.get('reactor'):
+                # Delete all 'reactor' keys if disabled by config
+                if not extensions.get('reactor_enabled'):
+                    del alwayson_scripts['reactor']
+                else:
+                    self.img_payload['alwayson_scripts']['reactor']['args'] = list(self.img_payload['alwayson_scripts']['reactor']['args'].values()) # convert dictionary to list
+
+            # Workaround for denoising strength bug
+            if not self.img_payload.get('enable_hr', False) and not self.img_payload.get('init_images', False):
+                self.img_payload['denoising_strength'] = None
+
+            # Fix SD Client compatibility for sampler names / schedulers
+            sampler_name = self.img_payload.get('sampler_name', '')
+            if sampler_name:
+                known_schedulers = [' uniform', ' karras', ' exponential', ' polyexponential', ' sgm uniform']
+                for value in known_schedulers:
+                    if sampler_name.lower().endswith(value):
+                        if not bot_database.was_warned('sampler_name'):
+                            bot_database.update_was_warned('sampler_name')
+                            # Extract the value (without leading space) and set it to the 'scheduler' key
+                            self.img_payload['scheduler'] = value.strip()
+                            if sd.client == 'A1111 SD WebUI':
+                                log.warning(f'Img payload value "sampler_name": "{sampler_name}" is incompatible with current version of "{sd.client}". "{value}" must be omitted from "sampler_name", and instead used for the "scheduler" parameter. This is being corrected automatically. To avoid this warning, please update "sampler_name" parameter wherever present in your settings.')
+                                # Remove the matched part from sampler_name
+                                start_index = sampler_name.lower().rfind(value)
+                                fixed_sampler_name = sampler_name[:start_index].strip()
+                                self.img_payload['sampler_name'] = fixed_sampler_name
+                                bot_settings.settings['imgmodel']['payload']['sampler_name'] = fixed_sampler_name
+                                bot_settings.settings['imgmodel']['payload']['scheduler'] = value.strip()
+                            else:
+                                log.warning(f'Img payload value "sampler_name": "{sampler_name}" may cause an error due to the scheduler ("{value}") being part of the value. The scheduler may be expected as a separate parameter in current version of "{sd.client}".')
+                            break
+
+            # Delete all empty keys
+            keys_to_delete = []
+            for key, value in self.img_payload.items():
+                if value == "":
+                    keys_to_delete.append(key)
+            for key in keys_to_delete:
+                del self.img_payload[key]
+        except Exception as e:
+            log.error(f"An error occurred when cleaning img_payload: {e}")
+
+    def apply_loractl(self:Union["Task","Tasks"]):
+        try:
+            matched_tags: list = self.tags.matches
+            if sd.client != 'A1111 SD WebUI':
+                if not bot_database.was_warned('loractl'):
+                    bot_database.update_was_warned('loractl')
+                    log.warning(f'loractl is not known to be compatible with "{sd.client}". Not applying loractl...')
+                return
+            scaling_settings = [v for k, v in config['sd']['extensions'].get('lrctl', {}).items() if 'scaling' in k]
+            scaling_settings = scaling_settings if scaling_settings else ['']
+            # Flatten the matches dictionary values to get a list of all tags (including those within tuples)
+            all_matched_tags = [tag if isinstance(tag, dict) else tag[0] for tag in matched_tags]
+            # Filter the matched tags to include only those with certain patterns in their text fields
+            lora_tags = [tag for tag in all_matched_tags if any(patterns.sd_lora.findall(text) for text in (tag.get('positive_prompt', ''), tag.get('positive_prompt_prefix', ''), tag.get('positive_prompt_suffix', '')))]
+            if len(lora_tags) >= config['sd']['extensions']['lrctl']['min_loras']:
+                for index, tag in enumerate(lora_tags):
+                    # Determine the key with a non-empty value among the specified keys
+                    used_key = next((key for key in ['positive_prompt', 'positive_prompt_prefix', 'positive_prompt_suffix'] if tag.get(key, '')), None)
+                    if used_key:  # If a key with a non-empty value is found
+                        positive_prompt = tag[used_key]
+                        lora_matches = patterns.sd_lora.findall(positive_prompt)
+                        if lora_matches:
+                            for lora_match in lora_matches:
+                                lora_weight_match = patterns.sd_lora_weight.search(lora_match) # Extract lora weight
+                                if lora_weight_match:
+                                    lora_weight = float(lora_weight_match.group())
+                                    # Selecting the appropriate scaling based on the index
+                                    scaling_key = f'lora_{index + 1}_scaling' if index+1 < len(scaling_settings) else 'additional_loras_scaling'
+                                    scaling_values = config['sd']['extensions']['lrctl'].get(scaling_key, '')
+                                    if scaling_values:
+                                        scaling_factors = [round(float(factor.split('@')[0]) * lora_weight, 2) for factor in scaling_values.split(',')]
+                                        scaling_steps = [float(step.split('@')[1]) for step in scaling_values.split(',')]
+                                        # Construct/apply the calculated lora-weight string
+                                        new_lora_weight_str = f'{",".join(f"{factor}@{step}" for factor, step in zip(scaling_factors, scaling_steps))}'
+                                        updated_lora_match = lora_match.replace(str(lora_weight), new_lora_weight_str)
+                                        new_positive_prompt = positive_prompt.replace(lora_match, updated_lora_match)
+                                        # Update the appropriate key in the tag dictionary
+                                        tag[used_key] = new_positive_prompt
+                                        log.info(f'''[TAGS] loractl applied: "{lora_match}" > "{updated_lora_match}"''')
+            self.tags.matches = matched_tags
+        except Exception as e:
+            log.error(f"Error processing lrctl: {e}")
+            self.tags.matches = matched_tags
+
+    def apply_imgcmd_params(self:Union["Task","Tasks"]):
+        try:
+            imgcmd_params = self.params.imgcmd
+            size: Optional[dict]       = imgcmd_params['size']
+            face_swap :Optional[str]   = imgcmd_params['face_swap']
+            controlnet: Optional[dict] = imgcmd_params['controlnet']
+            img2img: dict              = imgcmd_params['img2img']
+            img2img_mask               = img2img.get('mask', '')
+
+            if img2img:
+                self.img_payload['init_images'] = [img2img['image']]
+                self.img_payload['denoising_strength'] = img2img['denoising_strength']
+            if img2img_mask:
+                self.img_payload['mask'] = img2img_mask
+            if size:
+                self.img_payload.update(size)
+            if face_swap:
+                self.img_payload['alwayson_scripts']['reactor']['args']['image'] = face_swap # image in base64 format
+                self.img_payload['alwayson_scripts']['reactor']['args']['enabled'] = True # Enable
+            if controlnet: 
+                self.img_payload['alwayson_scripts']['controlnet']['args'][0].update(controlnet)
+        except Exception as e:
+            log.error(f"Error initializing imgcmd params: {e}")
+
+    def process_img_prompt_tags(self:Union["Task","Tasks"]):
+        try:
+            self.img_prompt = self.tags.process_tag_insertions(self.img_payload['prompt'])
+            updated_positive_prompt = self.img_prompt
+            updated_negative_prompt = self.img_payload['negative_prompt']
+            for tag in self.tags.matches:
+                join = tag.get('img_text_joining', ' ')
+                if 'imgtag_uninserted' in tag: # was flagged as a trigger match but not inserted
+                    log.info(f'''[TAGS] "{tag['matched_trigger']}" not found in the image prompt. Appending rather than inserting.''')
+                    updated_positive_prompt = updated_positive_prompt + ", " + tag['positive_prompt']
+                if 'positive_prompt_prefix' in tag:
+                    updated_positive_prompt = tag['positive_prompt_prefix'] + join + updated_positive_prompt
+                if 'positive_prompt_suffix' in tag:
+                    updated_positive_prompt = updated_positive_prompt + join + tag['positive_prompt_suffix']
+                if 'negative_prompt_prefix' in tag:
+                    join = join if updated_negative_prompt else ''
+                    updated_negative_prompt = tag['negative_prompt_prefix'] + join + updated_negative_prompt
+                if 'negative_prompt' in tag:
+                    join = join if updated_negative_prompt else ''
+                    updated_negative_prompt = updated_negative_prompt + join + tag['negative_prompt']
+                if 'negative_prompt_suffix' in tag:
+                    join = join if updated_negative_prompt else ''
+                    updated_negative_prompt = updated_negative_prompt + join + tag['negative_prompt_suffix']
+            self.img_payload['prompt'] = updated_positive_prompt
+            self.img_payload['negative_prompt'] = updated_negative_prompt
+
+        except Exception as e:
+            log.error(f"Error processing Img prompt tags: {e}")
+
+    def process_param_variances(self:Union["Task","Tasks"], param_variances: dict) -> dict:
+        try:
+            param_variances = convert_lists_to_tuples(param_variances) # Only converts lists containing ints and floats (not strings or bools)
+            processed_params = copy.deepcopy(param_variances)
+            for key, value in param_variances.items():
+                # unpack dictionaries assuming they contain variances
+                if isinstance(value, dict):
+                    processed_params[key] = self.process_param_variances(value)
+                elif isinstance(value, tuple):
+                    processed_params[key] = random_value_from_range(value)
+                elif isinstance(value, bool):
+                    processed_params[key] = random.choice([True, False])
+                elif isinstance(value, list):
+                    if all(isinstance(item, str) for item in value):
+                        processed_params[key] = random.choice(value)
+                    elif all(isinstance(item, bool) for item in value):
+                        processed_params[key] = random.choice(value)
+                    else:
+                        log.warning(f'Invalid params "{key}", "{value}" will not be applied.')
+                        processed_params.pop(key)  # Remove invalid key
+                else:
+                    log.warning(f'Invalid params "{key}", "{value}" will not be applied.')
+                    processed_params.pop(key)  # Remove invalid key
+            return processed_params
+
+        except Exception as e:
+            log.error(f"Error processing param variances: {e}")
+            return {}
+
+    def select_random_image_or_subdir(self, directory=None, root_dir=None, key=None):
+        image_file_path = None
+        contents = os.listdir(directory)    # List all files and directories in the given directory
+        # Filter files to include only .png and .jpg extensions
+        image_files = [f for f in contents if os.path.isfile(os.path.join(directory, f)) and f.lower().endswith(('.png', '.jpg'))]
+        # If there are image files, choose one randomly
+        if image_files:
+            if key is not None:
+                for filename in image_files:
+                    filename_without_extension = os.path.splitext(filename)[0]
+                    if filename_without_extension.lower() == key.lower():
+                        image_file_path = os.path.join(directory, filename)
+                        method = 'Random from folder'
+                        return image_file_path, method
+        # If no image files and root_dir is not None, try again one time using root_dir as the directory
+        if root_dir is not None:
+            image_file_path, method = self.select_random_image_or_subdir(directory=root_dir, root_dir=None, key=None)
+            method = 'Random from folder'
+            return image_file_path, method
+        if image_files and not image_file_path:
+            random_image = random.choice(image_files)
+            image_file_path = os.path.join(directory, random_image)
+            method = 'Random from folder'
+            return image_file_path, method
+        # If no image files, check for subdirectories
+        subdirectories = [d for d in contents if os.path.isdir(os.path.join(directory, d))]
+        # If there are subdirectories, select one randomly and recursively call select_random_image
+        if subdirectories:
+            random_subdir = random.choice(subdirectories)
+            subdir_path = os.path.join(directory, random_subdir)
+            return self.select_random_image_or_subdir(directory=subdir_path, root_dir=root_dir, key=key)
+        # If neither image files nor subdirectories found, return None
+        return None, None
+
+    def get_image_tag_args(self, extension, value, key=None, set_dir=None):
+        args = {}
+        image_file_path = ''
+        method = ''
+        try:
+            home_path = os.path.join(shared_path.dir_root, 'user_images')
+            full_path = os.path.join(home_path, value)
+            # If value contains valid image extension
+            if any(ext in value for ext in (".txt", ".png", ".jpg")): # extension included in value
+                image_file_path = os.path.join(home_path, value)
+            # ReActor specific
+            elif ".safetensors" in value and extension == 'ReActor Enabled':
+                args['image'] = ''
+                args['source_type'] = 1
+                args['face_model'] = value
+                method = 'Face model'
+            # If value was a directory to choose random image from
+            elif os.path.isdir(full_path):
+                cwd_path = os.getcwd()
+                if set_dir:
+                    os_path = set_dir
+                    root_dir = full_path
+                else:
+                    os_path = os.path.join(cwd_path, full_path)
+                    root_dir = None
+                while True:
+                    image_file_path, method = self.select_random_image_or_subdir(directory=os_path, root_dir=root_dir, key=key)
+                    if image_file_path:
+                        break  # Break the loop if an image is found and selected
+                    else:
+                        if not os.listdir(os_path):
+                            log.warning(f'Valid file not found in a "{home_path}" or any subdirectories: "{value}"')
+                            break  # Break the loop if no folders or images are found
+            # If value does not specify an extension, but is also not a directory
+            else:
+                found = False
+                for ext in (".txt", ".png", ".jpg"):
+                    temp_path = os.path.join(home_path, value + ext)
+                    if os.path.exists(temp_path):
+                        image_file_path = temp_path
+                        found = True
+                        break
+                if not found:
+                    raise FileNotFoundError(f"File '{value}' not found with supported extensions (.txt, .png, .jpg)")
+            if image_file_path and os.path.isfile(image_file_path):
+                if extension == "User image":
+                    return image_file_path # user image does not need to be converted to base64
+                if image_file_path.endswith(".txt"):
+                    with open(image_file_path, "r") as txt_file:
+                        base64_img = txt_file.read()
+                        method = 'base64 from .txt'
+                else:
+                    with open(image_file_path, "rb") as image_file:
+                        image_data = image_file.read()
+                        base64_img = base64.b64encode(image_data).decode('utf-8')
+                        args['image'] = base64_img
+                        if not method: # will already have value if random img picked from dir
+                            method = 'Image file'
+            if method:
+                log.info(f'[TAGS] {extension}: "{value}" ({method}).')
+                if method == 'Random from folder':
+                    args['selected_folder'] = os.path.dirname(image_file_path)
+            return args
+        except Exception as e:
+            log.error(f"[TAGS] Error processing {extension} tag: {e}")
+            return {}
+
+    async def process_img_payload_tags(self, mods:dict):
+        try:
+            flow: dict              = mods.pop('flow', None)
+            change_imgmodel: str    = mods.pop('change_imgmodel', None)
+            swap_imgmodel: str      = mods.pop('swap_imgmodel', None)
+            payload: dict           = mods.pop('payload', None)
+            aspect_ratio: str       = mods.pop('aspect_ratio', None)
+            param_variances: dict   = mods.pop('param_variances', {})
+            controlnet: list        = mods.pop('controlnet', [])
+            forge_couple: dict      = mods.pop('forge_couple', {})
+            layerdiffuse: dict      = mods.pop('layerdiffuse', {})
+            reactor: dict           = mods.pop('reactor', {})
+            img2img: str            = mods.pop('img2img', '')
+            img2img_mask: str       = mods.pop('img2img_mask', '')
+            self.params.sd_output_dir = mods.pop('sd_output_dir', self.params.sd_output_dir)
+            self.params.img_censoring = mods.pop('img_censoring', self.params.img_censoring)
+            # Process the tag matches
+            if flow or change_imgmodel or swap_imgmodel or payload or aspect_ratio or param_variances or controlnet or forge_couple or layerdiffuse or reactor or img2img or img2img_mask:
+                # Flow handling
+                if flow is not None and not flows.event.is_set():
+                    await flows.build_queue(flow)
+                # Imgmodel handling
+                new_imgmodel = change_imgmodel or swap_imgmodel or None
+                if new_imgmodel:
+                    self.params.imgmodel = await get_selected_imgmodel_params(new_imgmodel) # {sd_model_checkpoint, imgmodel_name, filename}
+                    current_imgmodel_name = bot_database.last_imgmodel_name
+                    new_imgmodel_name = self.params.imgmodel.get('imgmodel_name', '')
+                    # Check if new model same as current model
+                    if current_imgmodel_name == new_imgmodel_name:
+                        log.info(f'[TAGS] Img model was triggered to change, but it is the same as current ("{current_imgmodel_name}").')
+                    else:
+                        mode = 'change' if new_imgmodel == change_imgmodel else 'swap'
+                        verb = 'Changing' if mode == 'change' else 'Swapping'
+                        self.params.imgmodel['current_imgmodel_name'] = current_imgmodel_name
+                        self.params.imgmodel['mode'] = mode
+                        self.params.imgmodel['verb'] = verb
+                        log.info(f'[TAGS] {verb} Img model: "{new_imgmodel_name}"')
+                # Payload handling
+                if payload:
+                    if isinstance(payload, dict):
+                        log.info(f"[TAGS] Updated payload: '{payload}'")
+                        update_dict(self.img_payload, payload)
+                    else:
+                        log.warning("A tag was matched with invalid 'payload'; must be a dictionary.")
+                # Aspect Ratio
+                if aspect_ratio:
+                    try:
+                        current_avg = get_current_avg_from_dims()
+                        n, d = get_aspect_ratio_parts(aspect_ratio)
+                        w, h = dims_from_ar(current_avg, n, d)
+                        self.img_payload['width'], self.img_payload['height'] = w, h
+                        log.info(f'[TAGS] Applied aspect ratio "{aspect_ratio}" (Width: "{w}", Height: "{h}").')
+                    except Exception:
+                        pass
+                # Param variances handling
+                if param_variances:
+                    processed_params = self.process_param_variances(param_variances)
+                    log.info(f"[TAGS] Applied Param Variances: '{processed_params}'")
+                    sum_update_dict(self.img_payload, processed_params)
+                # Controlnet handling
+                if controlnet and config['sd']['extensions'].get('controlnet_enabled', False):
+                    self.img_payload['alwayson_scripts']['controlnet']['args'] = controlnet
+                # forge_couple handling
+                if forge_couple and config['sd']['extensions'].get('forgecouple_enabled', False):
+                    self.img_payload['alwayson_scripts']['forge_couple']['args'].update(forge_couple)
+                    self.img_payload['alwayson_scripts']['forge_couple']['args']['enable'] = True
+                    log.info(f"[TAGS] Enabled forge_couple: {forge_couple}")
+                # layerdiffuse handling
+                if layerdiffuse and config['sd']['extensions'].get('layerdiffuse_enabled', False):
+                    self.img_payload['alwayson_scripts']['layerdiffuse']['args'].update(layerdiffuse)
+                    self.img_payload['alwayson_scripts']['layerdiffuse']['args']['enabled'] = True
+                    log.info(f"[TAGS] Enabled layerdiffuse: {layerdiffuse}")
+                # ReActor face swap handling
+                if reactor and config['sd']['extensions'].get('reactor_enabled', False):
+                    self.img_payload['alwayson_scripts']['reactor']['args'].update(reactor)
+                    if reactor.get('mask'):
+                        self.img_payload['alwayson_scripts']['reactor']['args']['save_original'] = True
+                # Img2Img handling
+                if img2img:
+                    self.img_payload['init_images'] = [str(img2img)]
+                    self.params.endpoint = '/sdapi/v1/img2img'
+                # Inpaint Mask handling
+                if img2img_mask:
+                    self.img_payload['mask'] = str(img2img_mask)
+        except Exception as e:
+            log.error(f"Error processing Img tags: {e}")
+            traceback.print_exc()
+
+    # The methods of this function allow multiple extensions with an identical "select image from random folder" value to share the first selected folder.
+    # The function will first try to find a specific image file based on the extension's key name (ex: 'canny.png' or 'img2img_mask.jpg')
+    def collect_img_extension_mods(self, mods):
+        controlnet = mods.get('controlnet', [])
+        reactor = mods.get('reactor', None)
+        img2img = mods.get('img2img', None)
+        img2img_mask = mods.get('img2img_mask', None)
+        set_dir = None
+        if img2img:
+            try:
+                img2img_args = self.get_image_tag_args('Img2Img', img2img, key='img2img', set_dir=set_dir)
+                mods['img2img'] = img2img_args.get('image', '')
+                if img2img_args:
+                    if set_dir is None:
+                        set_dir = img2img_args.get('selected_folder', None)
+                    if img2img_mask:
+                        img2img_mask_args = self.get_image_tag_args('Img2Img Mask', img2img_mask, key='img2img_mask', set_dir=set_dir)
+                        mods['img2img_mask'] = img2img_mask_args.get('image', '')
+                        if img2img_mask_args:
+                            if set_dir is None:
+                                set_dir = img2img_mask_args.get('selected_folder', None)
+            except Exception as e:
+                log.error(f"Error collecting img2img tag values: {e}")
+        if controlnet:
+            try:
+                for idx, controlnet_item in enumerate(controlnet):
+                    control_type = controlnet_item.pop('control_type', None) # remove control_type
+                    module = controlnet_item.get('module', None)
+                    prefix = control_type or module or None
+                    image = controlnet_item.get('image', None)
+                    mask_image = controlnet_item.get('mask', None) or controlnet_item.get('mask_image', None)
+                    # Update controlnet item with image information
+                    if image:
+                        cnet_args = self.get_image_tag_args('ControlNet Image', image, key=prefix, set_dir=set_dir)
+                        if not cnet_args:
+                            controlnet[idx] = {}
+                        else:
+                            if set_dir is None:
+                                set_dir = cnet_args.pop('selected_folder', None)
+                            else:
+                                cnet_args.pop('selected_folder', None)
+                            controlnet[idx].update(cnet_args)
+                            controlnet[idx]['enabled'] = True
+                            # Update controlnet item with mask_image information
+                            if mask_image:
+                                key = f'{prefix}_mask' if prefix else None
+                                cnet_mask_args = self.get_image_tag_args('ControlNet Mask', mask_image, key=key, set_dir=set_dir)
+                                controlnet[idx]['mask_image'] = cnet_mask_args.get('image', None)
+                                if cnet_mask_args:
+                                    if set_dir is None:
+                                        set_dir = cnet_mask_args.get('selected_folder', None)
+                mods['controlnet'] = controlnet
+            except Exception as e:
+                log.error(f"Error collecting ControlNet tag values: {e}")
+        if reactor:
+            try:
+                image = reactor.get('image', None)
+                mask_image = reactor.get('mask', None)
+                if image:
+                    reactor_args = self.get_image_tag_args('ReActor Enabled', image, key='reactor', set_dir=None)
+                    if reactor_args:
+                        reactor_args.pop('selected_folder', None)
+                        mods['reactor'].update(reactor_args)
+                        mods['reactor']['enabled'] = True
+                        if mask_image:
+                            reactor_mask_args = self.get_image_tag_args('ReActor Mask', mask_image, key='reactor_mask', set_dir=set_dir)
+                            mods['reactor']['mask'] = reactor_mask_args.get('image', '')
+                            if reactor_mask_args and set_dir is None:
+                                set_dir = reactor_mask_args.get('selected_folder', None)
+            except Exception as e:
+                log.error(f"Error collecting ReActor tag values: {e}")
+        return mods
+
+    def collect_img_tag_values(self:Union["Task","Tasks"]):
+        img_payload_mods = {}
+        payload_order_hack = {}
+        controlnet_args = {}
+        forge_couple_args = {}
+        layerdiffuse_args = {}
+        reactor_args = {}
+        extensions = config['sd'].get('extensions', {})
+        accept_only_first = ['flow', 'aspect_ratio', 'img2img', 'img2img_mask', 'sd_output_dir']
+        try:
+            for tag in self.tags.matches:
+                # Filter out any prompt insertion indexes
+                if isinstance(tag, tuple):
+                    tag = tag[0]
+                for key, value in tag.items():
+                    # Accept only the first occurance
+                    if key in accept_only_first and not img_payload_mods.get(key):
+                        img_payload_mods[key] = value
+                    elif key == 'img_censoring' and not img_payload_mods.get('img_censoring'):
+                        img_payload_mods['img_censoring'] = int(value)
+                        if value != 0:
+                            log.info(f"[TAGS] Censoring: {'Image Blurred' if value == 1 else 'Generation Blocked'}")
+                    # Accept only first 'change' or 'swap'
+                    elif key == 'change_imgmodel' or key == 'swap_imgmodel' and not (img_payload_mods.get('change_imgmodel') or img_payload_mods.get('swap_imgmodel')):
+                        img_payload_mods[key] = str(value)
+                    # Allow multiple to accumulate
+                    elif key == 'payload':
+                        try:
+                            if img_payload_mods.get('payload'):
+                                payload_order_hack = dict(value)
+                                update_dict(payload_order_hack, img_payload_mods['payload'])
+                                img_payload_mods['payload'] = payload_order_hack
+                            else:
+                                img_payload_mods['payload'] = dict(value)
+                        except Exception:
+                            log.warning("Error processing a matched 'payload' tag; ensure it is a dictionary.")
+                    elif key == 'img_param_variances':
+                        img_payload_mods.setdefault('param_variances', {})
+                        try:
+                            update_dict(img_payload_mods['param_variances'], dict(value))
+                        except Exception:
+                            log.warning("Error processing a matched 'img_param_variances' tag; ensure it is a dictionary.")
+                    # get any ControlNet extension params
+                    elif key.startswith('controlnet') and extensions.get('controlnet_enabled'):
+                        index = int(key[len('controlnet'):]) if key != 'controlnet' else 0  # Determine the index (cnet unit) for main controlnet args
+                        controlnet_args.setdefault(index, {}).update({'image': value, 'enabled': True})         # Update controlnet args at the specified index
+                    elif key.startswith('cnet') and extensions.get('controlnet_enabled'):
+                        # Determine the index for controlnet_args sublist
+                        if key.startswith('cnet_'):
+                            index = int(key.split('_')[0][len('cnet'):]) if not key.startswith('cnet_') else 0  # Determine the index (cnet unit) for additional controlnet args
+                        controlnet_args.setdefault(index, {}).update({key.split('_', 1)[-1]: value})   # Update controlnet args at the specified index
+                    # get any layerdiffuse extension params
+                    elif key == 'layerdiffuse' and extensions.get('layerdiffuse_enabled'):
+                        layerdiffuse_args['method'] = str(value)
+                    elif key.startswith('laydiff_') and extensions.get('layerdiffuse_enabled'):
+                        laydiff_key = key[len('laydiff_'):]
+                        layerdiffuse_args[laydiff_key] = value
+                    # get any ReActor extension params
+                    elif key == 'reactor' and extensions.get('reactor_enabled'):
+                        reactor_args['image'] = value
+                    elif key.startswith('reactor_') and extensions.get('reactor_enabled'):
+                        reactor_key = key[len('reactor_'):]
+                        reactor_args[reactor_key] = value
+                    # get any Forge Couple extension params
+                    elif key == 'forge_couple' and extensions.get('forgecouple_enabled'):
+                        if value.startswith('['):
+                            forge_couple_args['maps'] = list(value)
+                        else: 
+                            forge_couple_args['direction'] = str(value)
+                    elif key.startswith('couple_') and extensions.get('forgecouple_enabled'):
+                        forge_couple_key = key[len('couple_'):]
+                        if value.startswith('['):
+                            forge_couple_args[forge_couple_key] = list(value)
+                        else:
+                            forge_couple_args[forge_couple_key] = str(value)
+                    # get any user image(s)
+                    elif key == 'send_user_image':
+                        user_image_args = self.get_image_tag_args('User image', str(value), key=None, set_dir=None)
+                        user_image = discord.File(user_image_args)
+                        self.params.send_user_image.append(user_image)
+                        log.info('[TAGS] Sending user image.')
+            # Add the collected SD WebUI extension args to the img_payload_mods dict
+            if controlnet_args:
+                img_payload_mods.setdefault('controlnet', [])
+                for index in sorted(set(controlnet_args.keys())):   # This flattens down any gaps between collected ControlNet units (ensures lowest index is 0, next is 1, and so on)
+                    cnet_basesettings = copy.copy(bot_settings.settings['imgmodel']['payload']['alwayson_scripts']['controlnet']['args'][0])  # Copy of required dict items
+                    cnet_unit_args = controlnet_args.get(index, {})
+                    cnet_unit = update_dict(cnet_basesettings, cnet_unit_args)
+                    img_payload_mods['controlnet'].append(cnet_unit)
+            if forge_couple_args:
+                img_payload_mods.setdefault('forge_couple', {})
+                img_payload_mods['forge_couple'].update(forge_couple_args)
+            if layerdiffuse_args:
+                img_payload_mods.setdefault('layerdiffuse', {})
+                img_payload_mods['layerdiffuse'].update(layerdiffuse_args)
+            if reactor_args:
+                img_payload_mods.setdefault('reactor', {})
+                img_payload_mods['reactor'].update(reactor_args)
+
+            img_payload_mods = self.collect_img_extension_mods(img_payload_mods)
+        except Exception as e:
+            log.error(f"Error collecting Img tag values: {e}")
+        return img_payload_mods
+
+    def init_img_payload(self:Union["Task","Tasks"]):
+        try:
+            # Apply values set by /image command (Additional /image cmd values are applied later)
+            imgcmd_params   = self.params.imgcmd
+            neg_prompt: str = imgcmd_params['neg_prompt']
+            style: dict     = imgcmd_params['style']
+            positive_style  = style.get('positive', "{}")
+            negative_style  = style.get('negative', '')
+            self.img_prompt = positive_style.format(self.img_prompt)
+            neg_prompt = f"{neg_prompt}, {negative_style}" if negative_style else neg_prompt
+
+            # Initialize img_payload settings
+            self.img_payload = {"prompt": self.img_prompt, "negative_prompt": neg_prompt}
+
+            # Apply settings from imgmodel configuration
+            imgmodel_img_payload = copy.deepcopy(bot_settings.settings['imgmodel'].get('payload', {}))
+            self.img_payload.update(imgmodel_img_payload)
+
+        except Exception as e:
+            log.error(f"Error initializing img payload: {e}")
+
+#################################################################
+############################ TASKS ##############################
+#################################################################
+
+class Tasks(TaskProcessing):
+    '''''''''''''''''''''''''''''''''''''''''''''''''''''''''''''''
+    Task management framework which could be improved by further subclassing.
+    Instances of Task() are run/queued in TasksManager() queue.
+    The value for the Task() "name" attribute is used to run the appropriate task.
+    Each Task() is processed by Tasks() with the methods of TaskProcessing().
+    '''''''''''''''''''''''''''''''''''''''''''''''''''''''''''''''
+
+    #################################################################
+    ######################### MESSAGE TASK ##########################
+    #################################################################
+    # message_task is split into two separate functions to apply any intentional delays after text is generated (behavior settings)
+    async def message_task(self:"Task"):
+        try:
+            await spontaneous_messaging.reset_for_channel(self.ictx) # Stop any pending spontaneous message task for current channel
+
+            await self.tags.match_tags(self.text, phase='llm') # match tags labeled for user / userllm.
+            self.params.update_bot_should_do(self.tags)  # check what bot should do
+
+            # Bot should generate text...
+            if self.params.should_gen_text:
+                
+                # Updates payload and prompt based on previously matched tags. Should run even if TGWUI disabled.
+                await self.build_llm_payload()
+
+                # Process text generation
+                if tgwui.enabled:
+
+                    # Process LLM model change if any
+                    if self.params.llmmodel:
+                        # RUN CHANGE LLMMODEL AS SUBTASK
+                        self.run_subtask('change_llmmodel')
+                        # Delete embed before the second call
+                        if self.params.llmmodel.get('mode', 'change') == 'swap': # default to 'change' unless a tag was triggered with 'swap'
+                            await self.embeds.delete('change')
+
+                    # generate text with TGWUI
+                    await self.message_llm_gen()
+
+        except Exception as e:
+            print(traceback.format_exc())
+            log.error(f'An error occurred while processing "{self.name}" request: {e}')
+            await self.embeds.edit_or_send('system', f'An error occurred while processing "{self.name}" request', e)
+            await self.embeds.delete('img_gen')
+            await self.embeds.delete('change')
+
+
+    # Parked Message Task may be resumed from here
+    async def message_post_llm_task(self:"Task") -> tuple[HMessage, HMessage]:
+        try:
+            # set img_prompt, then pre-process responses
+            if not self.last_resp:
+                # If no text was generated, treat user input at the response
+                if self.params.should_gen_image and sd.enabled:
+                    self.img_prompt = self.llm_prompt # set image prompt to LLM prompt
+            else:
+                self.img_prompt = self.last_resp      # set the image prompt to LLM response
+
+                # Log message exchange
+                log.info(f'''{self.user_name}: "{self.llm_payload['text']}"''')
+                log.info(f'''{self.llm_payload['state']['name2']}: "{self.last_resp}"''')
+
+                # Create messages in History
+                await self.create_hmessages()
+
+                # add history reactions to user message
+                if config['discord']['history_reactions'].get('enabled', True):
+                    await apply_reactions_to_messages(client.user, self.ictx, self.user_hmessage)
+
+                # Swap LLM Model back if triggered
+                if self.params.llmmodel and self.params.llmmodel.get('mode', 'change')  == 'swap':
+                    self.params.llmmodel['llmmodel_name'] = shared.previous_model_name
+                    # CREATE TASK AND QUEUE IT
+                    change_llmmodel_task = Task('change_llmmodel', self.ictx, params=self.params) # Only needs current params
+                    await task_manager.task_queue.put(change_llmmodel_task)
+
+            # Stop typing if typing
+            if hasattr(self, 'typing_task'):
+                self.typing_task.stop()
+
+            # send responses (text, TTS, images)
+            await self.send_responses()
+
+            # Create an img gen task if triggered to
+            if sd.enabled:
+                await self.message_img_gen()
+
+            # Create an img gen task if bot did not generate text but should generate image:
+            if not self.last_resp and self.params.should_gen_image:
+                if await self.sd_online():   # Notify user their prompt will be used directly for img gen
+                    await self.channel.send('Bot was triggered to not generate a text response.\n \
+                                    **Creating an image generation task using your input as the prompt...**', delete_after=5)
+                # CREATE A TASK AND QUEUE IT
+                img_gen_task = self.clone('img_gen', self.ictx, ignore_list=['llm_payload'])
+                await task_manager.task_queue.put(img_gen_task)
+
+            return self.user_hmessage, self.bot_hmessage
+
+        except Exception as e:
+            print(traceback.format_exc())
+            log.error(f'An error occurred while processing "{self.name}" request: {e}')
+            await self.embeds.edit_or_send('system', f'An error occurred while processing "{self.name}" request', e)
+            await self.embeds.delete('img_gen')
+            await self.embeds.delete('change')
+            return None, None
+    
+    # Offloads task to "parked queue" if not ready to send
+    async def check_behavior(self:"Task"):
+        proceed = True
+        current_time = time.time()
+        seconds_to_write = 0
+        time_to_send = getattr(self, 'response_time', time.time())
+        last_tokens = getattr(self, 'last_tokens', None)
+        num = f" #{getattr(self, 'num', '')}"
+
+        if bot_behavior.maximum_typing_speed > 0 and last_tokens:
+            max_tokens_per_second = round( (bot_behavior.maximum_typing_speed*4) / 60 )
+            seconds_to_write = last_tokens / max_tokens_per_second
+            setattr(self, 'seconds_to_write', seconds_to_write) # keep this for later message processing
+            time_to_send += seconds_to_write
+        
+        if time_to_send > current_time:
+            self.name = 'message_post_llm' # Change task name
+            setattr(self, 'time_to_send', time_to_send) # Set new attribute
+            log.info(f'Response to message{num} will send in {time_to_send - current_time} seconds.')
+            proceed = False
+
+        if seconds_to_write:
+            # Ensure the bot is "online long enough to write its response"
+            new_online_time = time_to_send - seconds_to_write
+            await bot_behavior.schedule_come_online(new_online_time)
+
+        return proceed
+
+    #################################################################
+    ################### MESSAGE TASK VARIATIONS #####################
+    #################################################################
+    # From normal discord message
+    async def on_message_task(self:"Task"):
+        await self.message_task()
+        # check if task should have special handling
+        proceed = await self.check_behavior()
+        if proceed:
+            await self.message_post_llm_task()
+
+    # From Spontaneous Message feature
+    async def spontaneous_message_task(self:"Task"):
+        await self.message_task()
+        # check if task should have special handling
+        proceed = await self.check_behavior()
+        if proceed:
+            await self.message_post_llm_task()
+
+    # From /image command (use_llm = True)
+    async def msg_image_cmd_task(self:"Task"):
+        await self.message_task()
+        await self.message_post_llm_task()
+
+    # From Flows
+    async def flows_task(self:"Task"):
+        await self.message_task()
+        await self.message_post_llm_task()
+
+    #################################################################
+    ######################### CONTINUE TASK #########################
+    #################################################################
+    async def continue_task(self:"Task"):
+        # Attributes set in Task
+        self.local_history:History
+        self.target_discord_msg:discord.Message # set as kwargs
+        try:
+            original_user_hmessage, original_bot_hmessage = self.local_history.get_history_pair_from_msg_id(self.target_discord_msg.id)
+            # Requires finding original bot HMessage in history
+            if not original_bot_hmessage:
+                await self.ictx.followup.send('Message not found in current chat history. Try using "continue" on a response from the character.', ephemeral=True)
+                return
+
+            # To continue, both messages must be visible
+            temp_reveal_user_hmsg = True if original_user_hmessage.hidden else False
+            if temp_reveal_user_hmsg:
+                original_user_hmessage.update(hidden=False)
+            temp_reveal_bot_hmsg = True if original_bot_hmessage.hidden else False
+            if temp_reveal_bot_hmsg:
+                original_bot_hmessage.update(hidden=False)
+            # Prepare payload. 'text' parameter unimportant (only used for logging)
+            self.text = original_user_hmessage.text if original_user_hmessage else (self.target_discord_msg.clean_content or '')
+            await self.init_llm_payload()
+            sliced_history = original_bot_hmessage.new_history_end_here()
+            sliced_i, _ = sliced_history.render_to_tgwui_tuple()
+            # using original 'visible' produces wonky TTS responses combined with "Continue" function. Using 'internal' for both.
+            self.llm_payload['state']['history']['internal'] = copy.deepcopy(sliced_i)
+            self.llm_payload['state']['history']['visible'] = copy.deepcopy(sliced_i)
+            self.llm_payload['_continue'] = True # let TGWUI handle the continue function
+            # Restore hidden status
+            if temp_reveal_user_hmsg:
+                original_user_hmessage.update(hidden=True)
+            if temp_reveal_bot_hmsg:
+                original_bot_hmessage.update(hidden=True)
+
+            await self.embeds.send('system', 'Continuing ... ', f'Continuing text for {self.user_name}')
+
+            ## Finalize payload, generate text via TGWUI, and process responses
+            # Toggle TTS off, if interaction server is not connected to Voice Channel
+            tts_sw = None
+            if (hasattr(self.ictx, 'guild') and getattr(self.ictx.guild, 'voice_client', None) \
+                and not voice_clients.guild_vcs.get(self.ictx.guild.id) and int(tts.settings.get('play_mode', 0)) == 0):
+                tts_sw = await tts.apply_toggle_tts(self.ictx.guild, toggle='off')
+            # Check to apply Server Mode
+            self.apply_server_mode()
+            # Update names in stopping strings
+            self.extra_stopping_strings()
+            # Skip create_user_hmessage()
+            # Generate text with text-generation-webui.
+            await self.llm_gen()
+            # Skip create_bot_hmessage()
+            # Toggle TTS back on if it was toggled off
+            await tts.apply_toggle_tts(toggle='on', tts_sw=tts_sw)
+
+            await self.embeds.delete('system') # delete embed
+            if not self.last_resp:
+                await self.ictx.followup.send('Failed to continue text.', silent=True)
+                return
+
+            # Log message exchange
+            log.info(f'''{self.user_name}: "{self.llm_payload['text']}"''')
+            log.info('Continued text:')
+            log.info(f'''{self.llm_payload['state']['name2']}: "{self.last_resp}"''')
+
+            # Extract the continued text from previous text
+            continued_text = self.last_resp[len(original_bot_hmessage.text):]
+
+            # Get a possible message to reply to
+            ref_message = self.target_discord_msg
+            if original_bot_hmessage.id != self.target_discord_msg.id:
+                ref_message = await self.channel.fetch_message(original_bot_hmessage.id)
+
+            # Update the original message in history manager
+            updated_bot_hmessage = original_bot_hmessage
+            
+            new_discord_msg = None
+            if not continued_text.strip():
+                await self.ictx.followup.send(':warning: Generation was continued, but nothing new was added.')
+            else:
+                # Mark original message as being continued and update reactions for it
+                original_bot_hmessage.is_continued = True
+                if config['discord']['history_reactions'].get('enabled', True):
+                    await apply_reactions_to_messages(client.user, self.ictx, original_bot_hmessage, [original_bot_hmessage.id], ref_message)
+
+                # Add previous last message id to related ids
+                updated_bot_hmessage.related_ids.append(original_bot_hmessage.id)
+
+                if len(continued_text) < MAX_MESSAGE_LENGTH:
+                    new_discord_msg = await self.channel.send(content=continued_text, reference=ref_message)
+                    # replace original id with new
+                    updated_bot_hmessage.update(id=new_discord_msg.id)
+                else:
+                    # Pass to send_long_message which will add more ids and update last.
+                    await send_long_message(self.channel, continued_text, bot_hmessage=updated_bot_hmessage)
+
+            updated_bot_hmessage.update(text=self.last_resp, text_visible=self.tts_resp)
+
+            # Apply any reactions applicable to message
+            msg_ids_to_edit = [updated_bot_hmessage.id] + updated_bot_hmessage.related_ids
+            if config['discord']['history_reactions'].get('enabled', True):
+                await apply_reactions_to_messages(client.user, self.ictx, updated_bot_hmessage, msg_ids_to_edit, new_discord_msg)
+
+            # process any tts resp
+            if self.tts_resp:
+                await voice_clients.process_tts_resp(self.ictx, self.tts_resp, updated_bot_hmessage)
+
+        except Exception as e:
+            e_msg = 'An error occurred while processing "Continue"'
+            log.error(f'{e_msg}: {e}')
+            await self.ictx.followup.send(e_msg, silent=True)
+            await self.embeds.delete('system') # delete embed
+
+    #################################################################
+    ####################### REGENERATE TASK #########################
+    #################################################################
+    async def regenerate_task(self:"Task"):
+        # Attributes set in Task
+        self.local_history:History
+        self.target_discord_msg:discord.Message # set as kwargs
+        self.target_hmessage:HMessage # set as kwargs
+        self.mode:str # set as kwargs
+        try:
+            self.user_hmessage, self.bot_hmessage = self.local_history.get_history_pair_from_msg_id(self.target_discord_msg.id, user_hmsg_attr='regenerated_from', bot_hmsg_list_attr='regenerations')
+
+            # Replace method requires finding original bot HMessage in history
+            if self.mode == 'replace' and not self.bot_hmessage:
+                await self.ictx.followup.send("Message not found in current chat history.", ephemeral=True)
+                return
+            '''''''''''''''''''''''''''''''''''
+            Original user text is needed for both 'create' and 'replace'
+            For create, `target_bot_hmessage` will hide the currently revealed message.
+            For replace, `target_bot_hmessage` will replace the currently revealed message.
+            '''''''''''''''''''''''''''''''''''
+            all_bot_regens = self.user_hmessage.regenerations
+            # Update attributes
+            if not all_bot_regens and self.mode == 'create':
+                self.bot_hmessage.mark_as_regeneration_for(self.user_hmessage)
+
+            original_discord_msg = self.target_discord_msg
+
+            # if command used on user's own message
+            if self.user == self.target_discord_msg.author:
+                self.text = self.target_discord_msg.clean_content   # get the message contents for prompt
+                target_bot_hmessage = self.bot_hmessage                 # set to most recent bot regeneration
+                if all_bot_regens:
+                    for i in range(len(all_bot_regens)):
+                        if not all_bot_regens[i].hidden:
+                            target_bot_hmessage = all_bot_regens[i] # set the target message to a non-hidden bot HMessage
+                            break
+            # if command used on a bot regen
+            elif client.user == self.target_discord_msg.author:
+                if not self.user_hmessage or isinstance(self.user_hmessage, str): # will be uuid text string if message failed to be found
+                    await self.ictx.followup.send("Original user prompt is required, which could not be found from the selected message or in current chat history. Please try again, using the command on your own message.", ephemeral=True)
+                    return
+                # default the target hmessage to the one associated with the message selected via cmd
+                target_bot_hmessage = self.target_hmessage
+                # get the user's message contents for prompt
+                original_discord_msg = await self.channel.fetch_message(self.user_hmessage.id)
+                self.text = original_discord_msg.clean_content
+                # If other regens, change target to the unhidden regenerated message
+                if target_bot_hmessage.hidden and all_bot_regens and self.mode == 'create':
+                    for i in range(len(all_bot_regens)):
+                        if not all_bot_regens[i].hidden:
+                            target_bot_hmessage = all_bot_regens[i] # set to first non-hidden bot HMessage
+                            break
+            else:
+                return # invalid user
+            
+            # To regenerate, both messages must be visible
+            temp_reveal_msgs = True if (self.user_hmessage.hidden and target_bot_hmessage.hidden) else False
+            if temp_reveal_msgs:
+                self.user_hmessage.update(hidden=False)
+                target_bot_hmessage.update(hidden=False)
+
+            # Initialize payload with sliced history
+            hmessage_for_slicing = self.user_hmessage or self.bot_hmessage
+            await self.init_llm_payload()
+            sliced_history = hmessage_for_slicing.new_history_end_here(include_self=False) # Exclude the original exchange pair
+            sliced_i, _ = sliced_history.render_to_tgwui_tuple()
+            self.llm_payload['state']['history']['internal'] = copy.deepcopy(sliced_i)
+            self.llm_payload['state']['history']['visible'] = copy.deepcopy(sliced_i)
+
+            await self.embeds.send('system', 'Regenerating ... ', f'Regenerating text for {self.user_name}')
+
+            # Flags to skip message logging/special message handling
+            regen_params = Params()
+            if self.mode == 'create':
+                regen_params.skip_create_user_hmsg = True
+                regen_params.ref_message = original_discord_msg
+                regen_params.regenerated = self.user_hmessage
+                regen_params.bot_hmsg_hidden = temp_reveal_msgs # Hide new bot HMessage if regenerating from hidden exchange
+
+            if self.mode == 'replace':
+                regen_params.skip_create_user_hmsg = True
+                regen_params.ref_message = original_discord_msg
+                regen_params.bot_hmessage_to_update = target_bot_hmessage
+                regen_params.target_discord_msg_id = target_bot_hmessage.id
+                regen_params.bot_hmsg_hidden = temp_reveal_msgs # Hide new bot HMessage if regenerating from hidden exchange
+
+            # CLONE CURRENT TASK AS A MESSAGE TASK, RUN IT AS SUBTASK
+            regenerate_message_task: Task = self.clone('message', self.ictx)
+            regenerate_message_task.params = regen_params # Update params for the Task
+            _, new_bot_hmessage = await regenerate_message_task.run_subtask()
+    
+            del regenerate_message_task # Delete the task
+            new_bot_hmessage:HMessage
+
+            # Mark as reply
+            new_bot_hmessage.mark_as_reply_for(self.user_hmessage)
+
+            # Update the messages hidden statuses
+            self.user_hmessage.update(hidden=new_bot_hmessage.hidden)
+            # If set to toggle, make hidden again regardless of what was set during regeneration
+            if temp_reveal_msgs:
+                self.user_hmessage.update(hidden=True)
+
+            if self.mode == 'create':
+                new_bot_hmessage.mark_as_regeneration_for(self.user_hmessage)
+                # Adjust attributes/reactions for prior active bot reply/regeneration
+                target_bot_hmessage.update(hidden=True) # always hide previous regen when creating
+
+                target_bot_hmessage_ids = [target_bot_hmessage.id] + target_bot_hmessage.related_ids
+                if config['discord']['history_reactions'].get('enabled', True):
+                    await apply_reactions_to_messages(client.user, self.ictx, target_bot_hmessage, target_bot_hmessage_ids, self.target_discord_msg)
+
+            # Update reactions for user message
+            if config['discord']['history_reactions'].get('enabled', True):
+                await apply_reactions_to_messages(client.user, self.ictx, self.user_hmessage)
+
+            await self.embeds.delete('system')
+
+        except Exception as e:
+            e_msg = 'An error occurred while processing "Regenerate"'
+            log.error(f'{e_msg}: {e}')
+            await self.ictx.followup.send(e_msg, silent=True)
+            await self.embeds.delete('system')
+
+    #################################################################
+    ################# HIDE OR REVEAL HISTORY TASK ###################
+    #################################################################
+    async def hide_or_reveal_history_task(self:"Task"):
+        # Attributes set in Task
+        self.local_history:History
+        self.target_discord_msg:discord.Message # set as kwargs
+        self.target_hmessage:HMessage # set as kwargs
+        try:
+            user_hmessage, bot_hmessage = self.local_history.get_history_pair_from_msg_id(self.target_discord_msg.id)
+            user_hmessage:HMessage|None
+            bot_hmessage:HMessage|None
+
+            # determine outcome
+            if user_hmessage is None or bot_hmessage is None:
+                undeletable_message = await self.ictx.followup.send("A valid message pair could not be found for the target message.", ephemeral=True)
+                await bg_task_queue.put(sleep_delete_message(undeletable_message))
+                return
+            verb = 'hidden' if not self.target_hmessage.hidden else 'revealed'
+
+            # Helper function to toggle two messages (bot/user or bot/bot)
+            def toggle_hmessages(bot_hmessage:HMessage, other_hmessage:HMessage, verb:str, stagger:bool=False):
+                if verb == 'hidden':
+                    bot_hmessage.update(hidden=True)
+                    other_hmessage.update(hidden=True if not stagger else False)
+                else:
+                    bot_hmessage.update(hidden=False)
+                    other_hmessage.update(hidden=False if not stagger else True)
+
+            # List of HMessages to update 'associated' discord msg IDs for (only applies to bot HMessages)
+            bot_hmsgs_to_react = [self.target_hmessage] if client.user == self.target_discord_msg.author else []
+
+            # Get all bot regenerations
+            all_bot_regens = user_hmessage.regenerations
+
+            # If 0-1 regenerations (1 should not be possible...), toggle with user message
+            if len(all_bot_regens) <= 1:
+                toggle_hmessages(bot_hmessage, user_hmessage, verb)
+                bot_hmsgs_to_react = [bot_hmessage]
+
+            # If multiple regenerations, get next regen and toggle with it
+            elif len(all_bot_regens) > 1:
+                next_reply = None
+                # If command was used on user message
+                if self.user == self.target_discord_msg.author:
+                    if verb == 'hidden':
+                        for i in range(len(all_bot_regens)):
+                            if not all_bot_regens[i].hidden: # get revealed bot HMessage
+                                next_reply = all_bot_regens[i]
+                                break
+                    elif verb == 'revealed':
+                        next_reply = all_bot_regens[-1] # get last regen
+
+                # If command was used on a bot reply
+                elif client.user == self.target_discord_msg.author:
+                    # if user message is hidden, then do not toggle any other bot HMessages
+                    if user_hmessage.hidden:
+                        bot_hmsgs_to_react = [self.target_hmessage]
+                    # if user message is revealed, determine next bot HMessage to toggle
+                    else:
+                        if verb == 'hidden':
+                            for i in range(len(all_bot_regens)):
+                                if all_bot_regens[i] == bot_hmessage:
+                                    # There's a more recent reply
+                                    if i + 1 < len(all_bot_regens):
+                                        next_reply = all_bot_regens[i + 1]
+                                    # Selected reply is the last one
+                                    else:
+                                        next_reply = all_bot_regens[i - 1]
+                                    break
+                        elif verb == 'revealed':
+                            for i in range(len(all_bot_regens)):
+                                if all_bot_regens[i] == bot_hmessage:
+                                    for j in range(i + 1, len(all_bot_regens)):
+                                        if not all_bot_regens[j].hidden:
+                                            next_reply = all_bot_regens[j]
+                                            break
+                                    if not next_reply and i > 0:
+                                        for j in range(i - 1, -1, -1):
+                                            if not all_bot_regens[j].hidden:
+                                                next_reply = all_bot_regens[j]
+                                                break
+                                    break
+                else:
+                    return # invalid user
+
+                if next_reply:
+                    # If cmd was used on a bot reply, toggle next bot HMessage (opposite value than targeted bot msg)
+                    if client.user == self.target_discord_msg.author:
+                        toggle_hmessages(bot_hmessage, next_reply, verb, stagger=True)
+                    # If cmd was used on a user reply, toggle appropriate bot reply with it
+                    else:
+                        toggle_hmessages(user_hmessage, next_reply, verb)
+                    # Add HMessages to update
+                    bot_hmsgs_to_react.append(next_reply)
+                # if user message is hidden and being revealed - this will toggle most recent bot msg by default
+                else:
+                    toggle_hmessages(bot_hmessage, user_hmessage, verb)
+
+            # Apply reaction to user message
+            if config['discord']['history_reactions'].get('enabled', True):
+                await apply_reactions_to_messages(client.user, self.ictx, user_hmessage)
+
+            # Process all messages that need label updates
+            for target_hmsg in bot_hmsgs_to_react:
+                msg_ids_to_edit = []
+                msg_ids_to_edit.append(target_hmsg.id)
+                if target_hmsg.related_ids:
+                    msg_ids_to_edit.extend(target_hmsg.related_ids)
+                # Process reactions for all affected messages
+                if config['discord']['history_reactions'].get('enabled', True):
+                    await apply_reactions_to_messages(client.user, self.ictx, target_hmsg, msg_ids_to_edit, self.target_discord_msg)
+            
+            result = f"**Modified message exchange pair in history for {self.user_name}** (messages {verb})."
+            log.info(result)
+            undeletable_message = await self.channel.send(result)
+            await bg_task_queue.put(sleep_delete_message(undeletable_message))
+
+        except Exception as e:
+            log.error(f'An error occured while toggling "hidden" attribute for "Hide History": {e}')
+
+    #################################################################
+    ###################### EDIT HISTORY TASK ########################
+    #################################################################
+    async def edit_history_task(self:"Task"):
+        # Attributes set in Task as kwargs
+        self.target_discord_msg:discord.Message
+        self.matched_hmessage:HMessage
+        # Send modal which handles all further processing
+        modal = EditMessageModal(client.user, self.ictx, matched_hmessage = self.matched_hmessage, target_discord_msg = self.target_discord_msg, params=self.params)
+        await self.ictx.response.send_modal(modal)
+
+    #################################################################
+    ####################### TOGGLE TTS TASK #########################
+    #################################################################
+    async def toggle_tts_task(self:"Task"):
+        try:
+            if tts.enabled:
+                await tts.apply_toggle_tts(toggle='off')
+                tts.enabled = False
+                message = 'disabled'
+            else:
+                await tts.apply_toggle_tts(toggle='on', tts_sw=True)
+                tts.enabled = True
+                message = 'enabled'
+            await voice_clients.toggle_voice_client(self.ictx.guild.id, message)
+            if self.embeds.enabled('change'):
+                # Send change embed to interaction channel
+                await self.embeds.send('change', f"{self.user_name} {message} TTS.", 'Note: Does not load/unload the TTS model.', channel=self.channel)
+                if bot_database.announce_channels:
+                    # Send embeds to announcement channels
+                    await bg_task_queue.put(announce_changes(f'{message} TTS', ' ', self.ictx))
+            log.info(f"TTS was {message}.")
+        except Exception as e:
+            log.error(f'Error when toggling TTS to "{message}": {e}')
+
+    #################################################################
+    ########################## SPEAK TASK ###########################
+    #################################################################
+    async def speak_task(self:"Task"):
+        try:
+            if shared.model_name == 'None':
+                await self.channel.send('Cannot process "/speak" request: No LLM model is currently loaded. Use "/llmmodel" to load a model.)', delete_after=5)
+                log.warning(f'Bot tried to generate tts for {self.user_name}, but no LLM model was loaded')
+                return
+            await self.embeds.send('system', f'{self.user_name} requested tts ... ', '')
+            await self.init_llm_payload()
+            self.llm_payload['_continue'] = True
+            self.llm_payload['state']['max_new_tokens'] = 1
+            self.llm_payload['state']['history'] = {'internal': [[self.text, self.text]], 'visible': [[self.text, self.text]]}
+            self.params.save_to_history = False
+            tts_args = self.params.tts_args
+            await tgwui.update_extensions(tts_args)
+
+            # Check to apply Server Mode
+            self.apply_server_mode()
+            # Update names in stopping strings
+            self.extra_stopping_strings()
+            # Get history for interaction channel
+            await self.create_user_hmessage()
+            # generate text with text-generation-webui
+            await self.llm_gen()
+            # Process responses
+            await self.create_bot_hmessage()
+            await self.embeds.delete('system') # delete embed
+            if not self.bot_hmessage:
+                return
+            await voice_clients.process_tts_resp(self.ictx, self.tts_resp, self.bot_hmessage)
+            # remove api key (don't want to share this to the world!)
+            for sub_dict in tts_args.values():
+                if 'api_key' in sub_dict:
+                    sub_dict.pop('api_key')
+            await self.embeds.send('system', f'{self.user_name} requested tts:', f"**Params:** {tts_args}\n**Text:** {self.text}")
+            await tgwui.update_extensions(bot_settings.settings['llmcontext'].get('extensions', {})) # Restore character specific extension settings
+            if self.params.user_voice:
+                os.remove(self.params.user_voice)
+        except Exception as e:
+            log.error(f"An error occurred while generating tts for '/speak': {e}")
+            await self.embeds.edit_or_send('system', "An error occurred while generating tts for '/speak'", e)
+
+    #################################################################
+    #################### CHANGE IMG MODEL TASK ######################
+    #################################################################
+    async def change_imgmodel_task(self:"Task"):
+        try:
+            if not self.ictx:
+                self.user_name = 'Automatically'
+
+            await self.sd_online() # Can't change Img model if not online!
+
+            imgmodel_params = self.params.imgmodel
+            imgmodel_name = imgmodel_params.get('imgmodel_name', '')
+            mode = imgmodel_params.get('mode', 'change')    # default to 'change
+            verb = imgmodel_params.get('verb', 'Changing')  # default to 'Changing'
+
+            # Value did not match any known model names/checkpoints
+            if len(imgmodel_params) < 3:
+                await self.embeds.send('change', 'Failed to change Img model:', f'Img model not found: {imgmodel_name}')
+                return False
+
+            await self.embeds.send('change', f'{verb} Img model ... ', f'{verb} to {imgmodel_name}')
+
+            # Swap Image model
+            if mode == 'swap' or mode == 'swap_back':
+                new_model_settings = {'sd_model_checkpoint': imgmodel_params['sd_model_checkpoint']}
+                _ = await sd.api(endpoint='/sdapi/v1/options', method='post', json=new_model_settings, retry=True)
+                await self.embeds.delete('change') # delete embed
+                return True
+
+            # Change Image model
+            await change_imgmodel(imgmodel_params, self.ictx)
+
+            # Announce change
+            await self.embeds.delete('change') # delete any embed
+            await self.embeds.send('change', f"{self.user_name} changed Img model:", f'**{imgmodel_name}**')
+            if bot_database.announce_channels and self.embeds.enabled('change'):
+                # Send embeds to announcement channels
+                await bg_task_queue.put(announce_changes('changed Img model', imgmodel_name, self.ictx))
+
+            log.info(f"Image model changed to: {imgmodel_name}")
+            if config['discord']['post_active_settings']['enabled']:
+                await bg_task_queue.put(post_active_settings())
+        except Exception as e:
+            log.error(f"Error changing Img model: {e}")
+            traceback.print_exc()
+            await self.embeds.edit_or_send('change', "An error occurred while changing Img model", e)
+            return False
+
+    #################################################################
+    #################### CHANGE LLM MODEL TASK ######################
+    #################################################################
+    # Process selected LLM model
+    async def change_llmmodel_task(self:"Task"):
+        try:
+            llmmodel_params = self.params.llmmodel
+            llmmodel_name = llmmodel_params.get('llmmodel_name')
+            mode = llmmodel_params.get('mode', 'change')
+            verb = llmmodel_params.get('verb', 'Changing')
+            # Load the new model if it is different from the current one
+            if shared.model_name != llmmodel_name:
+                await self.embeds.send('change', f'{verb} LLM model ... ', f"{verb} to {llmmodel_name}")
+                # If an LLM model is loaded, unload it
+                if shared.model_name != 'None':
+                    unload_model()
+                try:
+                    shared.model_name = llmmodel_name   # set to new LLM model
+                    if shared.model_name != 'None':
+                        bot_database.update_was_warned('no_llmmodel') # Reset warning message
+                        loader = tgwui.get_llm_model_loader(llmmodel_name)    # Try getting loader from user-config.yaml to prevent errors
+                        await tgwui.load_llm_model(loader)                    # Load an LLM model if specified
+                except Exception as e:
+                    await self.embeds.delete('change')
+                    await self.embeds.send('change', "An error occurred while changing LLM Model. No LLM Model is loaded.", e)
+
+                if mode == 'swap':
+                    return
+                if self.embeds.enabled('change'):
+                    await self.embeds.delete('change')
+                    # Send change embed to interaction channel
+                    title = f"{self.user_name} unloaded the LLM model" if llmmodel_name == 'None' else f"{self.user_name} changed LLM model:"
+                    description = 'Use "/llmmodel" to load a new one' if llmmodel_name == 'None' else f'**{llmmodel_name}**'
+                    await self.embeds.send('change', title, description)
+                    # Send embeds to announcement channels
+                    if bot_database.announce_channels:
+                        await bg_task_queue.put(announce_changes('changed LLM model', llmmodel_name, self.ictx))
+                log.info(f"LLM model changed to: {llmmodel_name}")
+        except Exception as e:
+            log.error(f"An error occurred while changing LLM Model from '/llmmodel': {e}")
+            traceback.print_exc()
+            await self.embeds.edit_or_send('change', "An error occurred while changing LLM model", e)
+
+    #################################################################
+    #################### CHANGE CHARACTER TASK ######################
+    #################################################################
+    async def change_char_task(self:"Task"):
+        try:
+            char_params = self.params.character
+            char_name = char_params.get('char_name', {})
+            verb = char_params.get('verb', 'Changing')
+            mode = char_params.get('mode', 'change')
+            await self.embeds.send('change', f'{verb} character ... ', f'{self.user_name} requested character {mode}: "{char_name}"')
+
+            # Change character
+            await change_character(char_name, self.channel)
+            # Set history
+            if not bot_history.autoload_history or bot_history.change_char_history_method == 'new': # if we don't keep history...
+                # create a clone of History with same settings but empty, and replace it in the manager
+                history = bot_history.get_history_for(self.ictx.channel.id, cached_only=True)
+                if history is None:
+                    bot_history.new_history_for(self.ictx.channel.id)
+                else:
+                    history.fresh().replace()
+
+            if self.embeds.enabled('change'):
+                await self.embeds.delete('change')
+                change_message = 'reset the conversation' if mode == 'reset' else 'changed character'
+                # Send change embed to interaction channel
+                await self.embeds.send('change', f'**{char_name}**', f"{self.user_name} {change_message}:")
+                # Send embeds to announcement channels
+                if bot_database.announce_channels and not is_direct_message(self.ictx):
+                    await bg_task_queue.put(announce_changes(change_message, char_name, self.ictx))
+            await self.send_char_greeting_or_history(char_name)
+            log.info(f"Character loaded: {char_name}")
+        except Exception as e:
+            log.error(f'An error occurred while loading character for "{self.name}": {e}')
+            await self.embeds.edit_or_send('change', "An error occurred while loading character", e)
+
+    async def reset_task(self:"Task"):
+        await self.change_char_task()
+
+    #################################################################
+    ######################## IMAGE GEN TASK #########################
+    #################################################################
+    async def img_gen_task(self:"Task"):
+        try:
+            if not self.tags:
+                self.tags = Tags()
+                await self.tags.init(phase='img')
+                self.tags.match_img_tags(self.img_prompt)
+                self.params.update_bot_should_do(self.tags)
+            # Initialize img_payload
+            self.init_img_payload()
+            # collect matched tag values
+            img_payload_mods = self.collect_img_tag_values()
+            # Apply tags relevant to Img gen
+            await self.process_img_payload_tags(img_payload_mods)
+            # Check censoring
+            if self.params.img_censoring == 2:
+                await self.embeds.send('img_send', "Image prompt was flagged as inappropriate.", "")
+                return
+            # Process loractl
+            if config['sd']['extensions'].get('lrctl', {}).get('enabled', False):
+                self.apply_loractl()
+            # Apply tags relevant to Img prompts
+            self.process_img_prompt_tags()
+            # Apply menu selections from /image command
+            self.apply_imgcmd_params()
+            # Clean anything up that gets messy
+            self.clean_img_payload()
+            # Change imgmodel if triggered by tags
+            should_swap = False
+            imgmodel_params = self.params.imgmodel
+            if imgmodel_params:
+                # Add checkpoint to image payload (change_imgmodel_task() will change it anyway)
+                sd_model_checkpoint = imgmodel_params.get('sd_model_checkpoint', '')
+                override_settings = self.img_payload.setdefault('override_settings', {})
+                override_settings['sd_model_checkpoint'] = sd_model_checkpoint
+                # collect params for event of model swapping
+                swap_params: Params = Params()
+                swap_params.imgmodel['imgmodel_name'] = bot_database.last_imgmodel_name
+                swap_params.imgmodel['sd_model_checkpoint'] = bot_database.last_imgmodel_checkpoint
+                # RUN A CHANGE IMGMODEL SUBTASK
+                should_swap = await self.run_subtask('change_imgmodel')
+            # Generate and send images
+            await self.process_image_gen()
+            imgcmd_task = getattr(self, 'imgcmd_task', False)
+            if imgcmd_task or (self.params.should_send_text and not self.params.should_gen_text):
+                await self.embeds.send('img_send', f"{self.user_name} requested an image:", self.params.imgcmd.get('message', self.img_prompt)[:2000])
+                await self.channel.send(f">>> {self.img_prompt}"[:2000])
+            send_user_image = self.params.send_user_image
+            if send_user_image:
+                await self.channel.send(file=send_user_image) if len(send_user_image) == 1 else await self.channel.send(files=send_user_image)
+            # If switching back to original Img model
+            if should_swap:
+                swap_params.imgmodel['mode'] = 'swap_back'
+                swap_params.imgmodel['verb'] = 'Swapping back to'
+                # RUN A CHANGE IMGMODEL SUBTASK
+                await self.run_subtask('change_imgmodel')
+        except Exception as e:
+            log.error(f"An error occurred in img_gen_task(): {e}")
+            traceback.print_exc()
+
+    # Task created from /image command
+    async def image_cmd_task(self:"Task"):
+        await self.img_gen_task()
+
+#################################################################
+########################## TYPING TASK ##########################
+#################################################################
+class TypingTask:
+    def __init__(self, channel:discord.TextChannel):
+        self.channel = channel
+        self.typing_task:Optional[asyncio.Task] = None
+        self.end_time:Optional[float] = None
+
+    async def _typing_task(self):
+        async with self.channel.typing():
+            while self.end_time is None or time.time() < self.end_time:
+                await asyncio.sleep(1)  # Sleep for a while to keep the typing indicator active
+
+    def start(self, start_time=None, end_time=None):
+        if start_time is None:
+            start_time = time.time()
+
+        self.end_time = end_time
+
+        async def delayed_start():
+            await asyncio.sleep(max(0, start_time - time.time()))
+            self.typing_task = asyncio.create_task(self._typing_task())
+
+        asyncio.create_task(delayed_start())
+
+    def set_end(self, end_time):
+        self.end_time = end_time
+        if self.typing_task is not None:
+            # Cancel the task if it should end sooner
+            if time.time() >= end_time:
+                self.typing_task.cancel()
+
+    def stop(self):
+        if self.typing_task is not None:
+            self.typing_task.cancel()
+
+#################################################################
+############################# TASK ##############################
+#################################################################
+class Task(Tasks):
+    def __init__(self, name:str, ictx:CtxInteraction|None=None, **kwargs): # text:str='', llm_payload:dict|None=None, params:Params|None=None):
+        '''''''''''''''''''''''''''''''''''''''''''''''''''''''''''''''
+        TaskManager.run() will use the Task() name to dynamically call a Tasks() method.
+
+        Valid Task names:
+        'on_message' / 'message' / 'message_post_llm' / 'spontaneous_message' / 'flows'
+        'edit_history' / 'continue' / 'regenerate' / ''hide_or_reveal_history'
+        'change_imgmodel' / 'change_llmmodel' / 'change_char' / 'img_gen' / 'msg_image_cmd' / 'speak'
+
+        Default kwargs:
+        channel, user, user_name, embeds, text, llm_prompt, llm_payload, params,
+        tags, img_prompt, img_payload, user_hmessage, bot_hmessage, local_history
+        '''''''''''''''''''''''''''''''''''''''''''''''''''''''''''''''
+        self.name: str = name
+        self.ictx: CtxInteraction = ictx
+        # TaskQueue() will initialize the Task's values before it is processed
+        self.channel: discord.TextChannel = kwargs.pop('channel', None)
+        self.user: Union[discord.User, discord.Member] = kwargs.pop('user', None)
+        self.user_name: str          = kwargs.pop('user_name', None)
+        self.embeds: Embeds          = kwargs.pop('embeds', None)
+        self.text: str               = kwargs.pop('text', None)
+        self.llm_prompt: str         = kwargs.pop('llm_prompt', None)
+        self.llm_payload: dict       = kwargs.pop('llm_payload', None)
+        self.params: Params          = kwargs.pop('params', None)
+        self.tags: Tags              = kwargs.pop('tags', None)
+        self.img_prompt: str         = kwargs.pop('img_prompt', None)
+        self.img_payload: dict       = kwargs.pop('img_payload', None)
+        self.last_resp: str          = kwargs.pop('last_resp', None)
+        self.tts_resp: str           = kwargs.pop('tts_resp', None)
+        self.user_hmessage: HMessage = kwargs.pop('user_hmessage', None)
+        self.bot_hmessage: HMessage  = kwargs.pop('bot_hmessage', None)
+        self.local_history           = kwargs.pop('local_history', None)
+        self.typing_task:TypingTask  = kwargs.pop('typing_task', None)
+
+        # Dynamically assign custom keyword arguments as attributes
+        for key, value in kwargs.items():
+            setattr(self, key, value)
+
+    # Assigns defaults for attributes which are not already set
+    def init_self_values(self):
+        self.initialized = True # Flag that Task has been initialized (skip if using same Task object for subtasks, etc)
+        self.channel: discord.TextChannel = self.ictx.channel if self.ictx else None
+        self.user: Union[discord.User, discord.Member] = get_user_ctx_inter(self.ictx) if self.ictx else None
+        self.user_name: str          = self.user.display_name if self.user else ""
+        self.embeds: Embeds          = self.embeds if self.embeds else Embeds(config, self.ictx)
+        # The original input text
+        self.text: str               = self.text if self.text else ""
+        # TGWUI specific attributes
+        self.llm_prompt: str         = self.llm_prompt if self.llm_prompt else None
+        self.llm_payload: dict       = self.llm_payload if self.llm_payload else {}
+        # Misc parameters
+        self.params: Params          = self.params if self.params else Params()
+        self.tags: Tags              = self.tags if self.tags else Tags()
+        # Image specific attributes
+        self.img_prompt: str         = self.img_prompt if self.img_prompt else None
+        self.img_payload: dict       = self.img_payload if self.img_payload else {}
+        # Bot response attributes
+        self.last_resp: str          = self.last_resp if self.last_resp else ''
+        self.tts_resp: str           = self.tts_resp if self.tts_resp else ''
+        # History attributes
+        self.user_hmessage: HMessage = self.user_hmessage if self.user_hmessage else None
+        self.bot_hmessage: HMessage  = self.bot_hmessage if self.bot_hmessage else None
+        # Get history for interaction channel
+        non_history_tasks = ['imgmodel', 'character'] # tasks that definitely do not need history
+        if self.ictx and self.name not in non_history_tasks:
+            if is_direct_message(self.ictx):
+                self.local_history   = self.local_history if self.local_history else bot_history.get_history_for(self.channel.id).dont_save()
+            else:
+                self.local_history   = self.local_history if self.local_history else bot_history.get_history_for(self.channel.id)
+        # Typing Task
+        self.typing_task:TypingTask  = self.typing_task if self.typing_task else None
+
+
+    def init_typing(self, start_time=None, end_time=None):
+        '''''''''''''''''''''''''''''''''''''''''''''''''''''''''''''''
+        Creates a TypingTask() instance, and begins typing in channel.
+        Automatically factors any response_delay from character behavior
+        '''''''''''''''''''''''''''''''''''''''''''''''''''''''''''''''
+        if not self.channel:
+            return
+        self.typing_task = TypingTask(self.channel)
+        if start_time is None:
+            start_time = getattr(self, 'response_time', time.time())
+        self.typing_task.start(start_time=start_time, end_time=end_time)
+
+
+    def clone(self, name:str='', ictx:CtxInteraction|None=None, ignore_list:list|None=None, init_now:Optional[bool]=False, keep_typing:Optional[bool]=False) -> "Task":
+        '''''''''''''''''''''''''''''''''''''''''''''''''''''''''''''''
+        Returns a new Task() with all of the same attributes.
+        Can optionally clone a running 'typing_task'
+        '''''''''''''''''''''''''''''''''''''''''''''''''''''''''''''''
+        ignore_list = ignore_list if ignore_list is not None else []
+        always_ignore = ['name', 'ictx']
+        ignore_list = ignore_list + always_ignore
+
+        deepcopy_list = ['llm_payload', 'img_payload']
+
+        current_attributes = {}
+        for key, value in vars(self).items():
+            if key in ignore_list:
+                continue
+            elif value is None or (key.startswith('__') and not callable(value)):
+                continue
+            elif key in deepcopy_list:
+                current_attributes[key] = copy.deepcopy(value)
+            elif isinstance(value, TypingTask):
+                current_attributes[key] = self._clone_typing_task(value) if keep_typing else value
+            # shallow copy remaining items
+            else:
+                current_attributes[key] = value
+            
+        new_task = Task(name=name, ictx=ictx, **current_attributes)
+        
+        if init_now:
+            new_task.init_self_values()
+
+        return new_task
+
+    def _clone_typing_task(self, typing_task:TypingTask):
+        # Clone the TypingTask manually to ensure a new instance
+        new_typing_task = TypingTask(typing_task.channel)
+        if typing_task.end_time is not None and time.time() < typing_task.end_time:
+            new_typing_task.start(start_time=time.time(), end_time=typing_task.end_time)
+        return new_typing_task
+
+
+    async def run(self, task_name: str|None=None) -> Any:
+        try:
+            if not hasattr(self, 'initialized'):
+                self.init_self_values()
+            # Dynamically get the method and call it
+            task_name = task_name if task_name is not None else self.name
+            method_name = f'{task_name}_task'
+            method = getattr(self, method_name, None)
+            if method is not None and callable(method):
+                return await method()
+            else:
+                logging.error(f"No such method: {method_name}")
+        except Exception as e:
+            logging.error(f"An error occurred while processing task {self.name}: {e}")
+            traceback.print_exc()
+
+
+    async def run_task(self) -> Any:
+        '''''''''''''''''''''''''''''''''''''''''''''''''''''''''''''''
+        run_task() should only be called by the TaskManager()
+        Runs a method of Tasks()
+        '''''''''''''''''''''''''''''''''''''''''''''''''''''''''''''''
+        task_manager.current_task = self.name
+        task_manager.current_subtask = None
+        task_manager.current_channel = self.channel
+        task_manager.current_user_name = self.user_name
+        return await self.run()
+
+
+    async def run_subtask(self, subtask: str|None=None) -> Any:
+        '''''''''''''''''''''''''''''''''''''''''''''''''''''''''''''''
+        run_subtask() should only be called from an in-process main Task()
+        Can be called from a new Task() instance.
+        Can also be called from the current main Task() instance while providing subtask name.
+        Runs a method of Tasks()
+        '''''''''''''''''''''''''''''''''''''''''''''''''''''''''''''''
+        task_manager.current_subtask = subtask if subtask is not None else self.name
+        output = await self.run(subtask)
+        task_manager.current_subtask = None
+        return output
+
+#################################################################
+######################### TASK MANAGER ##########################
+#################################################################
+class TaskManager(Tasks):
+    def __init__(self):
+        self.current_task: str = None
+        self.current_subtask: str = None
+        self.current_channel: discord.TextChannel = None
+        self.current_user_name: str = None
+
+        # To allow checking if processing a task
+        self.event = asyncio.Event()
+        # main Task queue
+        self.task_queue = asyncio.Queue()
+        # Special queue for 'on_message'
+        self.message_queue = asyncio.PriorityQueue()
+
+        # Flag to prioritize the message queue
+        self.prioritize_messages = True # initialize True
+
+        # TODO Parked Queue
+        # self.next_parked_run_time:time = None
+        # self.parked_queue = asyncio.PriorityQueue() # messages that are delayed
+
+    async def process_tasks(self):
+        try:
+            while True:
+                # Fetch task from the queue
+                await asyncio.sleep(1)
+                if not self.task_queue.empty() or not self.message_queue.empty():
+
+                    task, queue_name = await self.get_next_task()
+                    task: Task
+
+                    # Flag processing a task. Check with 'if task_manager.event.is_set():'
+                    self.event.set() 
+
+                    # initialize default values in Task
+                    task.init_self_values()
+
+                    # Typing will begin immediately or at 'response_time' if set by MessageManager() 
+                    typing = ['message', 'flows', 'continue', 'regenerate', 'msg_image_cmd', 'speak']
+                    if ('message' in task.name) or (task.name in typing):
+                        task.init_typing()
+
+                    # Run the task
+                    await self.run_task(task)
+                    
+                    # Start idle task if not running
+                    if not bot_behavior.idle_task:
+                        await bot_behavior.schedule_idle()
+
+                    # Unfinished message tasks get moved to MessageManager() queue
+                    delayed_send_time = getattr(task, 'time_to_send', None)
+                    if delayed_send_time:
+                        await message_manager.queue_delayed_message(task, time_to_run = delayed_send_time)
+                    # Finished tasks are deleted
+                    else:
+                        del task
+
+                    # Queue cleanup
+                    self.reset_current()        # Reset all current self attributes
+                    self.event.clear()          # Flag no longer processing task
+                    current_queue = getattr(self, queue_name)
+                    current_queue: asyncio.Queue|asyncio.PriorityQueue
+                    current_queue.task_done()   # Accept next task
+
+        except Exception as e:
+            logging.error(f"An error occurred while processing a main task: {e}")
+            self.event.clear()
+
+    def reset_current(self):
+        self.current_task = None
+        self.current_subtask = None
+        self.current_channel = None
+        self.current_user_name = None
+
+    async def run_task(self, task:Task):
+        try:
+            self.current_task = task.name
+            await task.run_task()
+            # flows queue is populated in process_llm_payload_tags()
+            if flows.queue.qsize() > 0:
+                await flows.run_flow_if_any(task.text, task.ictx)
+        except Exception as e:
+            logging.error(f"An error occurred while processing task {task.name}: {e}")
+            traceback.print_exc()
+
+    async def get_next_task(self):
+        task = None
+        queue_name = None
+
+        if not self.message_queue.empty():
+            if self.prioritize_messages or self.task_queue.empty():
+                response_time, num, discord_message, text = await self.message_queue.get()
+                discord_message: discord.Message
+                log.info(f'Processing queued message (#{num}) by {discord_message.author.display_name}.')
+
+                # CREATE TASK FROM MESSAGE
+                task = Task('on_message', discord_message, text=text)
+                setattr(task, 'num', num) # assign queue number
+                setattr(task, 'response_time', response_time) # assign precalculated response_time to task
+                queue_name = 'message_queue' # return queue name
+
+                self.prioritize_messages = False
+
+        if task is None:
+            task = await self.task_queue.get()
+            if task:
+                await bot_behavior.come_online()
+                queue_name = 'task_queue' # return queue name
+                self.prioritize_messages = True
+
+        return task, queue_name
+         
+    # # Fetch parked Task that is ready to send
+    # if (self.next_parked_run_time is not None) and (time.time() > self.next_parked_run_time):
+    #     task:Task = await self.parked_queue.get()
+    #     if self.parked_queue.qsize() > 0:
+    #         await self.set_next_time()
+    #     else:
+    #         self.next_parked_run_time = None
+
+    # # Or just fetch next Task
+    # else:
+    #     task:Task = await self.queue.get()
+
+    # return task
+
+    # async def park_task(self, task:Task, time_to_run:time):
+    #     await self.parked_queue.put((time_to_run, task.channel.id, task))
+    #     if (self.next_parked_run_time is None) or (time_to_run < self.next_parked_run_time):
+    #         self.next_parked_run_time = time_to_run
+
+task_manager = TaskManager()
+
+#################################################################
+########################## QUEUED FLOW ##########################
+#################################################################
+class Flows(TaskProcessing):
+    def __init__(self, ictx:CtxInteraction|None=None):
+        self.ictx: CtxInteraction = ictx
+        self.user_name: Optional[str] = get_user_ctx_inter(ictx).display_name if ictx else None
+        self.channel: Optional[discord.TextChannel] = ictx.channel if ictx else None
+        self.local_history = None
+
+        self.event: asyncio.Event = asyncio.Event()
+        self.queue: asyncio.Queue = asyncio.Queue()
+
+    async def build_queue(self, input_flow):
+        try:
+            flow = copy.copy(input_flow)
+            total_flows = 0
+            flow_base = {}
+            for flow_dict in flow: # find and extract any 'flow_base' first
+                if 'flow_base' in flow_dict:
+                    flow_base = flow_dict.get('flow_base')
+                    flow.remove(flow_dict)
+                    break
+            for step in flow:
+                if not step: # ignore possible empty dict
+                    continue
+                flow_step = copy.copy(flow_base) # use flow base
+                flow_step.update(step)           # update with flow step tags
+                # duplicate flow step depending on 'flow_loops'
+                counter = 1
+                flow_step_loops = flow_step.pop('flow_step_loops', 0)
+                counter += (flow_step_loops - 1) if flow_step_loops else 0
+                total_flows += counter
+                while counter > 0:
+                    counter -= 1
+                    await self.queue.put(flow_step)
+            self.event.set() # flag that a flow is being processed. Check with 'if flow_event.is_set():'
+        except Exception as e:
+            log.error(f"Error building Flow: {e}")
+            traceback.print_exc()
+
+    async def format_next_flow(self, next_flow:dict, text:str) -> tuple[str, str]:
+        flow_name = ''
+        formatted_flow_tags = {}
+        for key, value in next_flow.items():
+            # get name for message embed
+            if key == 'flow_step':
+                flow_name = f": {value}"
+            # format prompt before feeding it back into message_task()
+            elif key == 'format_prompt':
+                formatting = {'format_prompt': [value]}
+                text = self.process_prompt_formatting(text, formatting, self.local_history)
+            # see if any tag values have dynamic formatting (user prompt, LLM reply, etc)
+            elif isinstance(value, str):
+                formatted_value = self.format_prompt_with_recent_output(value, self.local_history)       # output will be a string
+                # if the value changed...
+                if formatted_value != value:         
+                    tags = Tags() # Simply to access Tags methods
+                    formatted_value = tags.parse_tag_from_text_value(formatted_value)    # convert new string to correct value type
+                formatted_flow_tags[key] = formatted_value
+            # apply wildcards
+            text = await dynamic_prompting(self.user_name, text, ictx=None)
+        next_flow.update(formatted_flow_tags) # commit updates
+        return flow_name, text
+
+    # function to get a copy of the next queue item while maintaining the original queue
+    async def peek_flow_queue(self, text:str):
+        temp_queue = asyncio.Queue()
+        total_queue_size = self.queue.qsize()
+        while self.queue.qsize() > 0:
+            if self.queue.qsize() == total_queue_size:
+                item = await self.queue.get()
+                flow_name, formatted_text = await self.format_next_flow(item, text)
+            else:
+                item = await self.queue.get()
+            await temp_queue.put(item)
+        # Enqueue the items back into the original queue
+        while temp_queue.qsize() > 0:
+            item_to_put_back = await temp_queue.get()
+            await self.queue.put(item_to_put_back)
+        return flow_name, formatted_text
+
+    async def flow_task(self, text:str):
+        try:
+            total_flow_steps = self.queue.qsize()
+            descript = ''
+            await bot_embeds.send('flow', f'Processing Flow for {self.user_name} with {total_flow_steps} steps', descript, channel=self.channel)
+
+            while self.queue.qsize() > 0:   # flow_queue items are removed while running the subtask()
+                flow_name, text = await self.peek_flow_queue(text)
+                remaining_flow_steps = self.queue.qsize()
+
+                descript = descript.replace("**Processing", ":white_check_mark: **")
+                descript += f'**Processing Step {total_flow_steps + 1 - remaining_flow_steps}/{total_flow_steps}**{flow_name}\n'
+                await bot_embeds.edit(name='flow', description=descript)
+
+                # CREATE A SUBTASK AND RUN IT
+                flows_task: Task = Task('flows', self.ictx, text=text)
+                await flows_task.run_subtask()
+                del flows_task # delete finished flows task
+
+            descript = descript.replace("**Processing", ":white_check_mark: **")
+            await bot_embeds.edit('flow', f"Flow completed for {self.user_name}", descript)
+
+        except Exception as e:
+            log.error(f"An error occurred while processing a Flow: {e}")
+            await bot_embeds.edit_or_send('flow', "An error occurred while processing a Flow", e, channel=self.channel)
+
+        self.event.clear()              # flag that flow is no longer processing
+        self.queue.task_done()          # flow queue task is complete
+
+    async def run_flow_if_any(self, text:str, ictx:CtxInteraction):
+        if self.queue.qsize() > 0:
+            self.ictx      = ictx
+            self.user_name = get_user_ctx_inter(ictx).display_name
+            self.channel   = ictx.channel
+            if is_direct_message(ictx):
+                self.local_history = self.local_history if self.local_history else bot_history.get_history_for(self.channel.id).dont_save()
+            else:
+                self.local_history = self.local_history if self.local_history else bot_history.get_history_for(self.channel.id)
+
+            # flows are activated in process_llm_payload_tags(), and is where the flow queue is populated
+            await self.flow_task(text)
+
+flows = Flows()
+
+#################################################################
+######################## /IMAGE COMMAND #########################
+#################################################################
+if sd.enabled:
+
+    # Updates size options for /image command
+    async def update_size_options(average):
+        global size_choices
+        options = load_file(shared_path.cmd_options, {})
+        sizes = options.get('sizes', [])
+        aspect_ratios = [size.get("ratio") for size in sizes.get('ratios', [])]
+        size_choices.clear()  # Clear the existing list
+        ratio_options = calculate_aspect_ratio_sizes(average, aspect_ratios)
+        static_options = sizes.get('static_sizes', [])
+        size_options = (ratio_options or []) + (static_options or [])
+        size_choices.extend(
+            app_commands.Choice(name=option['name'], value=option['name'])
+            for option in size_options)
+        await client.tree.sync()
+
+    async def get_imgcmd_choices(size_options, style_options) -> tuple[list[app_commands.Choice], list[app_commands.Choice]]:
+        try:
+            size_choices = [app_commands.Choice(name=option['name'], value=option['name'])
+                            for option in size_options]
+            style_choices = [app_commands.Choice(name=option['name'], value=option['name'])
+                             for option in style_options]
+            use_llm_choices = [app_commands.Choice(name="No, just img gen from my prompt", value="No"),
+                               app_commands.Choice(name="Yes, send my prompt to the LLM", value="Yes")]
+            return size_choices, style_choices, use_llm_choices
+
+        except Exception as e:
+            log.error(f"An error occurred while building choices for /image: {e}")
+
+    def get_current_avg_from_dims():
+        w = bot_active_settings.get('imgmodel', {}).get('payload', {}).get('width', 512)
+        h = bot_active_settings.get('imgmodel', {}).get('payload', {}).get('height', 512)
+        return avg_from_dims(w, h)
+
+    async def get_imgcmd_options():
+        try:
+            options = load_file(shared_path.cmd_options, {})
+            options = dict(options)
+            # Get sizes and aspect ratios from 'dict_cmdoptions.yaml'
+            sizes = options.get('sizes', {})
+            aspect_ratios = [size.get("ratio") for size in sizes.get('ratios', [])]
+            # Calculate the average and aspect ratio sizes
+            current_avg = get_current_avg_from_dims()
+            ratio_options = calculate_aspect_ratio_sizes(current_avg, aspect_ratios)
+            # Collect any defined static sizes
+            static_options = sizes.get('static_sizes', [])
+            # Merge dynamic and static sizes
+            size_options = (ratio_options or []) + (static_options or [])
+            # Get style and controlnet options
+            style_options = options.get('styles', {})
+            return size_options, style_options
+
+        except Exception as e:
+            log.error(f"An error occurred while building options for /image: {e}")
+            return None, None
+
+    async def get_cnet_data() -> dict:
+
+        async def check_cnet_online(endpoint):
+            if config['sd']['extensions'].get('controlnet_enabled', False):
+                try:
+                    online = await sd.api(endpoint='/controlnet/model_list', method='get', json=None, retry=False)
+                    if online: 
+                        return True
+                    else: 
+                        return False
+                except Exception:
+                    log.warning(f"ControlNet is enabled in config.yaml, but was not responsive from {sd.client} API.")
+            return False
+
+        filtered_cnet_data = {}
+        if config['sd']['extensions'].get('controlnet_enabled', False):
+            try:
+                all_cnet_data = await sd.api(endpoint='/controlnet/control_types', method='get', json=None, retry=False)
+                for key, value in all_cnet_data["control_types"].items():
+                    if key == "All":
+                        continue
+                    if key in ["Reference", "Revision", "Shuffle"]:
+                        value['name'] = key
+                        filtered_cnet_data[key] = value
+                    elif value["default_model"] != "None":
+                        value['name'] = key
+                        filtered_cnet_data[key] = value
+            except Exception:
+                cnet_online = await check_cnet_online()
+                if cnet_online:
+                    log.warning("ControlNet is both enabled in config.yaml and detected. However, ad_discordbot relies on the '/controlnet/control_types' \
+                        API endpoint which is missing. See here: (https://github.com/altoiddealer/ad_discordbot/wiki/troubleshooting).")
+        return filtered_cnet_data
+
+    # Get size and style options for /image command
+    size_options, style_options = asyncio.run(get_imgcmd_options())
+    size_choices, style_choices, use_llm_choices = asyncio.run(get_imgcmd_choices(size_options, style_options))
+
+    # Check if extensions enabled in config
+    cnet_enabled = config['sd']['extensions'].get('controlnet_enabled', False)
+    reactor_enabled = config['sd']['extensions'].get('reactor_enabled', False)
+
+    if cnet_enabled and reactor_enabled:
+        @client.hybrid_command(name="image", description=f'Generate an image using {sd.client}')
+        @app_commands.describe(use_llm='Whether to send your prompt to LLM. Results may vary!')
+        @app_commands.describe(style='Applies a positive/negative prompt preset')
+        @app_commands.describe(img2img='Diffuses from an input image instead of pure latent noise.')
+        @app_commands.describe(img2img_mask='Masks the diffusion strength for the img2img input. Requires img2img.')
+        @app_commands.describe(face_swap='For best results, attach a square (1:1) cropped image of a face, to swap into the output.')
+        @app_commands.describe(controlnet='Guides image diffusion using an input image or map.')
+        @app_commands.choices(use_llm=use_llm_choices)
+        @app_commands.choices(size=size_choices)
+        @app_commands.choices(style=style_choices)
+        @configurable_for_dm_if(lambda ctx: 'image' in config.discord_dm_setting('allowed_commands', []))
+        async def image(ctx: commands.Context, prompt: str, use_llm: typing.Optional[app_commands.Choice[str]], size: typing.Optional[app_commands.Choice[str]], style: typing.Optional[app_commands.Choice[str]], 
+                        neg_prompt: typing.Optional[str], img2img: typing.Optional[discord.Attachment], img2img_mask: typing.Optional[discord.Attachment], 
+                        face_swap: typing.Optional[discord.Attachment], controlnet: typing.Optional[discord.Attachment]):
+            user_selections = {"prompt": prompt, "use_llm": use_llm.value if use_llm else None, "size": size.value if size else None, "style": style.value if style else {}, "neg_prompt": neg_prompt if neg_prompt else '',
+                               "img2img": img2img if img2img else None, "img2img_mask": img2img_mask if img2img_mask else None,
+                               "face_swap": face_swap if face_swap else None, "cnet": controlnet if controlnet else None}
+            await process_image(ctx, user_selections)
+    elif cnet_enabled and not reactor_enabled:
+        @client.hybrid_command(name="image", description=f'Generate an image using {sd.client}')
+        @app_commands.describe(style='Applies a positive/negative prompt preset')
+        @app_commands.describe(img2img='Diffuses from an input image instead of pure latent noise.')
+        @app_commands.describe(img2img_mask='Masks the diffusion strength for the img2img input. Requires img2img.')
+        @app_commands.describe(controlnet='Guides image diffusion using an input image or map.')
+        @app_commands.choices(use_llm=use_llm_choices)
+        @app_commands.choices(size=size_choices)
+        @app_commands.choices(style=style_choices)
+        @configurable_for_dm_if(lambda ctx: 'image' in config.discord_dm_setting('allowed_commands', []))
+        async def image(ctx: commands.Context, prompt: str, use_llm: typing.Optional[app_commands.Choice[str]], size: typing.Optional[app_commands.Choice[str]], style: typing.Optional[app_commands.Choice[str]],
+                        neg_prompt: typing.Optional[str], img2img: typing.Optional[discord.Attachment], img2img_mask: typing.Optional[discord.Attachment], controlnet: typing.Optional[discord.Attachment]):
+            user_selections = {"prompt": prompt, "use_llm": use_llm.value if use_llm else None, "size": size.value if size else None, "style": style.value if style else {}, "neg_prompt": neg_prompt if neg_prompt else '',
+                               "img2img": img2img if img2img else None, "img2img_mask": img2img_mask if img2img_mask else None, "cnet": controlnet if controlnet else None}
+            await process_image(ctx, user_selections)
+    elif reactor_enabled and not cnet_enabled:
+        @client.hybrid_command(name="image", description=f'Generate an image using {sd.client}')
+        @app_commands.describe(style='Applies a positive/negative prompt preset')
+        @app_commands.describe(img2img='Diffuses from an input image instead of pure latent noise.')
+        @app_commands.describe(img2img_mask='Masks the diffusion strength for the img2img input. Requires img2img.')
+        @app_commands.describe(face_swap='For best results, attach a square (1:1) cropped image of a face, to swap into the output.')
+        @app_commands.choices(use_llm=use_llm_choices)
+        @app_commands.choices(size=size_choices)
+        @app_commands.choices(style=style_choices)
+        @configurable_for_dm_if(lambda ctx: 'image' in config.discord_dm_setting('allowed_commands', []))
+        async def image(ctx: commands.Context, prompt: str, use_llm: typing.Optional[app_commands.Choice[str]], size: typing.Optional[app_commands.Choice[str]], style: typing.Optional[app_commands.Choice[str]],
+                        neg_prompt: typing.Optional[str], img2img: typing.Optional[discord.Attachment], img2img_mask: typing.Optional[discord.Attachment], face_swap: typing.Optional[discord.Attachment]):
+            user_selections = {"prompt": prompt, "use_llm": use_llm.value if use_llm else None, "size": size.value if size else None, "style": style.value if style else {}, "neg_prompt": neg_prompt if neg_prompt else '',
+                               "img2img": img2img if img2img else None, "img2img_mask": img2img_mask if img2img_mask else None, "face_swap": face_swap if face_swap else None}
+            await process_image(ctx, user_selections)
+    else:
+        @client.hybrid_command(name="image", description=f'Generate an image using {sd.client}')
+        @app_commands.describe(style='Applies a positive/negative prompt preset')
+        @app_commands.describe(img2img='Diffuses from an input image instead of pure latent noise.')
+        @app_commands.describe(img2img_mask='Masks the diffusion strength for the img2img input. Requires img2img.')
+        @app_commands.choices(use_llm=use_llm_choices)
+        @app_commands.choices(size=size_choices)
+        @app_commands.choices(style=style_choices)
+        @configurable_for_dm_if(lambda ctx: 'image' in config.discord_dm_setting('allowed_commands', []))
+        async def image(ctx: commands.Context, prompt: str, use_llm: typing.Optional[app_commands.Choice[str]], size: typing.Optional[app_commands.Choice[str]], style: typing.Optional[app_commands.Choice[str]],
+                        neg_prompt: typing.Optional[str], img2img: typing.Optional[discord.Attachment], img2img_mask: typing.Optional[discord.Attachment]):
+            user_selections = {"prompt": prompt, "use_llm": use_llm.value if use_llm else None, "size": size.value if size else None, "style": style.value if style else {}, "neg_prompt": neg_prompt if neg_prompt else '',
+                               "img2img": img2img if img2img else None, "img2img_mask": img2img_mask if img2img_mask else None}
+            await process_image(ctx, user_selections)
+
+    async def process_image(ctx: commands.Context, selections):
+        # CREATE TASK - CHECK IF ONLINE
+        image_cmd_task = Task('image_cmd', ctx)
+        setattr(image_cmd_task, 'imgcmd_task', True)
+        # Do not process if SD WebUI is offline
+        if not await image_cmd_task.sd_online():
+            await ctx.defer()
+            return
+        # User inputs from /image command
+        prompt = selections.get('prompt', '')
+        use_llm = selections.get('use_llm', None)
+        size = selections.get('size', None)
+        style = selections.get('style', {})
+        neg_prompt = selections.get('neg_prompt', '')
+        img2img = selections.get('img2img', None)
+        img2img_mask = selections.get('img2img_mask', None)
+        face_swap = selections.get('face_swap', None)
+        cnet = selections.get('cnet', None)
+        # Defaults
+        endpoint = '/sdapi/v1/txt2img'
+        size_dict = {}
+        faceswapimg = None
+        img2img_dict = {}
+        cnet_dict = {}
+        try:
+            prompt = await dynamic_prompting(ctx.author.display_name, prompt, ictx=None)
+            log_msg = f"**Prompt:** {prompt}"
+            if size:
+                selected_size = next((option for option in size_options if option['name'] == size), None)
+                if selected_size:
+                    size_dict['width'] = selected_size.get('width')
+                    size_dict['height'] = selected_size.get('height')
+                log_msg += f" | **Size:** {size}"
+            if style:
+                selected_style_option = next((option for option in style_options if option['name'] == style), None)
+                if selected_style_option:
+                    style = selected_style_option
+                log_msg += f" | **Style:** {style}"
+            if neg_prompt:
+                log_msg += f" | **Negative Prompt:** {neg_prompt}"
+            if img2img:
+                async def process_image_img2img(img2img, img2img_dict, endpoint, log_msg):
+                    #Convert attached image to base64
+                    attached_i2i_img = await img2img.read()
+                    i2i_image = base64.b64encode(attached_i2i_img).decode('utf-8')
+                    img2img_dict['image'] = i2i_image
+                    # Ask user to select a Denoise Strength
+                    denoise_options = []
+                    for value in [round(0.05 * index, 2) for index in range(int(1 / 0.05) + 1)]:
+                        denoise_options.append(discord.SelectOption(label=str(value), value=str(value), default=True if value == 0.40 else False))
+                    denoise_options = denoise_options[:25]
+                    denoise_select = discord.ui.Select(custom_id="denoise", options=denoise_options)
+                    # Send Denoise Strength select menu in a view
+                    submit_button = discord.ui.Button(style=discord.ButtonStyle.primary, label="Submit")
+                    view = discord.ui.View()
+                    view.add_item(denoise_select)
+                    view.add_item(submit_button)
+                    select_message = await ctx.send("Select denoise strength for img2img:", view=view, ephemeral=True)
+                    interaction = await client.wait_for("interaction", check=lambda interaction: interaction.message.id == select_message.id)
+                    denoising_strength = interaction.data.get("values", ["0.40"])[0]
+                    img2img_dict['denoising_strength'] = float(denoising_strength)
+                    await interaction.response.defer() # defer response for this interaction
+                    await select_message.delete()
+                    endpoint = '/sdapi/v1/img2img' # Change API endpoint to img2img
+                    log_msg += f" | **Img2Img**, denoise strength: {denoising_strength}"
+                    return img2img_dict, endpoint, log_msg
+                try:
+                    img2img_dict, endpoint, log_msg = await process_image_img2img(img2img, img2img_dict, endpoint, log_msg)
+                except Exception as e:
+                    log.error(f"An error occurred while configuring Img2Img for /image command: {e}")
+            if img2img_mask:
+                if img2img:
+                    attached_img2img_mask_img = await img2img_mask.read()
+                    img2img_mask_img = base64.b64encode(attached_img2img_mask_img).decode('utf-8')
+                    img2img_dict['mask'] = img2img_mask_img
+                    log_msg += " | **Inpainting:** Image Provided"
+                else:
+                    await ctx.send("Inpainting requires im2img. Not applying img2img_mask mask...", ephemeral=True)
+            if face_swap:
+                attached_face_img = await face_swap.read()
+                faceswapimg = base64.b64encode(attached_face_img).decode('utf-8')
+                log_msg += " | **Face Swap:** Image Provided"
+            if cnet:
+                # Get filtered ControlNet data
+                cnet_data = await get_cnet_data()
+                async def process_image_controlnet(cnet, cnet_dict, log_msg):
+                    try:
+                        # Convert attached image to base64
+                        attached_cnet_img = await cnet.read()
+                        cnetimage = base64.b64encode(attached_cnet_img).decode('utf-8')
+                        cnet_dict['image'] = cnetimage
+                    except Exception as e:
+                        log.error(f"Error decoding ControlNet input image for '/image' command: {e}")
+                    try:
+                        # Ask user to select a Control Type
+                        cnet_control_type_options = [discord.SelectOption(label=key, value=key) for key in cnet_data]
+                        control_type_select = discord.ui.Select(options=cnet_control_type_options, placeholder="Select ControlNet Control Type", custom_id="cnet_control_type_select")
+                        # Send Control Type select menu in a view
+                        view = discord.ui.View()
+                        view.add_item(control_type_select)
+                        select_message = await ctx.send("### Select ControlNet Control Type:", view=view, ephemeral=True)
+                        interaction = await client.wait_for("interaction", check=lambda interaction: interaction.message.id == select_message.id)
+                        selected_control_type = interaction.data.get("values")[0]
+                        selected_control_type = cnet_data[selected_control_type]
+                        await interaction.response.defer() # defer response for this interaction
+                        await select_message.delete()
+                    except Exception as e:
+                        log.error(f"An error occurred while setting ControlNet Control Type in '/image' command: {e}")
+                    # View containing Selects for ControlNet Module, Model, Start and End
+                    class CnetControlView(discord.ui.View):
+                        def __init__(self, cnet_data, selected_control_type):
+                            super().__init__()
+                            self.cnet_dict = {'module': selected_control_type["default_option"], 'model': selected_control_type["default_model"], 'guidance_start': 0.00, 'guidance_end': 1.00}
+                        # Dropdown Menu for Module
+                        module_options = [discord.SelectOption(label=module_option, value=module_option, default=True if module_option == selected_control_type["default_option"] else False,
+                            description='Default' if module_option == selected_control_type["default_option"] else None) for module_option in selected_control_type["module_list"]]
+                        @discord.ui.select(options=module_options, placeholder="Select ControlNet Module", custom_id="cnet_module_select")
+                        async def module_select(self, select, interaction):
+                            self.cnet_dict['module'] = select.data['values'][0]
+                            await select.response.defer()
+                        # Dropdown Menu for Model
+                        model_options = [discord.SelectOption( label=model_option, value=model_option, default=True if model_option == selected_control_type["default_model"] else False,
+                            description='Default' if model_option == selected_control_type["default_model"] else '') for model_option in selected_control_type["model_list"]]
+                        @discord.ui.select(options=model_options, placeholder="Select ControlNet Model", custom_id="cnet_model_select", disabled=selected_control_type.get("default_model") == 'None')
+                        async def model_select(self, select, interaction):
+                            self.cnet_dict['model'] = select.data['values'][0]
+                            await select.response.defer()
+                        # Dropdown Menu for Start
+                        start_options = []
+                        for value in [round(0.05 * index, 2) for index in range(int(1 / 0.05) + 1)]:
+                            start_options.append(discord.SelectOption(label=str(value), value=str(value), default=True if value == 0.00 else False))
+                        @discord.ui.select(options=start_options, placeholder="Select Start Guidance (0.0 - 1.0)", custom_id="cnet_start_select")
+                        async def start_select(self, select, interaction):
+                            self.cnet_dict['guidance_start'] = float(select.data['values'][0])
+                            await select.response.defer()
+                        # Dropdown Menu for End
+                        end_options = []
+                        for value in [round(0.05 * index, 2) for index in range(int(1 / 0.05) + 1)]:
+                            end_options.append(discord.SelectOption(label=str(value), value=str(value), default=True if value == 1.00 else False))
+                        @discord.ui.select(options=end_options, placeholder="Select End Guidance (0.0 - 1.0)", custom_id="cnet_end_select")
+                        async def end_select(self, select, interaction):
+                            self.cnet_dict['guidance_end'] = float(select.data['values'][0])
+                            await select.response.defer()
+                        # Submit button
+                        @discord.ui.button(label='Submit', style=discord.ButtonStyle.primary, custom_id="cnet_submit")
+                        async def submit_button(self, button, interaction):
+                            await button.response.defer()
+                            self.stop()
+                    # Function to build Select Options based on the selected ControlNet Module
+                    def make_cnet_options(selected_module):
+                        # Defaults
+                        options_a = [discord.SelectOption(label='Not Applicable', value='64')]
+                        options_b = [discord.SelectOption(label='Not Applicable', value='64')]
+                        label_a = 'Not Applicable'
+                        label_b = 'Not Applicable'
+                        if (selected_module in ["canny", "mlsd", "normal_midas", "scribble_xdog", "softedge_teed"]
+                            or selected_module.startswith(('blur', 'depth_leres', 'recolor_', 'reference', 'CLIP-G', 'tile_colorfix'))):
+                            try:
+                                # Initialize Specific Options
+                                options_a = []
+                                options_b = []
+                                # Defaults
+                                round_a = 2
+                                range_a = 1
+                                default_a = 10
+                                round_b = 2
+                                range_b = 256
+                                default_b = 0
+                                if selected_module.startswith('blur'):
+                                    label_a = 'Sigma'
+                                    range_a = 64
+                                    default_a = 3
+                                elif selected_module == 'canny':
+                                    label_a = 'Low Threshold'
+                                    round_a = 0
+                                    range_a = 256
+                                    default_a = 7
+                                    label_b = 'High Threshold'
+                                    round_b = 0
+                                    default_b = 16
+                                elif selected_module.startswith('depth_leres'):
+                                    label_a = 'Remove Near %'
+                                    round_a = 1
+                                    range_a = 100
+                                    default_a = 0
+                                    label_b = 'Remove Background %'
+                                    round_b = 1
+                                    range_b = 100
+                                elif selected_module == 'mlsd':
+                                    label_a = 'MLSD Value Threshold'
+                                    range_a = 2
+                                    default_a = 0
+                                    label_b = 'MLSD Distance Threshold'
+                                    range_b = 20
+                                elif selected_module == 'normal_midas':
+                                    label_a = 'Normal Background Threshold'
+                                    default_a = 8
+                                elif selected_module.startswith('recolor'):
+                                    label_a = 'Gamma Correction'
+                                    round_a = 3
+                                    range_a = 2
+                                elif selected_module.startswith('reference'):
+                                    label_a = 'Style Fidelity'
+                                elif selected_module.startswith('CLIP-G'): # AKA 'Revision'
+                                    label_a = 'Noise Augmentation'
+                                    default_a = 0
+                                elif selected_module == 'scribble_xdog':
+                                    label_a = 'XDoG Threshold'
+                                    range_a = 64
+                                elif selected_module == 'softedge_teed':
+                                    label_a = 'Safe Steps'
+                                    default_a = 8
+                                    range_a = 10
+                                    round_a = 0
+                                elif selected_module.startswith('tile_colorfix'):
+                                    label_a = 'Variation'
+                                    round_a = 0
+                                    range_a = 32
+                                    default_a = 5
+                                    if selected_module == 'tile_colorfix+sharp':
+                                        label_b = 'Sharpness'
+                                        round_b = 0
+                                        range_b = 2
+                                        default_b = 10
+                                for index, value in enumerate([round(index * (range_a / 20), round_a) for index in range(20 + 1)]):
+                                    value = float(value) if round_a else int(value)
+                                    options_a.append(discord.SelectOption(label=str(value), value=str(value), default=index == default_a))
+                                for index, value in enumerate([round(index * (range_b / 20), round_b) for index in range(20 + 1)]):
+                                    value = float(value) if round_b else int(value)
+                                    options_b.append(discord.SelectOption(label=str(value), value=str(value), default=index == default_b))
+                            except Exception as e:
+                                log.error(f"Error building ControlNet options for '/image' command: {e}")
+                                return [discord.SelectOption(label='Not Applicable', value='64')], 'Not Applicable', [discord.SelectOption(label='Not Applicable', value='64')], 'Not Applicable'
+                        return options_a, label_a, options_b, label_b
+                    try:
+                        cnet_control_view = CnetControlView(cnet_data, selected_control_type)
+                        view_message = await ctx.send('### Select ControlNet Options\n • **Module**\n • **Model**\n • **Start** (0.0 - 1.0)\n • **End** (0.0 - 1.0)\n(if unsure, just Submit with Defaults)',
+                            view=cnet_control_view, ephemeral=True)
+                        await cnet_control_view.wait()
+                        cnet_dict.update(cnet_control_view.cnet_dict)
+                        selected_module = cnet_dict['module']   # For next step
+                        await view_message.delete()
+                        options_a, label_a, options_b, label_b = make_cnet_options(selected_module)
+                    except Exception as e:
+                        log.error(f"An error occurred while configuring initial ControlNet options from '/image' command: {e}")
+                    # View containing Selects for ControlNet Weight and Additional Options
+                    class CnetOptionsView(discord.ui.View):
+                        def __init__(self, options_a, label_a, options_b, label_b):
+                            super().__init__()
+                            self.cnet_dict = {'weight': 1.00}
+                        # Dropdown Menu for Weight
+                        weight_options = []
+                        for value in [round(0.05 * index, 2) for index in range(int(1 / 0.05) + 1)]:
+                            weight_options.append(discord.SelectOption(label=str(value), value=str(value), default=True if value == 1.00 else False))
+                        @discord.ui.select(options=weight_options, placeholder="Select ControlNet Weight", custom_id="cnet_weight_select")
+                        async def weight_select(self, select, interaction):
+                            self.cnet_dict['weight'] = float(select.data['values'][0])
+                            await select.response.defer()
+                        # Dropdown Menu for Options A
+                        @discord.ui.select(options=options_a, placeholder=label_a, custom_id="cnet_options_a_select", disabled=label_a == 'Not Applicable')
+                        async def thresh_a_select(self, select, interaction):
+                            self.cnet_dict['threshold_a'] = float(select.data['values'][0]) if '.' in select.data['values'][0] else int(select.data['values'][0])
+                            await select.response.defer()
+                        # Dropdown Menu for Options B
+                        @discord.ui.select(options=options_b, placeholder=label_b, custom_id="cnet_options_b_select", disabled=label_b == 'Not Applicable')
+                        async def options_b_select(self, select, interaction):
+                            self.cnet_dict['threshold_b'] = float(select.data['values'][0]) if '.' in select.data['values'][0] else int(select.data['values'][0])
+                            await select.response.defer()
+                        # Submit button
+                        @discord.ui.button(label='Submit', style=discord.ButtonStyle.primary, custom_id="cnet_submit")
+                        async def submit_button(self, button, interaction):
+                            await button.response.defer()
+                            self.stop()
+                    try:
+                        view = CnetOptionsView(options_a, label_a, options_b, label_b)
+                        message_a = f'\n • **{label_a}**' if label_a != 'Not Applicable' else ''
+                        message_b = f'\n • **{label_b}**' if label_b != 'Not Applicable' else ''
+                        view_message = await ctx.send(f'### Select ControlNet Options\n • **Weight** (0.0 - 1.0){message_a}{message_b}\n(if unsure, just Submit with Defaults)', view=view, ephemeral=True)
+                        await view.wait()
+                        cnet_dict.update(view.cnet_dict)
+                        await view_message.delete()
+                    except Exception as e:
+                        log.error(f"An error occurred while configuring secondary ControlNet options from /image command: {e}")
+                    cnet_dict.update({'enabled': True, 'save_detected_map': True})
+                    log_msg += f" | **ControlNet:** (Module: {cnet_dict['module']}, Model: {cnet_dict['model']})"
+                    return cnet_dict, log_msg
+                try:
+                    cnet_dict, log_msg = await process_image_controlnet(cnet, cnet_dict, log_msg)
+                except Exception as e:
+                    log.error(f"An error occurred while configuring ControlNet for /image command: {e}")
+
+            image_cmd_task.img_prompt = prompt
+            image_cmd_task.text = prompt
+
+            # UPDATE TASK WITH PARAMS
+            imgcmd_params = {}
+            imgcmd_params['size']       = size_dict
+            imgcmd_params['neg_prompt'] = neg_prompt
+            imgcmd_params['style']      = style
+            imgcmd_params['face_swap']  = faceswapimg
+            imgcmd_params['controlnet'] = cnet_dict
+            imgcmd_params['img2img']    = img2img_dict
+            imgcmd_params['message']    = log_msg
+
+            image_cmd_task.params = Params(imgcmd=imgcmd_params, endpoint=endpoint)
+
+            await ireply(ctx, 'image') # send a response msg to the user
+
+            # QUEUE TASK
+            log.info(f'{ctx.author.display_name} used "/image": "{prompt}"')
+            if use_llm:
+                log.info(f'reply requested: {ctx.author.display_name} said: "{prompt}"')
+                # Set more parameters
+                params: Params = image_cmd_task.params
+                params.should_gen_text = True
+                params.should_gen_image = True
+                params.skip_create_user_hmsg = True
+                params.skip_create_bot_hmsg = True
+                params.save_to_history = False
+                # CHANGE NAME (will run 'message' then 'img_gen')
+                image_cmd_task.name = 'msg_image_cmd'
+
+            await task_manager.task_queue.put(image_cmd_task)
+
+        except Exception as e:
+            log.error(f"An error occurred in image(): {e}")
+            traceback.print_exc()
+
+#################################################################
+######################### MISC COMMANDS #########################
+#################################################################
+
+@client.event
+async def on_error(event_name, *args, **kwargs):
+    print(traceback.format_exc())
+    log.warning(f'Event error in {event_name}')
+
+@client.event
+async def on_command_error(ctx:commands.Context, error:Union[HybridCommandError, CommandError, AppCommandError, CommandInvokeError, DiscordException, Exception]):
+    while isinstance(error, (HybridCommandError, CommandInvokeError)):
+        error = error.original
+        
+    if isinstance(error, AlertUserError):
+        await ctx.reply(embed=discord.Embed(description=str(error), color=discord.Color.gold()), ephemeral=True, delete_after=15)
+        return
+
+    # ignore certain errors in console
+    if not isinstance(error, (
+        discord.app_commands.errors.MissingPermissions,
+        commands.errors.MissingPermissions,
+    )):
+        print(''.join(traceback.format_tb(error.__traceback__)))
+        log.warning(f'Command /{ctx.command} failed: Error <{type(error).__name__}>')
+        log.warning(error)
+        
+    await ctx.reply(embed=discord.Embed(description=f'Command `/{ctx.command}` failed\n```\n{error}\n```', color=discord.Color.red()), ephemeral=True, delete_after=15)
+
+
+@client.listen('on_app_command_error')
+async def on_app_command_error(inter:discord.Interaction, error:discord.app_commands.AppCommandError):
+    log.debug(f'App command error: {error}')
+    await inter.response.send_message(str(error), ephemeral=True, delete_after=15)
+
+
+if bot_embeds.enabled('system'):
+    @client.hybrid_command(description="Display help menu")
+    async def helpmenu(ctx):
+        await ctx.send(embed = bot_embeds.helpmenu())
+
+    @client.hybrid_command(description="Display performance statistics")
+    async def statistics_llm_gen(ctx):
+        statistics_dict = bot_statistics.llm.data
+        description_lines = []
+        for key, value in statistics_dict.items():
+            if key == 'time_total' or key == 'tokens_per_sec_avg':
+                formatted_value, label = format_time(value)
+                description_lines.append(f"{key}: {formatted_value} {label}")
+            else:
+                description_lines.append(f"{key}: {value}")
+        formatted_description = "\n".join(description_lines)
+        await bot_embeds.send('system', "Bot LLM Gen Statistics:", f">>> {formatted_description}", channel=ctx.channel)
+
+@client.hybrid_command(description="Toggle current channel as an announcement channel for the bot (model changes)")
+@app_commands.checks.has_permissions(manage_channels=True)
+@guild_only()
+async def announce(ctx: commands.Context, channel:Optional[discord.TextChannel]=None):
+    channel = channel or ctx.channel # type: ignore
+    if channel.id in bot_database.announce_channels:
+        bot_database.announce_channels.remove(channel.id) # If the channel is already in the announce channels, remove it
+        action_message = f'Removed {channel.mention} from announce channels. Use "/announce" again if you want to add it back.'
+    else:
+        # If the channel is not in the announce channels, add it
+        bot_database.announce_channels.append(channel.id)
+        action_message = f'Added {channel.mention} to announce channels. Use "/announce" again to remove it.'
+
+    bot_database.save()
+    await ctx.reply(action_message, delete_after=15)
+
+@client.hybrid_command(description="Toggle current channel as main channel for bot to auto-reply without needing to be called")
+@app_commands.checks.has_permissions(manage_channels=True)
+@guild_only()
+async def main(ctx: commands.Context, channel:Optional[discord.TextChannel]=None):
+    channel = channel or ctx.channel # type: ignore
+    
+    if channel.id in bot_database.main_channels:
+        bot_database.main_channels.remove(channel.id) # If the channel is already in the main channels, remove it
+        action_message = f'Removed {channel.mention} from main channels. Use "/main" again if you want to add it back.'
+    else:
+        # If the channel is not in the main channels, add it
+        bot_database.main_channels.append(channel.id)
+        action_message = f'Added {channel.mention} to main channels. Use "/main" again to remove it.'
+
+    bot_database.save()
+    await ctx.reply(action_message, delete_after=15)
+
+@client.hybrid_command(description="Update dropdown menus without restarting bot script.")
+@guild_only()
+async def sync(ctx: commands.Context):
+    await ctx.reply('Syncing client tree. Note: Menus may not update instantly.', ephemeral=True, delete_after=15)
+    log.info(f"{ctx.author.display_name} used '/sync' to sync the client.tree (refresh commands).")
+    await bg_task_queue.put(client.tree.sync()) # Process this in the background
+
+#################################################################
+######################### LLM COMMANDS ##########################
+#################################################################
+if tgwui.enabled:
+    # /reset_conversation command - Resets current character
+    @client.hybrid_command(description="Reset the conversation with current character")
+    @configurable_for_dm_if(lambda ctx: config.discord_dm_setting('allow_chatting', True))
+    async def reset_conversation(ctx: commands.Context):
+        shared.stop_everything = True
+        await ireply(ctx, 'conversation reset') # send a response msg to the user
+        # Create a new instance of the history and set it to active
+        bot_history.get_history_for(ctx.channel.id).fresh().replace()
+
+        log.info(f'{ctx.author.display_name} used "/reset_conversation": "{bot_database.last_character}"')
+        # offload to TaskManager() queue
+        reset_params = Params(character={'char_name': bot_database.last_character, 'verb': 'Resetting', 'mode': 'reset'})
+        reset_task = Task('reset', ctx, params=reset_params)
+        await task_manager.task_queue.put(reset_task)
+
+    # /save_conversation command
+    @client.hybrid_command(description="Saves the current conversation to a new file in text-generation-webui/logs/")
+    @guild_only()
+    async def save_conversation(ctx: commands.Context):
+        await bot_history.get_history_for(ctx.channel.id).save(timeout=0, force=True)
+        await ctx.reply('Saved current conversation history', ephemeral=True)
+
+    # Context menu command to edit both a discord message and HMessage
+    @client.tree.context_menu(name="edit history")
+    async def edit_history(inter: discord.Interaction, message: discord.Message):
+        if not (message.author == inter.user or message.author == client.user):
+            await inter.response.send_message("You can only edit your own or bot's messages.", ephemeral=True, delete_after=5)
+            return
+        local_history = bot_history.get_history_for(inter.channel.id)
+        if not local_history:
+            await inter.response.send(f'There is currently no chat history to "edit history" from.', ephemeral=True, delete_after=5)
+            return
+        matched_hmessage = local_history.search(lambda m: m.id == message.id or message.id in m.related_ids)
+        if not matched_hmessage:
+            await inter.response.send_message("Message not found in current chat history.", ephemeral=True, delete_after=5)
+            return
+        
+        # offload to TaskManager() queue
+        log.info(f'{inter.user.display_name} used "edit history"')
+        edit_history_task = Task('edit_history', inter, matched_hmessage=matched_hmessage, target_discord_msg=message)
+        await task_manager.task_queue.put(edit_history_task)
+
+    # Context menu command to hide a message pair
+    @client.tree.context_menu(name="toggle as hidden")
+    async def hide_or_reveal_history(inter: discord.Interaction, message: discord.Message):
+        if not (message.author == inter.user or message.author == client.user):
+            await inter.response.send_message("You can only hide your own or bot's messages.", ephemeral=True, delete_after=5)
+            return
+        try:
+            local_history = bot_history.get_history_for(inter.channel.id)
+            target_hmessage = local_history.search(lambda m: m.id == message.id or message.id in m.related_ids)
+            if not target_hmessage:
+                await inter.response.send_message("Message not found in current chat history.", ephemeral=True, delete_after=5)
+                return
+        except Exception as e:
+            log.error(f'An error occured while getting history for "Hide History": {e}')
+
+        await ireply(inter, 'toggle as hidden') # send a response msg to the user
+
+        log.info(f'{inter.user.display_name} used "hide or reveal history"')
+        hide_or_reveal_history_task = Task('hide_or_reveal_history', inter, local_history=local_history, target_discord_msg=message, target_hmessage=target_hmessage) # custom kwargs
+        await task_manager.task_queue.put(hide_or_reveal_history_task)
+
+    # Initialize Continue/Regenerate Context commands
+    async def process_cont_regen_cmds(inter:discord.Interaction, message:discord.Message, cmd:str, mode:str=None):
+        if not (message.author == inter.user or message.author == client.user):
+            await inter.response.send_message(f'You can only "{cmd}" from messages written by yourself or from the bot.', ephemeral=True, delete_after=7)
+            return
+        local_history = bot_history.get_history_for(inter.channel.id)
+        if not local_history:
+            await inter.response.send(f'There is currently no chat history to "{cmd}" from.', ephemeral=True, delete_after=5)
+            return
+        target_hmessage = local_history.search(lambda m: m.id == message.id or message.id in m.related_ids)
+        if not target_hmessage:
+            await inter.response.send_message("Message not found in current chat history.", ephemeral=True, delete_after=5)
+            return
+
+        await ireply(inter, cmd) # send a response msg to the user
+
+        # offload to TaskManager() queue
+        if cmd == 'Continue':
+            log.info(f'{inter.user.display_name} used "{cmd}"')
+            continue_task = Task('continue', inter, local_history=local_history, target_discord_msg=message) # custom kwarg
+            await task_manager.task_queue.put(continue_task)
+        else:
+            log.info(f'{inter.user.display_name} used "{cmd} ({mode})"')
+            regenerate_task = Task('regenerate', inter, local_history=local_history, target_discord_msg=message, target_hmessage=target_hmessage, mode=mode) # custom kwargs
+            await task_manager.task_queue.put(regenerate_task)
+
+    # Context menu command to Regenerate from selected user message and create new history
+    @client.tree.context_menu(name="regenerate create")
+    async def regen_create_llm_gen(inter: discord.Interaction, message:discord.Message):
+        await process_cont_regen_cmds(inter, message, 'Regenerate', 'create')
+
+    # Context menu command to Regenerate from selected user message and replace the original bot response
+    @client.tree.context_menu(name="regenerate replace")
+    async def regen_replace_llm_gen(inter: discord.Interaction, message:discord.Message):
+        await process_cont_regen_cmds(inter, message, 'Regenerate', 'replace')
+
+    # Context menu command to Continue last reply
+    @client.tree.context_menu(name="continue")
+    async def continue_llm_gen(inter: discord.Interaction, message:discord.Message):
+        await process_cont_regen_cmds(inter, message, 'Continue')
+
+
+async def load_character_data(char_name):
+    char_data = None
+    for ext in ['.yaml', '.yml', '.json']:
+        character_file = os.path.join(shared_path.dir_tgwui, "characters", f"{char_name}{ext}")
+        if os.path.exists(character_file):
+            char_data = load_file(character_file)
+            if char_data is None:
+                continue
+
+            char_data = dict(char_data)
+            break  # Break the loop if data is successfully loaded
+
+    if char_data is None:
+        log.error(f"Failed to load data for: {char_name}, perhaps missing file?")
+
+    return char_data
+
+# Collect character information
+async def character_loader(char_name, channel=None):
+    try:
+        # Get data using textgen-webui native character loading function
+        _, name, _, greeting, context = load_character(char_name, '', '')
+        missing_keys = [key for key, value in {'name': name, 'greeting': greeting, 'context': context}.items() if not value]
+        if any (missing_keys):
+            log.warning(f'Note that character "{char_name}" is missing the following info:"{missing_keys}".')
+        textgen_data = {'name': name, 'greeting': greeting, 'context': context}
+        # Check for extra bot data
+        char_data = await load_character_data(char_name)
+        char_instruct = char_data.get('instruction_template_str', None)
+        # Merge with basesettings
+        char_data = merge_base(char_data, 'llmcontext')
+        # Reset warning for character specific TTS
+        bot_database.update_was_warned('char_tts')
+        # Gather context specific keys from the character data
+        char_llmcontext = {}
+        for key, value in char_data.items():
+            if key == 'extensions':
+                if not tts.enabled:
+                    for subkey, subvalue in value.items():
+                        if subkey in tts.supported_clients and char_data[key][subkey].get('activate'):
+                            char_data[key][subkey]['activate'] = False
+                await tgwui.update_extensions(value)
+                char_llmcontext['extensions'] = value
+            elif key == 'use_voice_channel':
+                for guild_id in bot_database.voice_channels:
+                    await voice_clients.voice_channel(guild_id, value)
+                char_llmcontext['use_voice_channel'] = value
+            elif key == 'tags':
+                value = await update_tags(value) # Unpack any tag presets
+                char_llmcontext['tags'] = value
+        # Merge llmcontext data and extra data
+        char_llmcontext.update(textgen_data)
+        # Collect behavior data
+        char_behavior = char_data.get('behavior', {})
+        char_behavior = merge_base(char_behavior, 'behavior')
+        # Collect llmstate data
+        char_llmstate = char_data.get('state', {})
+        char_llmstate = merge_base(char_llmstate, 'llmstate,state')
+        char_llmstate['character_menu'] = char_name
+        # Commit the character data to bot_settings.settings
+        bot_settings.settings['llmcontext'] = dict(char_llmcontext) # Replace the entire dictionary key
+        state_dict = bot_settings.settings['llmstate']['state']
+        update_dict(state_dict, dict(char_llmstate))
+        bot_behavior.update_behavior(dict(char_behavior))
+        # Print mode in cmd
+        log.info(f"Initializing in {state_dict['mode']} mode")
+        # Check for any char defined or model defined instruct_template
+        update_instruct = char_instruct or tgwui.instruction_template_str or None
+        if update_instruct:
+            state_dict['instruction_template_str'] = update_instruct
+        # Update stored database / shared.settings values for character
+        bot_database.set('last_character', char_name)
+        shared.settings['character'] = char_name
+        # Update discord username / avatar
+        await update_client_profile(char_name, channel)
+        # Mirror the changes in bot_active_settings
+        bot_active_settings['llmcontext'] = char_llmcontext
+        bot_active_settings['behavior'] = char_behavior
+        bot_active_settings['llmstate']['state'] = char_llmstate
+        bot_active_settings.save()
+    except Exception as e:
+        log.error(f"Error loading character. Check spelling and file structure. Use bot cmd '/character' to try again. {e}")
+
+# Task to manage discord profile updates
+delayed_profile_update_task = None
+
+async def delayed_profile_update(username, avatar, remaining_cooldown):
+    try:
+        await asyncio.sleep(remaining_cooldown)
+        if username:
+            for guild in client.guilds:
+                client_member = guild.get_member(client.user.id)
+                await client_member.edit(nick=username)
+        if avatar:
+            await client.user.edit(avatar=avatar)
+        log.info(f"Updated discord client profile (Username: {username}; Avatar: {'Updated' if avatar else 'Unchanged'}).\n Profile can be updated again in 10 minutes.")
+        bot_database.set('last_change', time.time())  # Store the current time in bot_database_v2.yaml
+    except Exception as e:
+        log.error(f"Error while changing character username or avatar: {e}")
+
+async def update_client_profile(char_name, channel=None):
+    try:
+        global delayed_profile_update_task
+        # Cancel delayed profile update task if one is already pending
+        if delayed_profile_update_task and not delayed_profile_update_task.done():
+            delayed_profile_update_task.cancel()
+        # Do not update profile if name is same and no update task is scheduled
+        elif all(guild.get_member(client.user.id).display_name == char_name for guild in client.guilds):
+            return
+        avatar = None
+        picture_path = os.path.join(shared_path.dir_tgwui, 'characters', f'{char_name}.png')
+        if os.path.exists(picture_path):
+            with open(picture_path, 'rb') as f:
+                avatar = f.read()
+        # Check for cooldown before allowing profile change
+        last_change = bot_database.last_change
+        last_cooldown = last_change + timedelta(minutes=10).seconds
+        if time.time() >= last_cooldown:
+            # Apply changes immediately if outside 10 minute cooldown
+            delayed_profile_update_task = asyncio.create_task(delayed_profile_update(char_name, avatar, 0))
+        else:
+            remaining_cooldown = last_cooldown - time.time()
+            seconds = int(remaining_cooldown)
+            if channel:
+                await channel.send(f'**Due to Discord limitations, character name/avatar will update in {seconds} seconds.**', delete_after=10)
+            log.info(f"Due to Discord limitations, character name/avatar will update in {remaining_cooldown} seconds.")
+            delayed_profile_update_task = asyncio.create_task(delayed_profile_update(char_name, avatar, seconds))
+    except Exception as e:
+        log.error(f"An error occurred while updating Discord profile: {e}")
+
+# Apply character changes
+async def change_character(char_name, channel):
+    try:
+        # Load the character
+        await character_loader(char_name, channel)
+        # Update all settings
+        bot_settings.update_settings()
+        await bot_settings.update_base_tags()
+    except Exception as e:
+        await channel.send(f"An error occurred while changing character: {e}")
+        log.error(f"An error occurred while changing character: {e}")
+
+async def process_character(ctx, selected_character_value):
+    try:
+        if not selected_character_value:
+            await ctx.reply('**No character was selected**.', ephemeral=True, delete_after=5)
+            return
+        char_name = Path(selected_character_value).stem
+        await ireply(ctx, 'character change') # send a response msg to the user
+
+        log.info(f'{ctx.author.display_name} used "/character": "{char_name}"')
+        # offload to TaskManager() queue
+        change_char_params = Params(character={'char_name': char_name, 'verb': 'Changing', 'mode': 'change'})
+        change_char_task = Task('change_char', ctx, params=change_char_params)
+        await task_manager.task_queue.put(change_char_task)
+
+    except Exception as e:
+        log.error(f"Error processing selected character from /character command: {e}")
+
+def get_all_characters():
+    all_characters = []
+    filtered_characters = []
+    characters_path = os.path.join(shared_path.dir_tgwui, "characters")
+    try:
+        for file in sorted(Path(characters_path).glob("*")):
+            if file.suffix in [".json", ".yml", ".yaml"]:
+                character = {}
+                character['name'] = file.stem
+                all_characters.append(character)
+
+                char_data = load_file(file, {})
+                if not char_data:
+                    continue
+
+                if char_data.get('bot_in_character_menu', True):
+                    filtered_characters.append(character)
+
+    except Exception as e:
+        log.error(f"An error occurred while getting all characters: {e}")
+    return all_characters, filtered_characters
+
+if tgwui.enabled:
+    # Command to change characters
+    @client.hybrid_command(description="Choose a character")
+    @guild_only()
+    async def character(ctx: commands.Context):
+        _, filtered_characters = get_all_characters()
+        if filtered_characters:
+            items_for_character = [i['name'] for i in filtered_characters]
+            warned_too_many_character = False # TODO use the warned_once feature?
+            characters_view = SelectOptionsView(items_for_character,
+                                            custom_id_prefix='characters',
+                                            placeholder_prefix='Characters: ',
+                                            unload_item=None,
+                                            warned=warned_too_many_character)
+            view_message = await ctx.send('### Select a Character.', view=characters_view, ephemeral=True)
+            await characters_view.wait()
+
+            selected_item = characters_view.get_selected()
+            await view_message.delete()
+            await process_character(ctx, selected_item)
+        else:
+            await ctx.send('There are no characters available', ephemeral=True)
+
+#################################################################
+####################### /IMGMODEL COMMAND #######################
+#################################################################
+# Apply user defined filters to imgmodel list
+async def filter_imgmodels(imgmodels:list) -> list:
+    try:
+        imgmodels_data = load_file(shared_path.img_models, {})
+        filter_list = imgmodels_data.get('settings', {}).get('filter', None)
+        exclude_list = imgmodels_data.get('settings', {}).get('exclude', None)
+        if filter_list or exclude_list:
+            imgmodels = [
+                imgmodel for imgmodel in imgmodels
+                if (
+                    (not filter_list or any(re.search(re.escape(filter_text), imgmodel.get('imgmodel_name', '') + imgmodel.get('sd_model_checkpoint', ''), re.IGNORECASE) for filter_text in filter_list))
+                    and (not exclude_list or not any(re.search(re.escape(exclude_text), imgmodel.get('imgmodel_name', '') + imgmodel.get('sd_model_checkpoint', ''), re.IGNORECASE) for exclude_text in exclude_list))
+                )
+            ]
+        return imgmodels
+
+    except Exception as e:
+        log.error(f"Error filtering image model list: {e}")
+
+# Get current list of imgmodels from API
+async def fetch_imgmodels() -> list:
+    try:
+        imgmodels = await sd.api(endpoint='/sdapi/v1/sd-models', method='get', json=None, retry=False)
+        # Replace key names for easier management
+        for imgmodel in imgmodels:
+            if 'title' in imgmodel:
+                imgmodel['sd_model_checkpoint'] = imgmodel.pop('title')
+            if 'model_name' in imgmodel:
+                imgmodel['imgmodel_name'] = imgmodel.pop('model_name')
+        imgmodels = await filter_imgmodels(imgmodels)
+        return imgmodels
+
+    except Exception as e:
+        log.error(f"Error fetching image models: {e}")
+        return []
+
+# Check filesize/filters with selected imgmodel to assume resolution / tags
+async def guess_model_data(selected_imgmodel, presets):
+    try:
+        filename = selected_imgmodel.get('filename', None)
+        if not filename:
+            return ''
+        # Check filesize of selected imgmodel to assume resolution and tags
+        file_size_bytes = os.path.getsize(filename)
+        file_size_gb = file_size_bytes / (1024 ** 3)  # 1 GB = 1024^3 bytes
+        match_counts = []
+        for preset in presets:
+            # no guessing needed for exact match
+            exact_match = preset.pop('exact_match', '')
+            if exact_match and selected_imgmodel.get('imgmodel_name') == exact_match:
+                log.info(f'Applying exact match imgmodel preset for "{exact_match}".')
+                return preset
+            # score presets by how close they match the selected imgmodel
+            filter_list = preset.pop('filter', [])
+            exclude_list = preset.pop('exclude', [])
+            match_count = 0
+            if filter_list:
+                if all(re.search(re.escape(filter_text), filename, re.IGNORECASE) for filter_text in filter_list):
+                    match_count += 1
+                else:
+                    match_count -= 1
+            if exclude_list:
+                if not any(re.search(re.escape(exclude_text), filename, re.IGNORECASE) for exclude_text in exclude_list):
+                    match_count += 1
+                else:
+                    match_count -= 1
+            if 'max_filesize' in preset and preset['max_filesize'] > file_size_gb:
+                match_count += 1
+                del preset['max_filesize']
+            match_counts.append((preset, match_count))
+        match_counts.sort(key=lambda x: x[1], reverse=True)  # Sort presets based on match counts
+        matched_preset = match_counts[0][0] if match_counts else ''
+        return matched_preset
+    except Exception as e:
+        log.error(f"Error guessing selected imgmodel data: {e}")
+
+async def change_imgmodel(selected_imgmodel_params:dict, ictx:CtxInteraction=None):
+
+    # Merge selected imgmodel/tag data with base settings
+    async def merge_new_imgmodel_data(selected_imgmodel_params:dict):
+        try:
+            # Get tags if defined
+            imgmodel_tags = None
+            imgmodel_settings = {}
+            imgmodels_data = load_file(shared_path.img_models, {})
+            if imgmodels_data.get('settings', {}).get('auto_change_imgmodels', {}).get('guess_model_params', True):
+                imgmodel_presets = copy.deepcopy(imgmodels_data.get('presets', []))
+                matched_preset = await guess_model_data(selected_imgmodel_params, imgmodel_presets)
+                if matched_preset:
+                    imgmodel_tags = matched_preset.pop('tags', None)
+                    imgmodel_settings['payload'] = matched_preset.get('payload', {})
+
+            # Merge the selected imgmodel data with base imgmodel data
+            updated_imgmodel_params = merge_base(imgmodel_settings, 'imgmodel')
+            # Unpack any tag presets
+            imgmodel_tags = await update_tags(imgmodel_tags)
+            return updated_imgmodel_params, imgmodel_tags
+        except Exception as e:
+            log.error(f"Error merging selected imgmodel data with base imgmodel data: {e}")
+            return {}, []
+
+    # Save new Img model data
+    async def save_new_imgmodel_settings(load_new_model, updated_imgmodel_params, imgmodel_tags):
+        try:
+            # get current/new average width/height for '/image' cmd size options
+            current_avg = get_current_avg_from_dims()
+            new_avg = avg_from_dims(updated_imgmodel_params['payload']['width'], updated_imgmodel_params['payload']['height'])
+            bot_active_settings['imgmodel'] = updated_imgmodel_params
+            bot_active_settings['imgmodel']['payload'].pop('override_settings', {}) # Not saving to bot_active_settings
+            bot_active_settings['imgmodel']['tags'] = imgmodel_tags
+            bot_active_settings.save()
+            # Update all settings
+            bot_settings.update_settings()
+            await bot_settings.update_base_tags()
+
+            # load the model
+            _ = await sd.api(endpoint='/sdapi/v1/options', method='post', json=load_new_model, retry=True)
+            # Update size options for /image command if old/new averages are different
+            if current_avg != new_avg:
+                await bg_task_queue.put(update_size_options(new_avg))
+        except Exception as e:
+            log.error(f"Error updating settings with the selected imgmodel data: {e}")
+
+    # Save model details to bot database
+    bot_database.set('last_imgmodel_name', selected_imgmodel_params['imgmodel_name'])
+    bot_database.set('last_imgmodel_checkpoint', selected_imgmodel_params['sd_model_checkpoint'])
+    # Retain the model checkpoint
+    load_new_model = {'sd_model_checkpoint': selected_imgmodel_params['sd_model_checkpoint']}
+    # Guess model params, merge with basesettings
+    updated_imgmodel_params, imgmodel_tags = await merge_new_imgmodel_data(selected_imgmodel_params)
+    # Save settings
+    await save_new_imgmodel_settings(load_new_model, updated_imgmodel_params, imgmodel_tags)
+    # Restart auto-change imgmodel task if triggered by a user interaction
+    if ictx:
+        global imgmodel_update_task
+        if imgmodel_update_task and not imgmodel_update_task.done():
+            imgmodel_update_task.cancel()
+            await bg_task_queue.put(start_auto_change_imgmodels())
+            log.info("Auto-change Imgmodels task was restarted")
+
+async def get_selected_imgmodel_params(selected_imgmodel_value:str) -> dict:
+    try:
+        selected_imgmodel_params = {}
+
+        all_imgmodels = await fetch_imgmodels()
+        for imgmodel in all_imgmodels:
+            # check that the value matches a valid checkpoint
+            if selected_imgmodel_value == (imgmodel.get('imgmodel_name') or imgmodel.get('sd_model_checkpoint')):
+                selected_imgmodel_params = {"sd_model_checkpoint": imgmodel["sd_model_checkpoint"],
+                                            "imgmodel_name": imgmodel.get("imgmodel_name"),
+                                            "filename": imgmodel.get("filename", None)}
+                break
+        if not selected_imgmodel_params:
+            log.error(f'Img model not found: {selected_imgmodel_value}')
+        return selected_imgmodel_params
+
+    except Exception as e:
+        log.error(f"Error getting selected imgmodel data: {e}")
+        return {}
+
+async def process_imgmodel(ctx: commands.Context, selected_imgmodel_value:str):
+    user_name = get_user_ctx_inter(ctx).display_name or None
+    try:
+        if not selected_imgmodel_value:
+            await ctx.reply('**No Img model was selected**.', ephemeral=True, delete_after=5)
+            return
+        await ireply(ctx, 'Img model change') # send a response msg to the user
+
+        log.info(f'{user_name} used "/imgmodel": "{selected_imgmodel_value}"')
+        # offload to TaskManager() queue
+        params = await get_selected_imgmodel_params(selected_imgmodel_value) # {sd_model_checkpoint, imgmodel_name, filename}
+        change_imgmodel_params = Params(imgmodel=params)
+        change_imgmodel_task = Task('change_imgmodel', ctx, params=change_imgmodel_params)
+        await task_manager.task_queue.put(change_imgmodel_task)
+
+    except Exception as e:
+        log.error(f"Error processing selected imgmodel from /imgmodel command: {e}")
+
+if sd.enabled:
+
+    @client.hybrid_command(description="Choose an Img Model")
+    @guild_only()
+    async def imgmodel(ctx: commands.Context):
+        all_imgmodels = await fetch_imgmodels()
+        if all_imgmodels:
+            items_for_img_model = [i["imgmodel_name"] for i in all_imgmodels]
+            warned_too_many_img_model = False # TODO use the warned_once feature?
+            imgmodels_view = SelectOptionsView(items_for_img_model,
+                                            custom_id_prefix='imgmodels',
+                                            placeholder_prefix='ImgModels: ',
+                                            unload_item=None,
+                                            warned=warned_too_many_img_model)
+            view_message = await ctx.send('### Select an Image Model.', view=imgmodels_view, ephemeral=True)
+            await imgmodels_view.wait()
+            selected_item = imgmodels_view.get_selected()
+            await view_message.delete()
+            await process_imgmodel(ctx, selected_item)
+        else:
+            await ctx.send('There are no Img models available', ephemeral=True)
+
+#################################################################
+####################### /LLMMODEL COMMAND #######################
+#################################################################
+# Process selected LLM model
+async def process_llmmodel(ctx, selected_llmmodel):
+    try:
+        if not selected_llmmodel:
+            await ctx.reply('**No LLM model was selected**.', ephemeral=True, delete_after=5)
+            return
+        await ireply(ctx, 'LLM model change') # send a response msg to the user
+
+        log.info(f'{ctx.author.display_name} used "/llmmodel": "{selected_llmmodel}"')
+        # offload to TaskManager() queue
+        change_llmmodel_params = Params(llmmodel={'llmmodel_name': selected_llmmodel, 'verb': 'Changing', 'mode': 'change'})
+        change_llmmodel_task = Task('change_llmmodel', ctx, params=change_llmmodel_params)
+        await task_manager.task_queue.put(change_llmmodel_task)
+
+    except Exception as e:
+        log.error(f"Error processing /llmmodel command: {e}")
+
+if tgwui.enabled:
+
+    @client.hybrid_command(description="Choose an LLM Model")
+    @guild_only()
+    async def llmmodel(ctx: commands.Context):
+        all_llmmodels = utils.get_available_models()
+        if all_llmmodels:
+            items_for_llm_model = [i for i in all_llmmodels]
+            unload_llmmodel = items_for_llm_model.pop(0)
+            warned_too_many_llm_model = False # TODO use the warned_once feature?
+            llmmodels_view = SelectOptionsView(items_for_llm_model,
+                                            custom_id_prefix='llmmodels',
+                                            placeholder_prefix='LLMModels: ',
+                                            unload_item=unload_llmmodel,
+                                            warned=warned_too_many_llm_model)
+            view_message = await ctx.send('### Select an LLM Model.', view=llmmodels_view, ephemeral=True)
+            await llmmodels_view.wait()
+            selected_item = llmmodels_view.get_selected()
+            await view_message.delete()
+            await process_llmmodel(ctx, selected_item)
+        else:
+            await ctx.send('There are no LLM models available', ephemeral=True)
+
+#################################################################
+####################### /SPEAK COMMAND #######################
+#################################################################
+async def process_speak_silero_non_eng(ctx: commands.Context, lang):
+    non_eng_speaker = None
+    non_eng_model = None
+    try:
+        with open('extensions/silero_tts/languages.json', 'r') as file:
+            languages_data = json.load(file)
+        if lang in languages_data:
+            default_voice = languages_data[lang].get('default_voice')
+            if default_voice: 
+                non_eng_speaker = default_voice
+            silero_model = languages_data[lang].get('model_id')
+            if silero_model: 
+                non_eng_model = silero_model
+            tts_args = {'silero_tts': {'language': lang, 'speaker': non_eng_speaker, 'model_id': non_eng_model}}
+        if not (non_eng_speaker and non_eng_model):
+            await ctx.send(f'Could not determine the correct voice and model ID for language "{lang}". Defaulting to English.', ephemeral=True)
+            tts_args = {'silero_tts': {'language': 'English', 'speaker': 'en_1'}}
+    except Exception as e:
+        log.error(f"Error processing non-English voice for silero_tts: {e}")
+        await ctx.send(f"Error processing non-English voice for silero_tts: {e}", ephemeral=True)
+    return tts_args
+
+async def process_speak_args(ctx: commands.Context, selected_voice=None, lang=None, user_voice=None):
+    try:
+        tts_args = {}
+        if lang:
+            if tts.client == 'elevenlabs_tts':
+                if lang != 'English':
+                    tts_args.setdefault(tts.client, {}).setdefault('model', 'eleven_multilingual_v1')
+                    # Currently no language parameter for elevenlabs_tts
+            else:
+                tts_args.setdefault(tts.client, {}).setdefault(tts.lang_key, lang)
+                tts_args[tts.client][tts.lang_key] = lang
+        if selected_voice or user_voice:
+            tts_args.setdefault(tts.client, {}).setdefault(tts.voice_key, 'temp_voice.wav' if user_voice else selected_voice)
+        elif tts.client == 'silero_tts' and lang:
+            if lang != 'English':
+                tts_args = await process_speak_silero_non_eng(ctx, lang) # returns complete args for silero_tts
+                if selected_voice: 
+                    await ctx.send(f'Currently, non-English languages will use a default voice (not using "{selected_voice}")', ephemeral=True)
+        elif tts.client in tgwui.last_extension_params and tts.voice_key in tgwui.last_extension_params[tts.client]:
+            pass # Default to voice in last_extension_params
+        elif f'{tts.client}-{tts.voice_key}' in shared.settings:
+            pass # Default to voice in shared.settings
+        else:
+            await ctx.send("No voice was selected or provided, and a default voice was not found. Request will probably fail...", ephemeral=True)
+        return tts_args
+    except Exception as e:
+        log.error(f"Error processing tts options: {e}")
+        await ctx.send(f"Error processing tts options: {e}", ephemeral=True)
+
+async def convert_and_resample_mp3(ctx, mp3_file, output_directory=None):
+    try:
+        audio = AudioSegment.from_mp3(mp3_file)
+        if audio.channels == 2:
+            audio = audio.set_channels(1)   # should be Mono
+        audio = audio.set_frame_rate(22050) # ideal sample rate
+        audio = audio.set_sample_width(2)   # 2 bytes for 16 bits
+        output_directory = output_directory or os.path.dirname(mp3_file)
+        wav_filename = os.path.splitext(os.path.basename(mp3_file))[0] + '.wav'
+        wav_path = f"{output_directory}/{wav_filename}"
+        audio.export(wav_path, format="wav")
+        log.info(f'User provided file "{mp3_file}" was converted to .wav for "/speak" command')
+        return wav_path
+    except Exception as e:
+        log.error(f"Error converting user's .mp3 to .wav: {e}")
+        await ctx.send("An error occurred while processing the voice file.", ephemeral=True)
+    finally:
+        if mp3_file:
+            os.remove(mp3_file)
+
+async def process_user_voice(ctx: commands.Context, voice_input=None):
+    try:
+        if not (voice_input and getattr(voice_input, 'content_type', '').startswith("audio/")):
+            return ''
+        if tts.client != 'alltalk_tts' and tts.client != 'coqui_tts':
+            await ctx.send("Sorry, current tts extension does not allow using a voice attachment (only works for 'alltalk_tts' and 'coqui_tts)", ephemeral=True)
+            return ''
+        voiceurl = voice_input.url
+        voiceurl_without_params = voiceurl.split('?')[0]
+        if not voiceurl_without_params.endswith((".wav", ".mp3")):
+            await ctx.send("Invalid audio format. Please try again with a WAV or MP3 file.", ephemeral=True)
+            return ''
+        voice_data_ext = voiceurl_without_params[-4:]
+        user_voice = f'extensions/{tts.client}/voices/temp_voice{voice_data_ext}'
+        async with aiohttp.ClientSession() as session:
+            async with session.get(voiceurl) as resp:
+                if resp.status == 200:
+                    voice_data = await resp.read()
+                    with open(user_voice, 'wb') as f:
+                        f.write(voice_data)
+                else:
+                    await ctx.send("Error downloading your audio file. Please try again.", ephemeral=True)
+                    return ''
+        if voice_data_ext == '.mp3':
+            try:
+                user_voice = await convert_and_resample_mp3(ctx, user_voice, output_directory=None)
+            except Exception:
+                if user_voice: 
+                    os.remove(user_voice)
+        return user_voice
+    except Exception as e:
+        log.error(f"Error processing user provided voice file: {e}")
+        await ctx.send("An error occurred while processing the voice file.", ephemeral=True)
+
+async def process_speak(ctx: commands.Context, input_text, selected_voice=None, lang=None, voice_input=None):
+    try:
+        # Only generate TTS for the server conntected to Voice Channel
+        if (is_direct_message(ctx) or not voice_clients.guild_vcs.get(ctx.guild.id)) \
+            and int(tts.settings.get('play_mode', 0)) == 0:
+            await ctx.send('Voice Channel is not enabled on this server', ephemeral=True, delete_after=5)
+            return
+        user_voice = await process_user_voice(ctx, voice_input)
+        tts_args = await process_speak_args(ctx, selected_voice, lang, user_voice)
+        await ireply(ctx, 'tts') # send a response msg to the user
+
+        log.info(f'{ctx.author.display_name} used "/speak": "{input_text}"')
+        # offload to TaskManager() queue
+        speak_params = Params(tts_args=tts_args, user_voice=user_voice)
+        speak_task = Task('speak', ctx, text=input_text, params=speak_params)
+        await task_manager.task_queue.put(speak_task)
+
+    except Exception as e:
+        log.error(f"Error processing tts request: {e}")
+        await ctx.send(f"Error processing tts request: {e}", ephemeral=True)
+
+async def fetch_speak_options():
+    try:
+        lang_list = []
+        if tts.client == 'coqui_tts' or tts.client == 'alltalk_tts':
+            lang_list = ['Arabic', 'Chinese', 'Czech', 'Dutch', 'English', 'French', 'German', 'Hungarian', 'Italian', 'Japanese', 'Korean', 'Polish', 'Portuguese', 'Russian', 'Spanish', 'Turkish']
+            if tts.client == 'coqui_tts':
+                from extensions.coqui_tts.script import get_available_voices
+            elif tts.client == 'alltalk_tts':
+                from extensions.alltalk_tts.script import get_available_voices
+            all_voices = get_available_voices()
+        elif tts.client == 'silero_tts':
+            lang_list = ['English', 'Spanish', 'French', 'German', 'Russian', 'Tatar', 'Ukranian', 'Uzbek', 'English (India)', 'Avar', 'Bashkir', 'Bulgarian', 'Chechen', 'Chuvash', 'Kalmyk', 'Karachay-Balkar', 'Kazakh', 'Khakas', 'Komi-Ziryan', 'Mari', 'Nogai', 'Ossetic', 'Tuvinian', 'Udmurt', 'Yakut']
+            log.warning('''There's too many Voice/language permutations to make them all selectable in "/speak" command. Loading a bunch of English options. Non-English languages will automatically play using respective default speaker.''')
+            all_voices = [f"en_{index}" for index in range(1, 76)] # will just include English voices in select menus. Other languages will use defaults.
+        elif tts.client == 'elevenlabs_tts':
+            lang_list = ['English', 'German', 'Polish', 'Spanish', 'Italian', 'French', 'Portuegese', 'Hindi', 'Arabic']
+            log.info('''Getting list of available voices for elevenlabs_tts for "/speak" command...''')
+            from extensions.elevenlabs_tts.script import refresh_voices, update_api_key # type: ignore
+            if tts.api_key:
+                update_api_key(tts.api_key)
+            all_voices = refresh_voices()
+        all_voices.sort() # Sort alphabetically
+        return lang_list, all_voices
+    except Exception as e:
+        log.error(f"Error building options for '/speak' command: {e}")
+        return None, None
+
+if tgwui.enabled and tts.client and tts.client in tts.supported_clients:
+    lang_list, all_voices = asyncio.run(fetch_speak_options())
+
+    _voice_hash_dict = {str(hash(voice_name)):voice_name for voice_name in all_voices}
+
+    voice_options = [app_commands.Choice(name=voice_name.replace('_', ' ').title(), value=str(hash(voice_name))) for voice_name in all_voices[:25]]
+    voice_options_label = f'{voice_options[0].name[0]}-{voice_options[-1].name[0]}'.lower()
+    if len(all_voices) > 25:
+        voice_options1 = [app_commands.Choice(name=voice_name.replace('_', ' ').title(), value=str(hash(voice_name))) for voice_name in all_voices[25:50]]
+        voice_options1_label = f'{voice_options1[0].name[0]}-{voice_options1[-1].name[0]}'.lower()
+        if voice_options1_label == voice_options_label:
+            voice_options1_label = f'{voice_options1_label}_1'
+        if len(all_voices) > 50:
+            voice_options2 = [app_commands.Choice(name=voice_name.replace('_', ' ').title(), value=str(hash(voice_name))) for voice_name in all_voices[50:75]]
+            voice_options2_label = f'{voice_options2[0].name[0]}-{voice_options2[-1].name[0]}'.lower()
+            if voice_options2_label == voice_options_label or voice_options2_label == voice_options1_label:
+                voice_options2_label = f'{voice_options2_label}_2'
+            if len(all_voices) > 75:
+                all_voices = all_voices[:75]
+                log.warning("'/speak' command only allows up to 75 voices. Some voices were omitted.")
+    if lang_list: 
+        lang_options = [app_commands.Choice(name=lang, value=lang) for lang in lang_list]
+    else: 
+        lang_options = [app_commands.Choice(name='English', value='English')] # Default to English
+
+    if len(all_voices) <= 25:
+        @client.hybrid_command(name="speak", description='AI will speak your text using a selected voice')
+        @app_commands.rename(voice=f'voices_{voice_options_label}')
+        @app_commands.describe(voice=f'Voices {voice_options_label.upper()}')
+        @app_commands.choices(voice=voice_options)
+        @app_commands.choices(lang=lang_options)
+        @configurable_for_dm_if(lambda ctx: 'speak' in config.discord_dm_setting('allowed_commands', []))
+        async def speak(ctx: commands.Context, input_text: str, voice: typing.Optional[app_commands.Choice[str]], lang: typing.Optional[app_commands.Choice[str]], voice_input: typing.Optional[discord.Attachment]):
+            selected_voice = voice.value if voice is not None else ''
+            if selected_voice:
+                selected_voice = _voice_hash_dict[selected_voice]
+            voice_input = voice_input if voice_input is not None else ''
+            lang = lang.value if lang is not None else ''
+            await process_speak(ctx, input_text, selected_voice, lang, voice_input)
+
+    elif 25 < len(all_voices) <= 50:
+        @client.hybrid_command(name="speak", description='AI will speak your text using a selected voice (pick only one)')
+        @app_commands.rename(voice_1=f'voices_{voice_options_label}')
+        @app_commands.describe(voice_1=f'Voices {voice_options_label.upper()}')
+        @app_commands.choices(voice_1=voice_options)
+        @app_commands.rename(voice_2=f'voices_{voice_options1_label}')
+        @app_commands.describe(voice_2=f'Voices {voice_options1_label.upper()}')
+        @app_commands.choices(voice_2=voice_options1)
+        @app_commands.choices(lang=lang_options)
+        @configurable_for_dm_if(lambda ctx: 'speak' in config.discord_dm_setting('allowed_commands', []))
+        async def speak(ctx: commands.Context, input_text: str, voice_1: typing.Optional[app_commands.Choice[str]], voice_2: typing.Optional[app_commands.Choice[str]], lang: typing.Optional[app_commands.Choice[str]], voice_input: typing.Optional[discord.Attachment]):
+            if voice_1 and voice_2:
+                await ctx.send("A voice was picked from two separate menus. Using the first selection.", ephemeral=True)
+            selected_voice = ((voice_1 or voice_2) and (voice_1 or voice_2).value) or ''
+            if selected_voice:
+                selected_voice = _voice_hash_dict[selected_voice]
+            voice_input = voice_input if voice_input is not None else ''
+            lang = lang.value if lang is not None else ''
+            await process_speak(ctx, input_text, selected_voice, lang, voice_input)
+
+    elif 50 < len(all_voices) <= 75:
+        @client.hybrid_command(name="speak", description='AI will speak your text using a selected voice (pick only one)')
+        @app_commands.rename(voice_1=f'voices_{voice_options_label}')
+        @app_commands.describe(voice_1=f'Voices {voice_options_label.upper()}')
+        @app_commands.choices(voice_1=voice_options)
+        @app_commands.rename(voice_2=f'voices_{voice_options1_label}')
+        @app_commands.describe(voice_2=f'Voices {voice_options1_label.upper()}')
+        @app_commands.choices(voice_2=voice_options1)
+        @app_commands.rename(voice_3=f'voices_{voice_options2_label}')
+        @app_commands.describe(voice_3=f'Voices {voice_options2_label.upper()}')
+        @app_commands.choices(voice_3=voice_options2)
+        @app_commands.choices(lang=lang_options)
+        @configurable_for_dm_if(lambda ctx: 'speak' in config.discord_dm_setting('allowed_commands', []))
+        async def speak(ctx: commands.Context, input_text: str, voice_1: typing.Optional[app_commands.Choice[str]], voice_2: typing.Optional[app_commands.Choice[str]], voice_3: typing.Optional[app_commands.Choice[str]], lang: typing.Optional[app_commands.Choice[str]], voice_input: typing.Optional[discord.Attachment]):
+            if sum(1 for v in (voice_1, voice_2, voice_3) if v) > 1:
+                await ctx.send("A voice was picked from two separate menus. Using the first selection.", ephemeral=True)
+            selected_voice = ((voice_1 or voice_2 or voice_3) and (voice_1 or voice_2 or voice_3).value) or ''
+            if selected_voice:
+                selected_voice = _voice_hash_dict[selected_voice]
+            voice_input = voice_input if voice_input is not None else ''
+            lang = lang.value if lang is not None else ''
+            await process_speak(ctx, input_text, selected_voice, lang, voice_input)
+
+#################################################################
+####################### MESSAGE MANAGER #########################
+#################################################################
+# Manages "normal" discord message requests (not from commands, "Flows", etc)
+class MessageManager():
+    def __init__(self):
+        self.counter = 0
+        self.next_send_time = None
+        self.send_msg_queue = asyncio.PriorityQueue()
+        self.send_msg_task = None
+        self.last_channel = None
+
+    async def check_for_exception(self):
+        temp_items = []
+        send_time = None
+        task = None
+        # Check for another message in the same channel as last
+        while not self.send_msg_queue.empty():
+            temp_time, temp_task = await self.send_msg_queue.get()
+            # 'channel.id' Only condition to check (for now)
+            if temp_task.channel.id == self.last_channel:
+                send_time = temp_time
+                task = temp_task
+                break
+            else:
+                temp_items.append((temp_time, temp_task))
+        # Put temp removed items back to the queue
+        for item in temp_items:
+            await self.send_msg_queue.put(item)
+        # No candidate found
+        if task is None:
+            return None, None
+        # only use exception if 'seconds_to_write' is less than next sent time
+        seconds_to_write = getattr(task, 'seconds_to_write', 0)
+        send_time = time.time() + seconds_to_write
+
+        if send_time < self.next_send_time:
+            # Return exception with updated send_time
+            return send_time, task
+        else:
+            # put it back and return None
+            await self.send_msg_queue.put((send_time, task))
+            return None, None
+
+    async def schedule_next_message(self):
+        if self.send_msg_queue.empty():
+            self.next_send_time = None
+            return
+        task = None
+        # Message from same channel may possibly cut the line
+        send_time, task = await self.check_for_exception()
+        # Or just get the next message
+        if not task:
+            send_time, task = await self.send_msg_queue.get()
+        await self.send_msg_queue.put((send_time, task))
+        await self.schedule_send_message(send_time)
+
+    async def send_message(self, time_until_send:float):
+        # Fetches the next item in the queue with the earliest value for 'send_time'
+        await asyncio.sleep(time_until_send)
+        _, task = await self.send_msg_queue.get()
+        # Send the delayed responses
+        try:
+            task:Task
+            await task.message_post_llm_task()
+        except Exception as e:
+            log.error('An error occurred while sending a delayed message:', e)
+        # Start idle task if not running
+        if not bot_behavior.idle_task:
+            await bot_behavior.schedule_idle()
+        # delete finished task
+        del task
+        # schedule the next message send
+        await self.schedule_next_message()
+
+    async def schedule_send_message(self, send_time):
+        # Update send time
+        self.next_send_time = send_time
+        # Cancel any existing message send task
+        if self.send_msg_task and not self.send_msg_task.done():
+            self.send_msg_task.cancel()
+        time_until_send = max(0, send_time - time.time())
+        # Create message send task
+        self.send_msg_task = asyncio.create_task(self.send_message(time_until_send))
+
+    async def queue_delayed_message(self, task:Task, send_time:time):
+        # Add to self-sorted queue which, will send responses for (mostly) completed message Tasks
+        if self.next_send_time is None or send_time < self.next_send_time:
+            await self.schedule_send_message(send_time)
+        # Add task to queue
+        await self.send_msg_queue.put((send_time, task))
+
+
+    # Queue discord message tasks to TaskManager() - will sort message tasks based on response_time
+    async def queue_message(self, discord_message: discord.Message, text: str):
+        response_delay = bot_behavior.get_response_delay(text)
+        response_time = time.time() + response_delay
+        if response_delay:
+            await bot_behavior.schedule_come_online(response_time)
+        else:
+            await bot_behavior.come_online()
+        self.counter += 1
+        num = self.counter
+        # Queue to TaskManager()
+        await task_manager.message_queue.put((response_time, num, discord_message, text))
+
+message_manager = MessageManager()
+
+#################################################################
+#################### SPONTANEOUS MESSAGING ######################
+#################################################################
+class SpontaneousMessaging():
+    def __init__(self):
+        self.tasks = {}
+
+    async def reset_for_channel(self, ictx:CtxInteraction):
+        # Only reset from discord message or '/prompt' cmd
+        if task_manager.current_task in ['on_message', 'prompt']:
+            current_chan_msg_task = self.tasks.get(ictx.channel.id, (None, 0))
+            task, _ = current_chan_msg_task
+            if task:
+                if not task.done():
+                    task.cancel()
+                self.tasks.pop(ictx.channel.id)
+
+    async def run_task(self, ictx:CtxInteraction, prompt:str, wait:int):
+        await asyncio.sleep(wait)
+        # create message task with the randomly selected prompt
+        try:
+            log.info(f'Prompting for a spontaneous message: "{prompt}"')
+            # offload to TaskManager() queue
+            spontaneous_message_task = Task('spontaneous_message', ictx, text=prompt)
+            await task_manager.task_queue.put(spontaneous_message_task)
+        except Exception as e:
+            log.error(f"Error while processing a Spontaneous Message: {e}")
+
+    async def init_task(self, ictx:CtxInteraction, task, tally:int):
+        # Randomly select wait duration from start/end range 
+        wait = random.uniform(bot_behavior.spontaneous_msg_min_wait, bot_behavior.spontaneous_msg_max_wait)
+        wait_secs = round(wait*60)
+        # select a random prompt
+        random_prompt = random.choice(bot_behavior.spontaneous_msg_prompts)
+        if not random_prompt:
+            random_prompt = '''[SYSTEM] The conversation has been inactive for {time_since_last_user_msg}, so you should say something.'''
+        # Cancel any existing task (does not reset tally)
+        if task and not task.done():
+            task.cancel()
+        # Start the new task
+        new_task = asyncio.create_task(self.run_task(ictx, random_prompt, wait_secs))
+        # update self variable with new task
+        self.tasks[ictx.channel.id] = (new_task, tally)
+        log.debug(f"Created a spontaneous msg task (channel: {ictx.channel.id}, delay: {wait_secs}), tally: {tally}.") # Debug because we want surprises from this feature
+    
+    async def set_for_channel(self, ictx:CtxInteraction):
+        # First conditional check
+        if ictx and (random.random() < bot_behavior.spontaneous_msg_chance):
+            # Get any existing message task
+            current_chan_msg_task = self.tasks.get(ictx.channel.id, (None, 0))
+            task, tally = current_chan_msg_task
+            # Second conditional check
+            if task is None or bot_behavior.spontaneous_msg_max_consecutive == -1 \
+                or tally + 1 < bot_behavior.spontaneous_msg_max_consecutive:
+                # Initialize the spontaneous message task
+                await self.init_task(ictx, task, tally)
+
+spontaneous_messaging = SpontaneousMessaging()
+
+#################################################################
+####################### DEFAULT SETTINGS ########################
+#################################################################
+class Behavior:
+    def __init__(self):
+        self.reply_to_itself = 0.0
+        self.chance_to_reply_to_other_bots = 0.5
+        self.reply_to_bots_when_addressed = 0.3
+        self.only_speak_when_spoken_to = True
+        self.ignore_parentheses = True
+        self.go_wild_in_channel = True
+        self.conversation_recency = 600
+        self.user_conversations = {}
+        # Behaviors to be more like a computer program or humanlike
+        self.maximum_typing_speed = -1
+        self.responsiveness = 1.0
+        self.msg_size_affects_delay = False
+        self.max_reply_delay = 30.0
+        self.response_delay_values = []     # self.response_delay_values and self.response_delay_weights
+        self.response_delay_weights = []    # are calculated from the 3 settings above them via build_response_weights()
+        # Spontaneous messaging
+        self.spontaneous_msg_chance = 0.0
+        self.spontaneous_msg_max_consecutive = 1
+        self.spontaneous_msg_min_wait = 10.0
+        self.spontaneous_msg_max_wait = 60.0
+        self.spontaneous_msg_prompts = []
+        # Bot can "go idle" based on their 'responsiveness' behavior setting
+        self.online = True
+        self.idle_range = []
+        self.idle_weights = []
+        self.idle_task = None
+        self.online_task = None
+
+    def update_behavior(self, behavior):
+        for key, value in behavior.items():
+            if hasattr(self, key):
+                setattr(self, key, value)
+        self.build_response_weights()
+
+    # Response delays
+    def build_response_weights(self):
+        num_values = 10 # arbitrary number of values and weights to generate
+        # Generate evenly spaced values from 0 to max_reply_delay
+        self.response_delay_values = [round(i * self.max_reply_delay / (num_values - 1), 3) for i in range(num_values)]
+        # Assign weights to delay values based on responsiveness
+        responsiveness = max(0.0, min(1.0, self.responsiveness)) # clamped between 0.0 and 1.0
+        if responsiveness == 1.0:
+            # Force all weight to delay value 0.0
+            self.response_delay_weights = [1.0] + [0.0] * (num_values - 1)
+            return
+        # Generate the weights from responsiveness (inverted)
+        inv_responsiveness = (1.0 - responsiveness)
+        self.response_delay_weights = get_normalized_weights(target = inv_responsiveness, list_len = num_values)
+
+    def merge_weights(self, text_weights:list) -> list:
+        # Combine text weights with delay weights
+        combined_weights = [w1 + w2 for w1, w2 in zip(self.response_delay_weights, text_weights)]
+        # Normalize combined weights to sum up to 1.0
+        total_combined_weight = sum(combined_weights)
+        merged_weights = [weight / total_combined_weight for weight in combined_weights]
+        return merged_weights
+
+    def get_text_weights(self, text:str) -> list:
+        text_len = len(text)
+        text_factor = min(max(text_len / 450, 0.0), 1.0)  # Normalize text length to [0, 1]
+        text_weights = get_normalized_weights(target = text_factor, list_len = len(self.response_delay_weights), strength=2.0) # use stronger weights for text factor
+        return text_weights
+
+    def get_response_delay(self, text:str) -> float:
+        num_values = len(self.response_delay_values) # length of delay values list
+
+        # default text_weights to no influence - match length of response weights
+        text_weights = [0.0] * num_values
+        # calculate text_weights for message text
+        if self.msg_size_affects_delay:
+            text_weights = self.get_text_weights(text)
+
+        # Factor responsiveness if "bot is idle"
+        if not self.online:
+            weights = self.merge_weights(text_weights)
+        # Or factor text only, if configured
+        elif self.msg_size_affects_delay:
+            weights = text_weights
+        # Or force delay selection to 0.0
+        else:
+            weights = [1.0] + [0.0] * (num_values - 1)
+
+        chosen_delay = random.choices(self.response_delay_values, weights)[0]
+
+        return chosen_delay
+    
+    # Bot "goes idle" in channels based on 'responsiveness'
+    async def go_idle_after(self, time_until_idle:float):
+        await asyncio.sleep(time_until_idle)
+        self.online = False
+        await client.change_presence(status=discord.Status.idle)
+        log.info(f"{bot_database.last_character} is now idle.")
+        self.idle_task = None  # Clear the task reference
+
+    def cancel_idle_task(self):
+        if self.idle_task and not self.idle_task.done():
+            self.idle_task.cancel()
+        self.idle_task = None
+
+    async def schedule_idle(self):
+        num_values = 12         # arbitrary number of values and weights to generate
+        max_time_until_idle = 600 # arbitrary max timeframe in seconds
+
+        # Assign weights to delay values based on responsiveness
+        responsiveness = max(0.0, min(1.0, self.responsiveness)) # clamped between 0.0 and 1.0
+        if responsiveness == 1.0:
+            self.idle_weights = ([0.0] * (num_values - 1)) + [1.0]
+            return # Never go idle
+        self.cancel_idle_task()  # cancel any existing task
+        # Generate evenly spaced values in range of num_values
+        self.idle_range = [round(i * max_time_until_idle / (num_values - 1), 3) for i in range(num_values)]
+        self.idle_range[0] = self.idle_range[1] # Never go idle immediately
+        # Generate the weights from responsiveness
+        self.idle_weights = get_normalized_weights(target = responsiveness, list_len = num_values)
+        # choose a value with weighted probability based on 'responsiveness' bot behavior
+        idle_time = random.choices(self.idle_range, self.idle_weights)[0]
+        log.debug(f"{bot_database.last_character} will be idle in {idle_time} seconds.")
+        self.idle_task = asyncio.create_task(self.go_idle_after(idle_time))
+
+    async def come_online(self, schedule_idle:bool=False):
+        '''Ensures the bot is online immediately. Optionally reschedule time to go idle'''
+        if not self.online:
+            self.online = True
+            await client.change_presence(status=discord.Status.online)
+        self.online_task = None
+        if schedule_idle:
+            await self.schedule_idle()
+        else:
+            self.cancel_idle_task()
+
+    async def come_online_after(self, time_until_online:float):
+        log.debug(f"{bot_database.last_character} will be online in {time_until_online} seconds.")
+        await asyncio.sleep(time_until_online)
+        await self.come_online(schedule_idle=True)
+
+    def cancel_come_online_task(self):
+        if self.online_task and not self.online_task.done():
+            self.online_task.cancel()
+        self.online_task = None
+
+    async def schedule_come_online(self, time_online:float):
+        '''Creates a task to make the bot online at a given, subsequentially reschedules time to go idle.'''
+        self.cancel_come_online_task() # replace any existing come online task
+        time_until_online = max(0, time_online - time.time())
+        self.online_task = asyncio.create_task(self.come_online_after(time_until_online))
+
+    # Active conversations
+    def update_user_dict(self, user_id):
+        # Update the last conversation time for a user
+        self.user_conversations[user_id] = datetime.now()
+
+    def in_active_conversation(self, user_id) -> bool:
+        # Check if a user is in an active conversation with the bot
+        last_conversation_time = self.user_conversations.get(user_id)
+        if last_conversation_time:
+            time_since_last_conversation = datetime.now() - last_conversation_time
+            return time_since_last_conversation.total_seconds() < self.conversation_recency
+        return False
+
+    # Checks if bot should reply to a message
+    def bot_should_reply(self, message:discord.Message, text:str) -> bool:
+        main_condition = is_direct_message(message) or (message.channel.id in bot_database.main_channels)
+
+        if is_direct_message(message) and not config['discord']['direct_messages'].get('allow_chatting', True):
+            return False
+        # Don't reply to @everyone
+        if message.mention_everyone:
+            return False
+        # Only reply to itself if configured to
+        if message.author == client.user and not self.probability_to_reply(self.reply_to_itself):
+            return False
+        # Whether to reply to other bots
+        if message.author.bot and bot_database.last_character.lower() in text.lower() and main_condition:
+            if 'bye' in text.lower(): # don't reply if another bot is saying goodbye
+                return False
+            return self.probability_to_reply(self.reply_to_bots_when_addressed)
+        # Whether to reply when text is nested in parentheses
+        if self.ignore_parentheses and (message.content.startswith('(') and message.content.endswith(')')) or (message.content.startswith('<:') and message.content.endswith(':>')):
+            return False
+        # Whether to reply if only speak when spoken to
+        if (self.only_speak_when_spoken_to and (client.user.mentioned_in(message) or any(word in message.content.lower() for word in bot_database.last_character.lower().split()))) \
+            or (self.in_active_conversation(message.author.id) and main_condition):
+            return True
+        reply = False
+        # few more conditions
+        if message.author.bot and main_condition:
+            reply = self.probability_to_reply(self.chance_to_reply_to_other_bots)
+        if self.go_wild_in_channel and main_condition:
+            reply = True
+        if reply:
+            self.update_user_dict(message.author.id)
+        return reply
+
+    def probability_to_reply(self, probability) -> bool:
+        probability = max(0.0, min(1.0, probability))
+        # Determine if the bot should reply based on a probability
+        return random.random() < probability
+
+# Sub-classes under a main class 'Settings'
+class ImgModel:
+    def __init__(self):
+        self.tags = []
+        self.imgmodel_name = '' # label used for /imgmodel command
+        self.override_settings = {}
+        self.payload = {'alwayson_scripts': {}}
+        self.init_sd_extensions()
+
+    def refresh_enabled_extensions(self):
+        self.init_sd_extensions()
+        new_payload = merge_base(self.payload, 'imgmodel,payload')
+        update_dict(bot_active_settings['imgmodel']['payload'], new_payload)
+        bot_active_settings.save()
+
+    def init_sd_extensions(self):
+        extensions = config['sd']['extensions']
+        forge_clients = ['SD WebUI Forge', 'SD WebUI ReForge']
+        # Initialize ControlNet defaults
+        if extensions.get('controlnet_enabled'):
+            self.payload['alwayson_scripts']['controlnet'] = {'args': [{
+                'enabled': False, 'image': None, 'mask_image': None, 'model': 'None', 'module': 'None', 'weight': 1.0, 'processor_res': 64, 'pixel_perfect': True,
+                'guidance_start': 0.0, 'guidance_end': 1.0, 'threshold_a': 64, 'threshold_b': 64, 'control_mode': 0, 'resize_mode': 1, 'lowvram': False, 'save_detected_map': False}]}
+            if sd.client:
+                log.info('"ControlNet" extension support is enabled and active.')
+        # Initialize Forge Couple defaults
+        if extensions.get('forgecouple_enabled'):
+            self.payload['alwayson_scripts']['forge_couple'] = {'args': {
+                'enable': False, 'mode': 'Basic', 'sep': 'SEP', 'direction': 'Horizontal', 'global_effect': 'First Line',
+                'global_weight': 0.5, 'maps': [['0:0.5', '0.0:1.0', '1.0'],['0.5:1.0', '0.0:1.0', '1.0']]}}
+            if sd.client:
+                log.info('"Forge Couple" extension support is enabled and active.')
+            # Warn Non-Forge:
+            if sd.client and sd.client not in forge_clients:
+                log.warning(f'"Forge Couple" is not known to be compatible with "{sd.client}". If you experience errors, disable this extension in config.yaml')
+        # Initialize layerdiffuse defaults
+        if extensions.get('layerdiffuse_enabled'):
+            self.payload['alwayson_scripts']['layerdiffuse'] = {'args': {
+                'enabled': False, 'method': '(SDXL) Only Generate Transparent Image (Attention Injection)', 'weight': 1.0, 'stop_at': 1.0, 'foreground': None, 'background': None,
+                'blending': None, 'resize_mode': 'Crop and Resize', 'output_mat_for_i2i': False, 'fg_prompt': '', 'bg_prompt': '', 'blended_prompt': ''}}
+            if sd.client:
+                log.info('"layerdiffuse" extension support is enabled and active.')
+            if sd.client and sd.client not in forge_clients:
+                log.warning(f'"layerdiffuse" is not known to be compatible with "{sd.client}". If you experience errors, disable this extension in config.yaml')
+        # Initialize ReActor defaults
+        if extensions.get('reactor_enabled'):
+            self.payload['alwayson_scripts']['reactor'] = {'args': {
+                'image': '', 'enabled': False, 'source_faces': '0', 'target_faces': '0', 'model': 'inswapper_128.onnx', 'restore_face': 'CodeFormer', 'restore_visibility': 1,
+                'restore_upscale': True, 'upscaler': '4x_NMKD-Superscale-SP_178000_G', 'scale': 1.5, 'upscaler_visibility': 1, 'swap_in_source_img': False, 'swap_in_gen_img': True, 'log_level': 1,
+                'gender_detect_source': 0, 'gender_detect_target': 0, 'save_original': False, 'codeformer_weight': 0.8, 'source_img_hash_check': False, 'target_img_hash_check': False, 'system': 'CUDA',
+                'face_mask_correction': True, 'source_type': 0, 'face_model': '', 'source_folder': '', 'multiple_source_images': None, 'random_img': True, 'force_upscale': True, 'threshold': 0.6, 'max_faces': 2, 'tab_single': None}}
+            if sd.client:
+                log.info('"ReActor" extension support is enabled and active.')
+            
+class LLMContext:
+    def __init__(self):
+        self.context = 'The following is a conversation with an AI Large Language Model. The AI has been trained to answer questions, provide recommendations, and help with decision making. The AI follows user requests. The AI thinks outside the box.'
+        self.extensions = {}
+        self.greeting = '' # 'How can I help you today?'
+        self.name = 'AI'
+        self.use_voice_channel = False
+        self.bot_in_character_menu = True
+        self.tags = []
+
+class LLMState:
+    def __init__(self):
+        self.text = ''
+        self.state = {
+            # These are defaults for 'Midnight Enigma' preset
+            'preset': '',
+            'grammar_string': '',
+            'add_bos_token': True,
+            'auto_max_new_tokens': False,
+            'ban_eos_token': False,
+            'character_menu': '',
+            'chat_generation_attempts': 1,
+            'chat_prompt_size': 2048,
+            'custom_stopping_strings': '',
+            'custom_system_message': '',
+            'custom_token_bans': '',
+            'do_sample': True,
+            'dry_multiplier': 0,
+            'dry_base': 1.75,
+            'dry_allowed_length': 2,
+            'dry_sequence_breakers': '"\\n", ":", "\\"", "*"',
+            'dynamic_temperature': False,
+            'dynatemp_low': 1,
+            'dynatemp_high': 1,
+            'dynatemp_exponent': 1,
+            'encoder_repetition_penalty': 1,
+            'epsilon_cutoff': 0,
+            'eta_cutoff': 0,
+            'frequency_penalty': 0,
+            'greeting': '',
+            'guidance_scale': 1,
+            'history': {'internal': [], 'visible': []},
+            'max_new_tokens': 512,
+            'max_tokens_second': 0,
+            'max_updates_second': 0,
+            'min_p': 0.00,
+            'mirostat_eta': 0.1,
+            'mirostat_mode': 0,
+            'mirostat_tau': 5,
+            'mode': 'chat',
+            'name1': '',
+            'name1_instruct': '',
+            'name2': '',
+            'name2_instruct': '',
+            'negative_prompt': '',
+            'no_repeat_ngram_size': 0,
+            'penalty_alpha': 0,
+            'presence_penalty': 0,
+            'prompt_lookup_num_tokens': 0,
+            'repetition_penalty': 1.18,
+            'repetition_penalty_range': 1024,
+            'sampler_priority': [],
+            'seed': -1.0,
+            'skip_special_tokens': True,
+            'stop_at_newline': False,
+            'stopping_strings': '',
+            'stream': True,
+            'temperature': 0.98,
+            'temperature_last': False,
+            'tfs': 1,
+            'top_a': 0,
+            'top_k': 100,
+            'top_p': 0.37,
+            'truncation_length': 2048,
+            'turn_template': '',
+            'typical_p': 1,
+            'user_bio': '',
+            'chat_template_str': '''{%- for message in messages %}\n    {%- if message['role'] == 'system' -%}\n        {{- message['content'] + '\\n\\n' -}}\n    {%- else -%}\n        {%- if message['role'] == 'user' -%}\n            {{- name1 + ': ' + message['content'] + '\\n'-}}\n        {%- else -%}\n            {{- name2 + ': ' + message['content'] + '\\n' -}}\n        {%- endif -%}\n    {%- endif -%}\n{%- endfor -%}''',
+            'instruction_template_str': '''{%- set ns = namespace(found=false) -%}\n{%- for message in messages -%}\n    {%- if message['role'] == 'system' -%}\n        {%- set ns.found = true -%}\n    {%- endif -%}\n{%- endfor -%}\n{%- if not ns.found -%}\n    {{- '' + 'Below is an instruction that describes a task. Write a response that appropriately completes the request.' + '\\n\\n' -}}\n{%- endif %}\n{%- for message in messages %}\n    {%- if message['role'] == 'system' -%}\n        {{- '' + message['content'] + '\\n\\n' -}}\n    {%- else -%}\n        {%- if message['role'] == 'user' -%}\n            {{-'### Instruction:\\n' + message['content'] + '\\n\\n'-}}\n        {%- else -%}\n            {{-'### Response:\\n' + message['content'] + '\\n\\n' -}}\n        {%- endif -%}\n    {%- endif -%}\n{%- endfor -%}\n{%- if add_generation_prompt -%}\n    {{-'### Response:\\n'-}}\n{%- endif -%}''',
+            'chat-instruct_command': '''Continue the chat dialogue below. Write a single reply for the character "<|character|>".\n\n<|prompt|>'''
+            }
+        self.regenerate = False
+        self._continue = False
+
+class Settings:
+    def __init__(self, bot_behavior):
+        self._bot_id = 0
+        self.bot_behavior: Behavior = bot_behavior
+        self.imgmodel = ImgModel()
+        self.llmcontext = LLMContext()
+        self.llmstate = LLMState()
+        self.settings = {}
+        self.base_tags = []
+        # Initialize main settings and base tags
+        self.update_settings()
+        asyncio.run(self.update_base_tags())
+        
+    @property
+    def name(self):
+        return self.settings.get('llmcontext', {}).get('name', 'AI')
+
+    async def update_base_tags(self):
+        try:
+            tags_data = load_file(shared_path.tags, {})
+            base_tags_data = tags_data.get('base_tags', [])
+            base_tags = copy.deepcopy(base_tags_data)
+            base_tags = await update_tags(base_tags)
+            self.base_tags = base_tags
+
+        except Exception as e:
+            log.error(f"Error updating client base tags: {e}")
+
+    # Returns the value of Settings as a dictionary
+    def settings_to_dict(self):
+        return {
+            'imgmodel': vars(self.imgmodel),
+            'llmcontext': vars(self.llmcontext),
+            'llmstate': vars(self.llmstate)
+        }
+
+    def update_settings(self):
+        defaults = self.settings_to_dict()
+        # Current user custom settings
+        active_settings = copy.deepcopy(bot_active_settings.get_vars())
+        behavior = active_settings.pop('behavior', {})
+        # Add any missing required settings, while warning for any missing
+        warned = bot_database.was_warned('fixed_base_settings')
+        self.settings, was_warned = fix_dict(active_settings, defaults, 'dict_base_settings.yaml', warned)
+        bot_database.update_was_warned('fixed_base_settings', was_warned)
+        # Update behavior dict
+        bot_behavior.update_behavior(behavior)
+
+    # Allows printing default values of Settings
+    def __str__(self):
+        attributes = ", ".join(f"{attr}={getattr(self, attr)}" for attr in dir(self) if not callable(getattr(self, attr)) and not attr.startswith("__"))
+        return f"{self.__class__.__name__}({attributes})"
+
+@dataclass_json
+@dataclass
+class CustomHistory(History):
+    manager: 'CustomHistoryManager' = field(metadata=cnf(dont_save=True))
+    fp_unique_id: Optional[str] = field(default=None)
+    fp_character: Optional[str] = field(default=None)
+    fp_mode: Optional[str] = field(default=None)
+    fp_internal_id: Optional[str] = field(default=None)
+    
+    _first_save_debug: bool = field(default=True, metadata=cnf(dont_save=True))
+    
+    
+    def __copy__(self):
+        new = super().__copy__()
+        new.fp_unique_id = self.fp_unique_id
+        new.fp_character = self.fp_character
+        new.fp_mode = self.fp_mode
+        new.fp_internal_id = self.fp_internal_id
+        return new
+    
+    
+    def fresh(self):
+        new = super().fresh()
+        new.fp_unique_id = None # only reset time to create a new file in the same dir.
+        return new
+    
+    
+    def set_save_info(self, internal_id, character, mode):
+        self.fp_character = character
+        self.fp_mode = mode
+        self.fp_internal_id = internal_id
+        
+        has_file_name = self.fp_unique_id
+        if not self.fp_unique_id:
+            self.fp_unique_id = datetime.now().strftime('%Y%m%d-%H-%M-%S')
+
+        history_dir = self.manager.history_dir_template.format(character=self.fp_character, mode=self.fp_mode, id=self.fp_internal_id)
+        self.fp = os.path.join(history_dir, f'{self.fp_unique_id}.json')
+        
+        if not has_file_name:
+            log.info(f'Internal history file will be saved to: {self.fp}')
+    
+    
+    async def save(self, fp=None, timeout=300, force=False, force_tgwui=False):
+        try:
+            status = await super().save(fp=fp, timeout=timeout, force=force)
+            self._save_for_tgwui(status, force=force_tgwui)
+            
+            if not status: # don't bother saving if nothing changed
+                return False
+            
+            self._first_save_debug = False
+            return status
+
+        except Exception as e:
+            print(traceback.format_exc())
+            log.critical(e)
+            
+            
+    def save_sync(self, fp=None, force=False, force_tgwui=False):
+        try:
+            status = super().save_sync(fp=fp, force=force)
+            self._save_for_tgwui(status, force=force_tgwui)
+            
+            if not status: # don't bother saving if nothing changed
+                return False
+            
+            self._first_save_debug = False
+            return status
+
+        except Exception as e:
+            print(traceback.format_exc())
+            log.critical(e)
+            
+            
+    def _save_for_tgwui(self, status, force=False):
+        if (status and self.manager.export_for_tgwui) or force:
+            save_history(self.render_to_tgwui(), f'{self.fp_unique_id}_{self.fp_internal_id}', self.fp_character, self.fp_mode)
+            if self._first_save_debug:
+                log.debug(f'''TGWUI chat history saved to "/logs/{self.fp_mode}/{self.fp_character}/{self.fp_unique_id}_{self.fp_internal_id}.json"''')
+        
+    
+    def last_exchange(self):
+        if not self.empty:
+            last_hmessage:HMessage = self[-1]
+            previous_hmessage = last_hmessage.reply_to
+            return previous_hmessage, last_hmessage
+        return None, None
+    
+
+@dataclass
+class CustomHistoryManager(HistoryManager):
+    history_dir_template: str = field(default=os.path.join(shared_path.dir_history, '{id}', '{character}_{mode}'), init=False)
+    
+    
+    def get_history_dir_template(self, id_):
+        _, character, mode = self.get_id_parts(id_)
+        return self.history_dir_template.format(character=character, mode=mode, id=id_)
+        
+    
+    def search_for_fp(self, id_:ChannelID):
+        # Note: this is an internal function part of get_history_for
+
+        # get the first item split by _
+        # For this to work, make sure all ids start with ID_... edit the end as you wish.
+        internal_id = id_.split('_',1)[0] 
+        
+        # TODO users should not be digging in the internals, the name of the folders/files shouldn't matter
+        # But in the case you do want to add the channel/guild name to the folder 
+        # searching for folders could also be implemented.
+        
+        # TODO I don't really like this because it wont enable per channel characters easily later on.
+        # should add a **search_params to pass down to enable
+        history_dir = self.get_history_dir_template(internal_id)
+        if not os.path.isdir(history_dir):
+            return
+        
+        # get latest valid history file
+        for file in reversed(os.listdir(history_dir)):
+            return os.path.join(history_dir, file)
+            
+            
+    def get_history_for(self, id_: Optional[ChannelID|int]=None, character=None, mode=None, fp=None, cached_only=False) -> Optional[CustomHistory]:
+        '''
+        if not autoload_history:
+            New files
+        
+        
+        if change_char == keep:
+            if channels == single:
+                One global history file
+                
+            if channels == multiple:
+                History per channel
+                All characters mixed together
+                
+        if change_char == new:
+            if autoload_history:
+                Load history on start, change on switch
+            
+            if channels == single:
+                New global file on char switch
+                New file when switching back A>B>A
+                
+            if channels == multiple:
+                New files for each channel on character switch
+                New file when switching back A>B>A
+        '''
+        # Should import old logs or not.
+        search = self.autoload_history
+        
+        # TODO if there's a setting about keeping history between characters, maybe duplicating would be better?
+        # or just edit the ID here to match both
+        
+        id_, character, mode = self.get_id_parts(id_, character, mode)
+        full_id = f'{id_}_{character}_{mode}'
+        history:Optional[CustomHistory] = super().get_history_for(full_id, fp=fp, search=search, cached_only=cached_only) # type: ignore
+        if history is not None:
+            history.set_save_info(internal_id=id_, character=character, mode=mode)
+        return history
+    
+    
+    def new_history_for(self, id_: Optional[ChannelID|int], character=None, mode=None) -> CustomHistory:
+        id_, character, mode = self.get_id_parts(id_, character, mode)
+        full_id = f'{id_}_{character}_{mode}'
+        return super().new_history_for(full_id) # type: ignore
+    
+    
+    def get_id_parts(self, id_: Optional[ChannelID|int], character=None, mode=None):
+        state_dict = bot_settings.settings['llmstate']['state']
+        mode = mode or state_dict['mode']
+        character = character or state_dict["character_menu"] or 'unknown_character'
+        
+        if not self.per_channel_history:
+            id_ = 'global'
+            
+        if self.change_char_history_method == 'keep':
+            character = 'Mixed'
+            mode = 'mixed'
+        
+        return id_, character, mode
+
+bot_behavior = Behavior() # needs to be loaded before settings
+bot_settings = Settings(bot_behavior=bot_behavior)
+bot_history = CustomHistoryManager(class_builder_history=CustomHistory, **config['textgenwebui'].get('chat_history', {}))
+
+
+def exit_handler():
+    log.info('Running cleanup tasks:')
+    bot_history.save_all_sync()
+    log.info('Done')
+
+
+def kill_handler(signum, frame):
+    log.debug(f"Signal {signum} received, initiating shutdown...")
+    exit_handler()
+    sys.exit(0)
+    
+    
+def kill_handler_windows(signum, frame):
+    log.debug(f"Signal {signum} received, initiating shutdown...")
+    sys.exit(0)
+    
+    
+def on_window_close(ctrl_type):
+    log.debug(f"Console window is closing, (signal {ctrl_type})")
+    exit_handler()
+    return False
+
+
+if sys.platform == "win32":
+    import win32api
+    win32api.SetConsoleCtrlHandler(on_window_close, True)
+    
+    signal.signal(signal.SIGINT, kill_handler_windows)
+    signal.signal(signal.SIGTERM, kill_handler_windows)
+    
+else:
+    signal.signal(signal.SIGINT, kill_handler)
+    signal.signal(signal.SIGTERM, kill_handler)
+
+
+# Manually start the bot so we can catch keyboard interupts
+async def runner():
+    async with client:
+        await client.start(bot_token, reconnect=True)
+
+discord.utils.setup_logging(
+            handler=log_file_handler,
+            formatter=log_file_formatter,
+            level=_logging.INFO,
+            root=False,
+        )
+asyncio.run(runner())
+