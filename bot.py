from datetime import datetime, timedelta
from pathlib import Path
import asyncio
import random
import logging
import logging.handlers
import json
import re
import glob
import os
import warnings
import discord
from discord.ext import commands
from discord import app_commands, File
from discord.ext.commands.context import Context
import typing
import torch
import io
import base64
import yaml
from PIL import Image, PngImagePlugin
import requests
import sqlite3
import pprint
import aiohttp
import math
import time
from itertools import product
from threading import Lock, Thread
from pydub import AudioSegment
import copy
from shutil import copyfile
import sys
import traceback

#################################################################
#################### DISCORD / BOT STARTUP ######################
#################################################################
# Start logger
logging.basicConfig(format='%(levelname)s [%(asctime)s]: %(message)s (Line: %(lineno)d in %(funcName)s, %(filename)s )',
                    datefmt='%Y-%m-%d %H:%M:%S', 
                    level=logging.INFO) # logging.DEBUG)

handler = logging.FileHandler(filename='discord.log', encoding='utf-8', mode='w')
handler = logging.handlers.RotatingFileHandler(
    filename='discord.log',
    encoding='utf-8',
    maxBytes=32 * 1024 * 1024,  # 32 MiB
    backupCount=5,  # Rotate through 5 files
)

# Resolve legacy config method
class Config:
    def __init__(self):
        self.config = {}

    def legacy_required_values(self):
        from ad_discordbot import config
        required_configs = ['discord', 'sd', 'textgenwebui']
        for config_name in required_configs:
            try:
                config_value = getattr(config, config_name)
                self.config[config_name] = config_value
            except AttributeError:
                logging.warning(f"'config.py' is missing the '{config_name}' configuration.")
            else:
                if not config_value:
                    logging.warning(f"'config.py' has an empty value for '{config_name}' configuration.")
        try:
            self.config['dynamic_prompting'] = config.dynamic_prompting_enabled
        except:
            logging.warning("'config.py' is missing a new parameter 'dynamic_prompting_enabled'. Defaulting to 'True' (enabled) ")
            self.config['dynamic_prompting'] = True

    def init_config(self):
        try:
            config_path = os.path.join('ad_discordbot', 'config.yaml')
            with open(config_path, 'r', encoding='utf-8') as file:
                self.config = yaml.safe_load(file)
        except FileNotFoundError:
            logging.error("Main bot config file 'config.yaml' not found.")
            try:
                self.legacy_required_values()
                logging.info("Found legacy 'config.py'. Please migrate your settings from 'config.py' as it will soon be unsupported.")
            except FileNotFoundError:
                logging.error("Legacy config file 'config.py' not found.")
                sys.exit(2)
        except yaml.YAMLError as e:
            logging.error(f"Error loading 'config.yaml': {e}")
            sys.exit(2)

    def get_config_dict(self):
        return self.config

config = Config()
config.init_config()
config = config.get_config_dict()

# Discord bot token
TOKEN = config['discord'].get('TOKEN', None)

# Intercept custom bot arguments
def parse_bot_args():
    bot_arg_list = ["--limit-history", "--token"]
    bot_argv = []
    for arg in bot_arg_list:
        try:
            index = sys.argv.index(arg)
        except:
            index = None
        
        if index is not None:
            bot_argv.append(sys.argv.pop(index))
            bot_argv.append(sys.argv.pop(index))

    import argparse
    parser = argparse.ArgumentParser(formatter_class=lambda prog: argparse.HelpFormatter(prog, max_help_position=54))
    parser.add_argument("--token", type=str, help="Discord bot token to use their API.")
    parser.add_argument("--limit-history", type=int, help="When the history gets too large, performance issues can occur. Limit the history to improve performance.")
    bot_args = parser.parse_args(bot_argv)
    return bot_args
    
bot_args = parse_bot_args()

# Check bot token
bot_token = bot_args.token if bot_args.token else TOKEN
if not bot_token:
    logging.error("Discord bot token is required. Please refer to install instructions (https://github.com/altoiddealer/ad_discordbot).")
    sys.exit(2)

os.environ['GRADIO_ANALYTICS_ENABLED'] = 'False'
os.environ["BITSANDBYTES_NOWELCOME"] = "1"
warnings.filterwarnings("ignore", category=UserWarning, message="TypedStorage is deprecated")
warnings.filterwarnings("ignore", category=UserWarning, message="You have modified the pretrained model configuration to control generation")

# Set discord intents
intents = discord.Intents.default()
intents.message_content = True
intents.reactions = True  # Enable reaction events
intents.guild_messages = True # Allows updating topic
client = commands.Bot(command_prefix=".", intents=intents)

#################################################################
####################### DISCORD EMBEDS ##########################
#################################################################
embed_color = config['discord'].get('embed_settings', {}).get('color', 0x1e1f22)

system_embed_info = None
img_gen_embed_info = None
img_send_embed_info = None
change_embed_info = None
flow_embed_info = None

enabled_embeds = config['discord'].get('embed_settings', {}).get('show_embeds', {})

if enabled_embeds.get('system', True):
    system_embed_info_json = {
        "title": "Welcome to ad_discordbot!",
        "description": """
        **/helpmenu** - Display this message
        **/character** - Change character
        **/main** - Toggle if Bot always replies, per channel
        **/image** - prompt an image to be generated (or try "draw <subject>")
        **/speak** - if TTS settings are enabled, the bot can speak your text
        **__Changing settings__** ('.../ad\_discordbot/dict\_.yaml' files)
        **/imgmodel** - Change Img model and any model-specific settings
        """,
        "url": "https://github.com/altoiddealer/ad_discordbot",
        "color": embed_color
    }
    system_embed_info = discord.Embed().from_dict(system_embed_info_json)

if enabled_embeds.get('images', True):
    img_gen_embed_info = discord.Embed(title = "Processing image generation ...", description=" ", url='https://github.com/altoiddealer/ad_discordbot', color=embed_color)
    img_send_embed_info = discord.Embed(title= 'User requested an image ...', description=" ", url='https://github.com/altoiddealer/ad_discordbot', color=embed_color)

if enabled_embeds.get('changes', True):
    change_embed_info = discord.Embed(title = "Changing model ...", description=" ", url='https://github.com/altoiddealer/ad_discordbot', color=embed_color)

if enabled_embeds.get('flows', True):
    flow_embed_info = discord.Embed(title = 'Processing flow ... ', description=" ", url='https://github.com/altoiddealer/ad_discordbot/wiki/tags', color=embed_color)

#################################################################
################### Stable Diffusion Startup ####################
#################################################################
sd_enabled = config['sd'].get('enabled', True)

if sd_enabled:
    SD_URL = config['sd'].get('SD_URL', None) # Get the URL from config.yaml
    if SD_URL is None:
        SD_URL = config['sd'].get('A1111', 'http://127.0.0.1:7860')

    async def sd_api(endpoint, method='get', json=None, retry=True):
        try:
            async with aiohttp.ClientSession() as session:
                request_method = getattr(session, method.lower())  
                async with request_method(url=f'{SD_URL}{endpoint}', json=json) as response:
                    if response.status == 200:
                        r = await response.json()
                        return r
                    else:
                        logging.error(f'{SD_URL}{endpoint} response: "{response.status}"')
                        if retry and response.status in [408, 500]:
                            logging.info("Retrying the request in 3 seconds...")
                            await asyncio.sleep(3)
                            return await sd_api(endpoint, method, json, retry=False)
        except Exception as e:
            if endpoint == '/sdapi/v1/server-restart' or endpoint == '/sdapi/v1/progress':
                return None
            else:
                logging.error(f'Error getting data from "{SD_URL}{endpoint}": {e}')
                traceback.print_exc()
                return e

    async def get_sd_sysinfo():
        try:
            r = await sd_api(endpoint='/sdapi/v1/cmd-flags', method='get', json=None, retry=False)
            ui_settings_file = r.get("ui_settings_file", "")
            if "webui-forge" in ui_settings_file:
                return 'SD WebUI Forge'
            elif "webui" in ui_settings_file:
                return 'A1111 SD WebUI'
            else:
                return 'SD WebUI'
        except Exception as e:
            logging.error(f"Error getting SD sysinfo API: {e}")
            return None

    SD_CLIENT = asyncio.run(get_sd_sysinfo()) # Stable Diffusion client name to use in messages, warnings, etc

    # Function to attempt restarting the SD WebUI Client in the event it gets stuck
    @client.hybrid_command(description=f"Immediately Restarts the {SD_CLIENT} server. Requires '--api-server-stop' SD WebUI launch flag.")
    async def restart_sd_client(ctx: discord.ext.commands.Context):
        try:
            system_embed = None
            await ctx.send(f"**`/restart_sd_client` __will not work__ unless {SD_CLIENT} was launched with flag: `--api-server-stop`**", delete_after=10)
            await sd_api(endpoint='/sdapi/v1/server-restart', method='post', json=None, retry=False)
            title = f"{ctx.author} used '/restart_sd_client'. Restarting {SD_CLIENT} ..."
            if system_embed_info:
                system_embed_info.title = title
                system_embed_info.description = f'Attempting to re-establish connection in 5 seconds (Attempt 1 of 10)'
                system_embed = await ctx.send(embed=system_embed_info)
            logging.info(title)
            response = None
            retry = 1
            while response is None and retry < 11:
                if system_embed_info:
                    system_embed_info.description = f'Attempting to re-establish connection in 5 seconds (Attempt {retry} of 10)'
                    if system_embed: system_embed = await system_embed.edit(embed=system_embed_info)
                await asyncio.sleep(5)
                response = await sd_api(endpoint='/sdapi/v1/progress', method='get', json=None, retry=False)             
                retry += 1
            if response:
                title = f"{SD_CLIENT} restarted successfully."
                if system_embed_info:
                    system_embed_info.title = title
                    system_embed_info.description = f"Connection re-established after {retry} out of 10 attempts."
                    if system_embed: system_embed = await system_embed.edit(embed=system_embed_info)
                logging.info(title)
            else:
                title = f"{SD_CLIENT} server unresponsive after Restarting."
                if system_embed_info:
                    system_embed_info.title = title
                    system_embed_info.description = f"Connection was not re-established after 10 attempts."
                    if system_embed: system_embed = await system_embed.edit(embed=system_embed_info)
                logging.error(title)
        except Exception as e:
            logging.error(f"Error resetting the {SD_CLIENT} server: {e}")

    if SD_CLIENT:
        logging.info(f"Initializing with SD WebUI enabled: '{SD_CLIENT}'")
    else:
        sd_enabled = False

#################################################################
##################### TEXTGENWEBUI STARTUP ######################
#################################################################
if not 'textgenwebui' in config:
    logging.warning("'config.py' is missing a new dictionary 'textgenwebui'. Enabling TGWUI by default.")
    textgenwebui_enabled = True
else:
    textgenwebui_enabled = config['textgenwebui'].get('enabled', True)

if textgenwebui_enabled:
    import modules.extensions as extensions_module
    from modules.chat import chatbot_wrapper, load_character
    from modules import shared
    from modules import chat, utils
    from modules import LoRA
    from modules.models import load_model, unload_model
    from modules.models_settings import get_model_metadata, update_model_parameters, get_fallback_settings, infer_loader

## Majority of this code section is copypasta from modules/server.py

def init_textgenwebui_settings():
    # Loading custom settings
    settings_file = None
    # Check if a settings file is provided and exists
    if shared.args.settings is not None and Path(shared.args.settings).exists():
        settings_file = Path(shared.args.settings)
    # Check if settings file exists
    elif Path("settings.json").exists():
        settings_file = Path("settings.json")
    elif Path("settings.yaml").exists():
        settings_file = Path("settings.yaml")
    if settings_file is not None:
        logging.info(f"Loading settings from {settings_file}...")
        file_contents = open(settings_file, 'r', encoding='utf-8').read()
        new_settings = json.loads(file_contents) if settings_file.suffix == "json" else yaml.safe_load(file_contents)
        shared.settings.update(new_settings)

    # Fallback settings for models
    shared.model_config['.*'] = get_fallback_settings()
    shared.model_config.move_to_end('.*', last=False)  # Move to the beginning

# legacy version of load_extensions() which allows extension params to be updated during runtime
def load_extensions(extensions, available_extensions):
    extensions_module.state = {}
    for index, name in enumerate(shared.args.extensions):
        if name in available_extensions:
            if name != 'api':
                logging.info(f'Loading the extension "{name}"')
            try:
                try:
                    exec(f"import extensions.{name}.script")
                except ModuleNotFoundError:
                    logging.error(f"Could not import the requirements for '{name}'. Make sure to install the requirements for the extension.\n\nLinux / Mac:\n\npip install -r extensions/{name}/requirements.txt --upgrade\n\nWindows:\n\npip install -r extensions\\{name}\\requirements.txt --upgrade\n\nIf you used the one-click installer, paste the command above in the terminal window opened after launching the cmd script for your OS.")
                    raise
                extension = getattr(extensions, name).script
                extensions_module.apply_settings(extension, name)
                if hasattr(extension, "setup"):
                    logging.warning(f'Extension "{name}" is hasattr "setup". Skipping...')
                    continue
                extensions_module.state[name] = [True, index]
            except:
                logging.error(f'Failed to load the extension "{name}".')

tts_settings = {}
try:
    tts_settings = config.get('textgenwebui', {}).get('tts_settings', {})
except:
    tts_settings = config['discord'].get('tts_settings', {})

supported_tts_clients = ['alltalk_tts', 'coqui_tts', 'silero_tts', 'elevenlabs_tts']

def init_textgenwebui_extensions():
    # monkey patch load_extensions behavior from pre-commit b3fc2cd
    extensions_module.load_extensions = load_extensions

    shared.args.extensions = []
    extensions_module.available_extensions = utils.get_available_extensions()
    
    # If any TTS extension defined in config.py, set tts bot vars and add extension to shared.args.extensions
    tts_client = tts_settings.get('extension', '') # tts client
    tts_api_key = None
    tts_voice_key = None
    tts_lang_key = None
    if tts_client:
        if tts_client not in supported_tts_clients:
            logging.warning(f'tts client "{tts_client}" is not yet confirmed to be work. The "/speak" command will not be registered. List of supported tts_clients: {supported_tts_clients}')

        tts_api_key = tts_settings.get('api_key', None)
        if tts_client == 'alltalk_tts':
            tts_voice_key = 'voice'
            tts_lang_key = 'language'
        if tts_client == 'coqui_tts':
            tts_voice_key = 'voice'
            tts_lang_key = 'language'
        if tts_client == 'silero_tts':
            tts_voice_key = 'speaker'
            tts_lang_key = 'language'
        if tts_client == 'elevenlabs_tts':
            tts_voice_key = 'selected_voice'
            tts_lang_key = ''
        if tts_client not in shared.args.extensions:
            shared.args.extensions.append(tts_client)

    # Activate the extensions
    for extension in shared.settings['default_extensions']:
        shared.args.extensions = shared.args.extensions or []
        if extension not in shared.args.extensions:
            shared.args.extensions.append(extension)

    if shared.args.extensions and len(shared.args.extensions) > 0:
        extensions_module.load_extensions(extensions_module.extensions, extensions_module.available_extensions)

    return tts_client, tts_api_key, tts_voice_key, tts_lang_key

def init_textgenwebui_llmmodels():
    # Model defined through --model
    if shared.args.model is not None:
        shared.model_name = shared.args.model

    # Only one model is available
    elif len(all_llmmodels) == 1:
        shared.model_name = all_llmmodels[0]

    # Select the model from a command-line menu
    elif shared.args.model_menu:
        if len(all_llmmodels) == 0:
            logging.error("No LLM models are available! Please download at least one.")
            sys.exit(0)
        else:
            print('The following LLM models are available:\n')
            for index, model in enumerate(all_llmmodels):
                print(f'{index+1}. {model}')

            print(f'\nWhich one do you want to load? 1-{len(all_llmmodels)}\n')
            i = int(input()) - 1
            print()

        shared.model_name = all_llmmodels[i]

# Check user settings (models/config-user.yaml) to determine loader
def get_llm_model_loader(model):
    loader = None
    user_model_settings = {}
    settings = shared.user_config
    for pat in settings:
        if re.match(pat.lower(), model.lower()):
            for k in settings[pat]:
                user_model_settings[k] = settings[pat][k]
    if 'loader' in user_model_settings:
        loader = user_model_settings['loader']
        return loader
    else:
        loader = infer_loader(model, user_model_settings)
    return loader

instruction_template_str = None

def load_llm_model(loader=None):
    try:
        # If any model has been selected, load it
        if shared.model_name != 'None':
            p = Path(shared.model_name)
            if p.exists():
                model_name = p.parts[-1]
                shared.model_name = model_name
            else:
                model_name = shared.model_name

            model_settings = get_model_metadata(model_name)

            global instruction_template_str
            instruction_template_str = model_settings.get('instruction_template_str', '')

            update_model_parameters(model_settings, initial=True)  # hijack the command-line arguments

            # Load the model
            shared.model, shared.tokenizer = load_model(model_name, loader)
            if shared.args.lora:
                logging.error('Not implemented yet, unknown function: add_lora_to_model(shared.args.lora)') # TODO
                # add_lora_to_model(shared.args.lora)
    except Exception as e:
        logging.error(f"An error occurred while loading LLM Model: {e}")

if textgenwebui_enabled:
    init_textgenwebui_settings()
    tts_client, tts_api_key, tts_voice_key, tts_lang_key = init_textgenwebui_extensions()
    # Get list of available models
    all_llmmodels = utils.get_available_models()
    init_textgenwebui_llmmodels()
    load_llm_model()
    shared.generation_lock = Lock()

#################################################################
##################### BACKGROUND QUEUE TASK #####################
#################################################################
bg_task_queue = asyncio.Queue()

async def process_tasks_in_background():
    while True:
        task = await bg_task_queue.get()
        await task

#################################################################
######################## MISC FUNCTIONS #########################
#################################################################
# Function to load .json, .yml or .yaml files
def load_file(file_path):
    try:
        file_suffix = Path(file_path).suffix.lower()

        if file_suffix in [".json", ".yml", ".yaml"]:
            with open(file_path, 'r', encoding='utf-8') as file:
                if file_suffix in [".json"]:
                    data = json.load(file)
                else:
                    data = yaml.safe_load(file)
            return data
        else:
            logging.error(f"Unsupported file format: {file_suffix}")
            return None
    except FileNotFoundError:
        logging.error(f"File not found: {file_suffix}")
        return None
    except Exception as e:
        logging.error(f"An error occurred while reading {file_path}: {str(e)}")
        return None

def merge_base(newsettings, basekey):
    def deep_update(original, update):
        for key, value in update.items():
            if isinstance(value, dict) and key in original and isinstance(original[key], dict):
                deep_update(original[key], value)
            else:
                original[key] = value
    try:
        base_settings = load_file('ad_discordbot/dict_base_settings.yaml')
        keys = basekey.split(',')
        current_dict = base_settings
        for key in keys:
            if key in current_dict:
                current_dict = current_dict[key].copy()
            else:
                return None
        deep_update(current_dict, newsettings) # Recursively update the dictionary
        return current_dict
    except Exception as e:
        logging.error(f"Error loading ad_discordbot/dict_base_settings.yaml ({basekey}): {e}")
        return newsettings

# Send message response to user's interaction command
async def ireply(i, process):
    try:
        if task_event.is_set():  # If a queued item is currently being processed
            ireply = await i.reply(f'Your {process} request was added to the task queue', ephemeral=True, delete_after=5)
            # del_time = 5
        else:
            ireply = await i.reply(f'Processing your {process} request', ephemeral=True, delete_after=3)
        #     del_time = 1
    except Exception as e:
        logging.error(f"Error sending message response to user's interaction command: {e}")

# Adds missing keys/values
def fix_dict(set, req):
    for k, req_v in req.items():
        if k not in set:
            set[k] = req_v
        elif isinstance(req_v, dict):
            fix_dict(set[k], req_v)
    return set

# Updates matched keys, AND adds missing keys
def update_dict(d, u):
    for k, v in u.items():
        if isinstance(v, dict):
            d[k] = update_dict(d.get(k, {}), v)
        else:
            d[k] = v
    for k in d.keys() - u.keys():
        u[k] = d[k]
    return u

# Updates matched keys, AND adds missing keys, BUT sums together number values
def sum_update_dict(d, u):
    def get_decimal_places(value):
        # Function to get the number of decimal places in a float.
        if isinstance(value, float):
            return len(str(value).split('.')[1])
        else:
            return 0
    for k, v in u.items():
        if isinstance(v, dict):
            d[k] = sum_update_dict(d.get(k, {}), v)
        elif isinstance(v, (int, float)) and not isinstance(v, bool):
            current_value = d.get(k, 0)
            max_decimal_places = max(get_decimal_places(current_value), get_decimal_places(v))
            d[k] = round(current_value + v, max_decimal_places)
        else:
            d[k] = v
    for k in d.keys() - u.keys():
        u[k] = d[k]
    return u

# Updates matched keys, but DOES NOT add missing keys
def update_dict_matched_keys(d, u):
    for k, v in u.items():
        if isinstance(v, dict):
            d[k] = update_dict(d.get(k, {}), v)
        else:
            d[k] = v
    return d

def save_yaml_file(file_path, data):
    try:
        with open(file_path, 'w') as file:
            yaml.dump(data, file, encoding='utf-8', default_flow_style=False, width=float("inf"), sort_keys=False)
    except Exception as e:
        logging.error(f"An error occurred while saving {file_path}: {str(e)}")

async def send_long_message(channel, message_text):
    """ Splits a longer message into parts while preserving sentence boundaries and code blocks """
    activelang = ''

    # Helper function to ensure even pairs of code block markdown
    def ensure_even_code_blocks(chunk_text, code_block_inserted):
        nonlocal activelang  # Declare activelang as nonlocal to modify the global variable
        code_block_languages = ["asciidoc", "autohotkey", "bash", "coffeescript", "cpp", "cs", "css", "diff", "fix", "glsl", "ini", "json", "md", "ml", "prolog", "ps", "py", "tex", "xl", "xml", "yaml", "html"]
        code_block_count = chunk_text.count("```")
        if code_block_inserted:
            # If a code block was inserted in the previous chunk, add a leading set of "```"
            chunk_text = f"```{activelang}\n" + chunk_text
            code_block_inserted = False  # Reset the code_block_inserted flag
        code_block_count = chunk_text.count("```")
        if code_block_count % 2 == 1:
            # Check last code block for syntax like "```yaml"
            last_code_block_index = chunk_text.rfind("```")
            last_code_block = chunk_text[last_code_block_index + len("```"):].strip()
            for lang in code_block_languages:
                if (last_code_block.lower()).startswith(lang):
                    activelang = lang
                    break  # Stop checking if a match is found
            # If there is an odd number of code blocks, add a closing set of "```"
            chunk_text += "```"
            code_block_inserted = True
        return chunk_text, code_block_inserted

    if len(message_text) <= 1980:
        sent_message = await channel.send(message_text)
    else:
        code_block_inserted = False  # Initialize code_block_inserted to False
        while message_text:
            # Find the last occurrence of either a line break or the end of a sentence
            last_line_break = message_text.rfind("\n", 0, 1980)
            last_sentence_end = message_text.rfind(". ", 0, 1980)
            # Determine the index to split the string
            if last_line_break >= 0 and last_sentence_end >= 0:
                # If both a line break and a sentence end were found, choose the one that occurred last
                chunk_length = max(last_line_break, last_sentence_end) + 1
            elif last_line_break >= 0:
                # If only a line break was found, use it as the split point
                chunk_length = last_line_break + 1
            elif last_sentence_end >= 0:
                # If only a sentence end was found, use it as the split point
                chunk_length = last_sentence_end + 2  # Include the period and space
            else:
                chunk_length = 1980 # If neither was found, split at the maximum limit of 2000 characters
            chunk_text = message_text[:chunk_length]
            chunk_text, code_block_inserted = ensure_even_code_blocks(chunk_text, code_block_inserted)
            sent_message = await channel.send(chunk_text)
            message_text = message_text[chunk_length:]
            if len(message_text) <= 1980:
                # Send the remaining text as a single chunk if it's shorter than or equal to 2000 characters
                chunk_text, code_block_inserted = ensure_even_code_blocks(message_text, code_block_inserted)
                sent_message = await channel.send(chunk_text)
                break

#################################################################
########################## BOT STARTUP ##########################
#################################################################
## Function to automatically change image models
# Select imgmodel based on mode, while avoid repeating current imgmodel
async def auto_select_imgmodel(current_imgmodel_name, imgmodel_names, mode='random'):   
    try:
        imgmodels = copy.deepcopy(all_imgmodels)
        if mode == 'random':
            if current_imgmodel_name:
                matched_imgmodel = None
                for imgmodel, imgmodel_name in zip(imgmodels, imgmodel_names):
                    if imgmodel_name == current_imgmodel_name:
                        matched_imgmodel = imgmodel
                        break
                if len(imgmodels) >= 2 and matched_imgmodel is not None:
                    imgmodels.remove(matched_imgmodel)
            selected_imgmodel = random.choice(imgmodels)
        elif mode == 'cycle':
            if current_imgmodel_name in imgmodel_names:
                current_index = imgmodel_names.index(current_imgmodel_name)
                next_index = (current_index + 1) % len(imgmodel_names)  # Cycle to the beginning if at the end
                selected_imgmodel = imgmodels[next_index]
            else:
                selected_imgmodel = random.choice(imgmodels) # If no image model set yet, select randomly
                logging.info("The previous imgmodel name was not matched in list of fetched imgmodels, so cannot 'cycle'. New imgmodel was instead picked at random.")
        return selected_imgmodel
    except Exception as e:
        logging.error(f"Error automatically selecting image model: {e}")

# Task to auto-select an imgmodel at user defined interval
async def auto_update_imgmodel_task(mode, duration):
    while True:
        await asyncio.sleep(duration)
        try:
            imgmodels_data = load_file('ad_discordbot/dict_imgmodels.yaml')
            auto_change_settings = imgmodels_data.get('settings', {}).get('auto_change_imgmodels', {})
            channel = auto_change_settings.get('channel_announce', None)
            if channel == 11111111111111111111: channel = None
            active_settings = load_file('ad_discordbot/activesettings.yaml')
            current_imgmodel_name = active_settings.get('imgmodel', {}).get('imgmodel_name', '')
            imgmodel_names = [imgmodel.get('imgmodel_name', '') for imgmodel in all_imgmodels]           
            # Select an imgmodel automatically
            selected_imgmodel = await auto_select_imgmodel(current_imgmodel_name, imgmodel_names, mode)
            if channel: channel = client.get_channel(channel)
            # offload to ai_gen queue
            queue_item = {'user': 'Automatically', 'channel': channel, 'source': 'imgmodel', 'params': {'imgmodel': selected_imgmodel}}
            await task_queue.put(queue_item)
        except Exception as e:
            logging.error(f"Error automatically updating image model: {e}")
        #await asyncio.sleep(duration)

imgmodel_update_task = None # Global variable allows process to be cancelled and restarted (reset sleep timer)

if sd_enabled:
    # Register command for helper function to toggle auto-select imgmodel
    @client.hybrid_command(description='Toggles the automatic Img model changing task')
    async def toggle_auto_change_imgmodels(ctx):
        global imgmodel_update_task
        if imgmodel_update_task and not imgmodel_update_task.done():
            imgmodel_update_task.cancel()
            if ctx: await ctx.send("Auto-change Imgmodels task was cancelled.", ephemeral=True, delete_after=5)
            logging.info("Auto-change Imgmodels task was cancelled via '/toggle_auto_change_imgmodels_task'")
        else:
            await bg_task_queue.put(start_auto_change_imgmodels())
            if ctx: await ctx.send(f"Auto-change Img models task was started.", ephemeral=True, delete_after=5)

# helper function to begin auto-select imgmodel task
async def start_auto_change_imgmodels():
    try:
        global imgmodel_update_task
        imgmodels_data = load_file('ad_discordbot/dict_imgmodels.yaml')
        auto_change_settings = imgmodels_data.get('settings', {}).get('auto_change_imgmodels', {})
        mode = auto_change_settings.get('mode', 'random')
        frequency = auto_change_settings.get('frequency', 1.0)
        duration = frequency*3600 # 3600 = 1 hour
        imgmodel_update_task = client.loop.create_task(auto_update_imgmodel_task(mode, duration))
        logging.info(f"Auto-change Imgmodels task was started (Mode: '{mode}', Frequency: {frequency} hours).")
    except Exception as e:
        logging.error(f"Error starting auto-change Img models task: {e}")

# Try getting a valid character file source
def get_character():
    try:
        # This will be either the char name found in activesettings.yaml, or the default char name
        source = bot_settings.settings['llmcontext']['name']
        # If name doesn't match the bot's discord username, try to figure out best char data to initialize with
        if source != client.user.display_name:
            sources = [
                client.user.display_name, # Try current bot name
                bot_settings.settings['llmcontext']['name'] # Try last known name
            ]
            for try_source in sources:
                logging.info(f'Trying to load character "{try_source}"...')
                try:
                    _, char_name, _, _, _ = load_character(try_source, '', '')
                    if char_name:
                        logging.info(f'Initializing with character "{try_source}". Use "/character" for changing characters.')       
                        source = try_source                     
                        break  # Character loaded successfully, exit the loop
                except Exception as e:
                    logging.error(f"Error loading character for chat mode: {e}")
            if not char_name:
                logging.error(f"Character not found in '/characters'. Tried files: {sources}")
        # Load character, but don't save it's settings to activesettings (Only user actions will result in modifications)
        return source
    except Exception as e:
        logging.error(f"Error trying to load character data: {e}")
        return None

# If first time bot script is run
async def first_run():
    try:
        for guild in client.guilds: # Iterate over all guilds the bot is a member of
            text_channels = guild.text_channels
            if text_channels and system_embed_info:
                default_channel = text_channels[0]  # Get the first text channel of the guild
                system_embed_info = discord.Embed().from_dict(system_embed_info_json)
                await default_channel.send(embed=system_embed_info)
                break  # Exit the loop after sending the message to the first guild
        logging.info('Welcome to ad_discordbot! Use "/helpmenu" to see main commands. (https://github.com/altoiddealer/ad_discordbot) for more info.')
    except Exception as e:
        if str(e).startswith("403"):
            logging.warning("The bot tried to send a welcome message, but probably does not have access/permissions to your default channel (probably #General)")
        else:
            logging.error(f"An error occurred while welcoming user to the bot: {e}")
    finally:
        conn = sqlite3.connect('bot.db')
        c = conn.cursor()
        c.execute('''UPDATE first_run SET is_first_run = ?''', (0,)) # log "0" for false
        conn.commit()
        conn.close()
        bot_settings.database = Database()

# Unpack tag presets and add global tag keys
async def update_tags(tags):
    if not isinstance(tags, list):
        logging.warning(f'''One or more "tags" are improperly formatted. Please ensure each tag is formatted as a list item designated with a hyphen (-)''')
        return tags
    try:
        tags_data = load_file('ad_discordbot/dict_tags.yaml')
        global_tag_keys = tags_data.get('global_tag_keys', [])
        tag_presets = tags_data.get('tag_presets', [])
        updated_tags = []
        for tag in tags:
            if 'tag_preset_name' in tag:
                # Find matching tag preset in tag_presets
                for preset in tag_presets:
                    if 'tag_preset_name' in preset and preset['tag_preset_name'] == tag['tag_preset_name']:
                        # Merge corresponding tag presets
                        updated_tags.extend(preset.get('tags', []))
                        tag.pop('tag_preset_name', None)
                        break
            if tag:
                updated_tags.append(tag)
        # Add global tag keys to each tag item
        for tag in updated_tags:
            for key, value in global_tag_keys.items():
                if key not in tag:
                    tag[key] = value
        updated_tags = await expand_triggers(updated_tags) # expand any simplified trigger phrases
        return updated_tags
    except Exception as e:
        logging.error(f"Error loading tag presets: {e}")
        return tags

async def update_bot_base_tags():
    try:
        tags_data = load_file('ad_discordbot/dict_tags.yaml')
        base_tags_data = tags_data.get('base_tags', [])
        base_tags = copy.deepcopy(base_tags_data)
        settings_dict = bot_settings.get_settings_dict()
        settings_dict['tags'] = await update_tags(base_tags)
    except Exception as e:
        logging.error(f"Error updating client base tags: {e}")

# Function to overwrite default settings with activesettings
async def update_bot_settings():
    try:
        defaults = Settings() # Instance of the default settings
        defaults = defaults.settings_to_dict() # Convert instance to dict
        # Current user custom settings
        active_settings = load_file('ad_discordbot/activesettings.yaml')
        active_settings = dict(active_settings)
        # Add any missing required settings
        fixed_settings = fix_dict(active_settings, defaults)
        # Commit fixed settings to bot_settings (always accessible)
        bot_settings.settings = fixed_settings
        # Update client behavior
        bot_settings.behavior = Behavior() # Instance of the default behavior
        behavior = active_settings['behavior']
        bot_settings.behavior.update_behavior_dict(behavior)
        await update_bot_base_tags() # base tags from dict_tags.yaml
    except Exception as e:
        logging.error(f"Error updating client settings: {e}")

#################################################################
########################### ON READY ############################
#################################################################
@client.event
async def on_ready():
    try:
        await update_bot_base_tags()
        # If first time running bot
        if bot_settings.database.first_run:
            await first_run()
        if textgenwebui_enabled:
            source = get_character() # Try loading character data regardless of mode (chat/instruct)
            char_instruct = None
            if source:
                char_instruct, _, _, _ = await character_loader(source)
            update_instruct = char_instruct or instruction_template_str or None # 'instruction_template_str' is global variable
            if update_instruct:
                settings_dict = bot_settings.get_settings_dict()
                settings_dict['llmstate']['state']['instruction_template_str'] = update_instruct
        # Create main task processing queue
        client.loop.create_task(process_tasks())
        # Create background task processing queue
        client.loop.create_task(process_tasks_in_background())
        # Start background task to sync the discord client tree
        await bg_task_queue.put(client.tree.sync())
        # Start background task to to change image models automatically
        if sd_enabled:
            imgmodels_data = load_file('ad_discordbot/dict_imgmodels.yaml')
            if imgmodels_data and imgmodels_data.get('settings', {}).get('auto_change_imgmodels', {}).get('enabled', False):
                await bg_task_queue.put(start_auto_change_imgmodels())
        logging.info("Bot is ready")
    except Exception as e:
        logging.error(f"Error with on_ready: {e}")

#################################################################
####################### DISCORD FEATURES ########################
#################################################################
# Starboard feature
starboard_posted_messages = set()
# Fetch images already starboard'd
data = load_file('ad_discordbot/starboard_messages.yaml')
if data:
    starboard_posted_messages = set(data)

@client.event
async def on_raw_reaction_add(endorsed_img):
    if not config['discord'].get('starboard', {}).get('enabled', False):
        return
    channel = await client.fetch_channel(endorsed_img.channel_id)
    message = await channel.fetch_message(endorsed_img.message_id)
    total_reaction_count = 0
    if config['discord']['starboard'].get('emoji_specific', False):
        for emoji in config['discord']['starboard'].get('react_emojis', []):
            reaction = discord.utils.get(message.reactions, emoji=emoji)
            if reaction:
                total_reaction_count += reaction.count
    else:
        for reaction in message.reactions:
            total_reaction_count += reaction.count
    if total_reaction_count >= config['discord']['starboard'].get('min_reactions', 2):
        
        target_channel_id = config['discord']['starboard'].get('target_channel_id', None)
        if target_channel_id == 11111111111111111111: 
            target_channel_id = None
        
        target_channel = client.get_channel(target_channel_id)
        if target_channel and message.id not in starboard_posted_messages:
            # Create the message link
            message_link = f'[Original Message]({message.jump_url})'
            # Duplicate image and post message link to target channel
            if message.attachments:
                attachment_url = message.attachments[0].url
                await target_channel.send(message_link)
                await target_channel.send(attachment_url)
            elif message.embeds and message.embeds[0].image:
                image_url = message.embeds[0].image.url
                await target_channel.send(message_link)
                await target_channel.send(image_url)
            # Add the message ID to the set and update the file
            starboard_posted_messages.add(message.id)
            save_yaml_file('ad_discordbot/starboard_messages.yaml', list(starboard_posted_messages))

# Post settings to a dedicated channel
async def post_active_settings():
    target_channel_id = config['discord']['post_active_settings'].get('target_channel_id', None)
    if target_channel_id == 11111111111111111111: 
        target_channel_id = None
    
    if target_channel_id:
        target_channel = await client.fetch_channel(target_channel_id)
        if target_channel:
            active_settings = load_file('ad_discordbot/activesettings.yaml')
            settings_content = yaml.dump(active_settings, default_flow_style=False)
            
            def check(m):
                return True
            deleted = await target_channel.purge(limit=None, check=check, bulk=True)
            logging.debug(f'Deleted {len(deleted)} messages from {target_channel}')
            
            # Send the entire settings content as a single message
            await send_long_message(target_channel, f"Current settings:\n```yaml\n{settings_content}\n```")
        else:
            logging.error(f"Target channel with ID {target_channel_id} not found.")
    else:
        logging.warning("Channel ID must be specified in config.py")

#################################################################
######################## TTS PROCESSING #########################
#################################################################
voice_client = None

async def voice_channel(vc_setting):
    global voice_client
    # Start voice client if configured, and not explicitly deactivated in character settings
    if voice_client is None and (vc_setting is None or vc_setting) and int(tts_settings.get('play_mode', 0)) != 1:
        try:
            if tts_client and tts_client in shared.args.extensions:
                if tts_settings.get('voice_channel', ''):
                    voice_channel = client.get_channel(tts_settings['voice_channel'])
                    voice_client = await voice_channel.connect()
                else:
                    logging.warning(f'Bot launched with {tts_client}, but no voice channel is specified in config.py')
            else:
                if not bot_settings.database.was_warned('char_tts'):
                    bot_settings.database.update_was_warned('char_tts', 1)
                    logging.warning(f'Character "use_voice_channel" = True, and "voice channel" is specified in config.py, but no "tts_client" is specified in config.py')
        except Exception as e:
            logging.error(f"An error occurred while connecting to voice channel: {e}")
    # Stop voice client if explicitly deactivated in character settings
    if voice_client and voice_client.is_connected():
        try:
            if vc_setting is False:
                logging.info("New context has setting to disconnect from voice channel. Disconnecting...")
                await voice_client.disconnect()
                voice_client = None
        except Exception as e:
            logging.error(f"An error occurred while disconnecting from voice channel: {e}")

last_extension_params = {}

async def update_extensions(params):
    try:
        global last_extension_params
        if last_extension_params or params:
            if last_extension_params == params:
                return # Nothing needs updating
            last_extension_params = params # Update global dict
        # Add tts API key if one is provided in config.py
        if tts_api_key:
            if tts_client not in last_extension_params:
                last_extension_params[tts_client] = {'api_key': tts_api_key}
            else:
                last_extension_params[tts_client].update({'api_key': tts_api_key})
        # Update extension settings
        if last_extension_params:
            last_extensions = list(last_extension_params.keys())
            # Update shared.settings with last_extension_params
            for param in last_extensions:
                listed_param = last_extension_params[param]
                shared.settings.update({'{}-{}'.format(param, key): value for key, value in listed_param.items()})
        else:
            logging.warning(f'** No extension params for this character. Reloading extensions with initial values. **')            
        extensions_module.load_extensions(extensions_module.extensions, extensions_module.available_extensions)  # Load Extensions (again)
    except Exception as e:
        logging.error(f"An error occurred while updating character extension settings: {e}")

queued_tts = []  # Keep track of queued tasks

def after_playback(file, error):
    global queued_tts
    if error:
        logging.info(f'Message from audio player: {error}, output: {error.stderr.decode("utf-8")}')
    # Check save mode setting
    if int(tts_settings.get('save_mode', 0)) > 0:
        try:
            os.remove(file)
        except Exception as e:
            pass
    # Check if there are queued tasks
    if queued_tts:
        # Pop the first task from the queue and play it
        next_file = queued_tts.pop(0)
        source = discord.FFmpegPCMAudio(next_file)
        voice_client.play(source, after=lambda e: after_playback(next_file, e))

async def play_in_voice_channel(file):
    global voice_client, queued_tts
    if voice_client is None:
        logging.warning("**tts response detected, but bot is not connected to a voice channel.**")
        return
    # Queue the task if audio is already playing
    if voice_client.is_playing():
        queued_tts.append(file)
    else:
        # Otherwise, play immediately
        source = discord.FFmpegPCMAudio(file)
        voice_client.play(source, after=lambda e: after_playback(file, e))

async def upload_tts_file(channel, tts_resp):
    filename = os.path.basename(tts_resp)
    directory = os.path.dirname(tts_resp)
    wav_size = os.path.getsize(tts_resp)
    if wav_size <= 8388608:  # Discord's maximum file size for audio (8 MB)
        with open(tts_resp, "rb") as file:
            tts_file = File(file, filename=filename)
        await channel.send(file=tts_file) # lossless .wav output
    else: # convert to mp3
        bit_rate = int(tts_settings.get('mp3_bit_rate', 128))
        mp3_filename = os.path.splitext(filename)[0] + '.mp3'
        mp3_path = os.path.join(directory, mp3_filename)
        audio = AudioSegment.from_wav(tts_resp)
        audio.export(mp3_path, format="mp3", bitrate=f"{bit_rate}k")
        mp3_size = os.path.getsize(mp3_path) # Check the size of the MP3 file
        if mp3_size <= 8388608:  # Discord's maximum file size for audio (8 MB)
            with open(mp3_path, "rb") as file:
                mp3_file = File(file, filename=mp3_filename)
            await channel.send(file=mp3_file)
        else:
            await channel.send("The audio file exceeds Discord limitation even after conversion.")
        # if save_mode > 0: os.remove(mp3_path) # currently broken

async def process_tts_resp(channel, tts_resp):
    play_mode = int(tts_settings.get('play_mode', 0))
    # Upload to interaction channel
    if play_mode > 0:
        await upload_tts_file(channel, tts_resp)
    # Play in voice channel
    if play_mode != 1:
        await bg_task_queue.put(play_in_voice_channel(tts_resp)) # run task in background

#################################################################
########################### ON MESSAGE ##########################
#################################################################
async def fix_llm_payload(llm_payload):
    # Fix llm_payload by adding any missing required settings
    defaults = Settings() # Create an instance of the default settings
    defaults = defaults.settings_to_dict() # Convert instance to dict
    default_state = defaults['llmstate']['state']
    current_state = llm_payload['state']
    llm_payload['state'] = fix_dict(current_state, default_state)
    return llm_payload

def get_time(offset=0.0, time_format=None, date_format=None):
    try:
        new_time = ''
        new_date = ''
        current_time = datetime.now()
        if offset is not None and offset != 0.0:
            if isinstance(offset, int):
                current_time = datetime.now() + timedelta(days=offset)
            elif isinstance(offset, float):
                days = math.floor(offset)
                hours = (offset - days) * 24
                current_time = datetime.now() + timedelta(days=days, hours=hours)
        time_format = time_format if time_format is not None else '%H:%M:%S'
        date_format = date_format if date_format is not None else '%Y-%m-%d'
        new_time = current_time.strftime(time_format)
        new_date = current_time.strftime(date_format)
        return new_time, new_date
    except Exception as e:
        logging.error(f"Error when getting date/time: {e}")
        return '', ''

async def swap_llm_character(char_name, user_name, llm_payload):
    try:
        char_data = await load_character_data(char_name)
        name1 = user_name
        name2 = ''
        if char_data.get('state', {}):
            llm_payload['state'] = char_data['state']
            llm_payload['state']['name1'] = name1
        if char_data.get('name', 'AI'):
            llm_payload['state']['name2'] = char_data['name']
            llm_payload['state']['character_menu'] = char_data['name']
        if char_data.get('context', ''):
            llm_payload['state']['context'] = char_data['context']
        llm_payload = await fix_llm_payload(llm_payload) # Add any missing required information
        return llm_payload
    except Exception as e:
        logging.error(f"An error occurred while loading the file for swap_character: {e}")
        return llm_payload

def format_prompt_with_recent_output(user, prompt):
    try:
        formatted_prompt = copy.copy(prompt)
        # Find all matches of {user_x} and {llm_x} in the prompt
        pattern = r'\{(user|llm|history)_([0-9]+)\}'
        matches = re.findall(pattern, prompt)
        # Iterate through the matches
        for match in matches:
            prefix, index = match
            index = int(index)
            if prefix in ['user', 'llm'] and 0 <= index <= 10:
                message_list = history_manager.recent_messages[prefix]
                if not message_list or index >= len(message_list):
                    continue
                matched_syntax = f"{prefix}_{index}"
                formatted_prompt = formatted_prompt.replace(f"{{{matched_syntax}}}", message_list[index])
            elif prefix == 'history' and 0 <= index <= 10:
                user_message = history_manager.recent_messages['user'][index] if index < len(history_manager.recent_messages['user']) else ''
                llm_message = history_manager.recent_messages['llm'][index] if index < len(history_manager.recent_messages['llm']) else ''
                formatted_history = f'"{user}:" {user_message}\n"{client.user.display_name}:" {llm_message}\n'
                matched_syntax = f"{prefix}_{index}"
                formatted_prompt = formatted_prompt.replace(f"{{{matched_syntax}}}", formatted_history)
        formatted_prompt = formatted_prompt.replace('{last_image}', '__temp/temp_img_0.png')
        return formatted_prompt
    except Exception as e:
        logging.error(f'An error occurred while formatting prompt with recent messages: {e}')
        return prompt

def process_tag_formatting(user, prompt, formatting):
    try:
        updated_prompt = copy.copy(prompt)
        format_prompt = formatting.get('format_prompt', None)
        time_offset = formatting.get('time_offset', None)
        time_format = formatting.get('time_format', None)
        date_format = formatting.get('date_format', None)
        # Tag handling for prompt formatting
        if format_prompt is not None:
            updated_prompt = format_prompt.replace('{prompt}', updated_prompt)
        # format prompt with any defined recent messages
        updated_prompt = format_prompt_with_recent_output(user, updated_prompt)
        # Format time if defined
        new_time, new_date = get_time(time_offset, time_format, date_format)
        updated_prompt = updated_prompt.replace('{time}', new_time)
        updated_prompt = updated_prompt.replace('{date}', new_date)
        if updated_prompt != prompt:
            logging.info(f'Prompt was formatted: {updated_prompt}')
        return updated_prompt
    except Exception as e:
        logging.error(f"Error formatting LLM prompt: {e}")
        return prompt

async def build_flow_queue(input_flow):   
    try: 
        flow = copy.copy(input_flow)
        total_flows = 0
        flow_base = {}
        for flow_dict in flow: # find and extract any 'flow_base' first
            if 'flow_base' in flow_dict:
                flow_base = flow_dict.get('flow_base')
                flow.remove(flow_dict)
                break
        for step in flow:
            if not step:
                continue
            flow_step = copy.copy(flow_base)
            flow_step.update(step)
            counter = 1
            flow_step_loops = flow_step.pop('flow_step_loops', 0)
            counter += (flow_step_loops - 1) if flow_step_loops else 0
            total_flows += counter
            while counter > 0:
                counter -= 1
                await flow_queue.put(flow_step)
        global flow_event
        flow_event.set() # flag that a flow is being processed. Check with 'if flow_event.is_set():'
    except Exception as e:
        logging.error(f"Error building Flow: {e}")

async def process_llm_payload_tags(user_name, channel, llm_payload, llm_prompt, mods):
    try:
        char_params = {}
        params = {}
        flow = mods.get('flow', None)
        save_history = mods.get('save_history', None)
        load_history = mods.get('load_histor', None)
        param_variances = mods.get('param_variances', {})
        state = mods.get('state', {})
        change_character = mods.get('change_character', None)
        swap_character = mods.get('swap_character', None)
        change_llmmodel = mods.get('change_llmmodel', None)
        swap_llmmodel = mods.get('swap_llmmodel', None)
        send_user_image = mods.get('send_user_image', None)
        # Process the tag matches
        if flow or save_history or load_history or param_variances or state or change_character or swap_character or change_llmmodel or swap_llmmodel or send_user_image:
            # Flow handling
            if flow is not None and not flow_event.is_set():
                await build_flow_queue(flow)
            # History handling
            if save_history is not None: llm_payload['save_history'] = save_history # Save this interaction to history (True/False)
            if load_history is not None:
                if load_history < 0:
                    llm_payload['state']['history'] = {'internal': [], 'visible': []} # No history
                    logging.info("[TAGS] History is being ignored")
                elif load_history > 0:
                    # Calculate the number of items to retain (up to the length of session_history)
                    num_to_retain = min(load_history, len(history_manager.session_history["internal"]))
                    llm_payload['state']['history']['internal'] = history_manager.session_history['internal'][-num_to_retain:]
                    llm_payload['state']['history']['visible'] = history_manager.session_history['visible'][-num_to_retain:]
                    logging.info(f'[TAGS] History is being limited to previous {load_history} exchanges')
            if param_variances:
                processed_params = process_param_variances(param_variances)
                logging.info(f'[TAGS] LLM Param Variances: {processed_params}')
                sum_update_dict(llm_payload['state'], processed_params) # Updates dictionary while adding floats + ints
            if state:
                update_dict(llm_payload['state'], state)
                logging.info(f'[TAGS] LLM State was modified')
            # Character handling
            char_params = change_character or swap_character or {} # 'character_change' will trump 'character_swap'
            if char_params:
                # Error handling
                if not any(char_params == char['name'] for char in all_characters):
                    logging.error(f'Character not found: {char_params}')
                else:
                    if char_params == change_character:
                        verb = 'Changing'
                        char_params = {'character': {'char_name': char_params, 'mode': 'change', 'verb': verb}}
                        await change_char_task(user_name, channel, 'Tags', char_params)
                    else:
                        verb = 'Swapping'
                        llm_payload = await swap_llm_character(swap_character, user_name, llm_payload)
                    logging.info(f'[TAGS] {verb} Character: {char_params}')
            # LLM model handling
            params = change_llmmodel or swap_llmmodel or {} # 'llmmodel_change' will trump 'llmmodel_swap'
            if params:
                if params == shared.model_name:
                    logging.info(f'[TAGS] LLM model was triggered to change, but it is the same as current ("{shared.model_name}").')
                    params = {} # return empty dict
                else:
                    mode = 'change' if params == change_llmmodel else 'swap'
                    verb = 'Changing' if mode == 'change' else 'Swapping'
                    # Error handling
                    if not any(params == model for model in all_llmmodels):
                        logging.error(f'LLM model not found: {params}')
                    else:
                        logging.info(f'[TAGS] {verb} LLM Model: {params}')
                        params = {'llmmodel': {'llmmodel_name': params, 'mode': mode, 'verb': verb}}
            # Send User Image handling
            if send_user_image:
                params['send_user_image'] = send_user_image
                logging.info(f"[TAGS] Sending user image: {send_user_image}")
        return llm_payload, llm_prompt, params
    except Exception as e:
        logging.error(f"Error processing LLM tags: {e}")
        return llm_payload, llm_prompt, {}

def collect_llm_tag_values(tags):
    llm_payload_mods = {
        'flow': None,
        'save_history': None,
        'load_history': None,
        'change_character': None,
        'swap_character': None,
        'change_llmmodel': None,
        'swap_llmmodel': None,
        'send_user_image': None,
        'param_variances': {},
        'state': {}
        }
    formatting = {
        'format_prompt': None,
        'time_offset': None,
        'time_format': None,
        'date_format': None
        }
    for tag in tags['matches']:
        # Values that will only apply from the first tag matches
        if 'flow' in tag and llm_payload_mods['flow'] is None:
            llm_payload_mods['flow'] = tag.pop('flow')
        if 'save_history' in tag and llm_payload_mods['save_history'] is None:
            llm_payload_mods['save_history'] = bool(tag.pop('save_history'))
        if 'load_history' in tag and llm_payload_mods['load_history'] is None:
            llm_payload_mods['load_history'] = int(tag.pop('load_history'))
        if 'change_character' in tag and llm_payload_mods['change_character'] is None:
            llm_payload_mods['change_character'] = str(tag.pop('change_character'))
        if 'swap_character' in tag and llm_payload_mods['swap_character'] is None:
            llm_payload_mods['swap_character'] = str(tag.pop('swap_character'))
        if 'change_llmmodel' in tag and llm_payload_mods['change_llmmodel'] is None:
            llm_payload_mods['change_llmmodel'] = str(tag.pop('change_llmmodel'))
        if 'swap_llmmodel' in tag and llm_payload_mods['swap_llmmodel'] is None:
            llm_payload_mods['swap_llmmodel'] = str(tag.pop('swap_llmmodel'))
        if 'send_user_image' in tag and llm_payload_mods['send_user_image'] is None:
            user_image_file = tag.pop('send_user_image')
            user_image_args = get_image_tag_args('User image', str(user_image_file), key=None, set_dir=None)
            user_image_args.pop('selected_folder')
            llm_payload_mods['send_user_image'] = user_image_args
        if 'format_prompt' in tag and formatting['format_prompt'] is None:
            formatting['format_prompt'] = str(tag.pop('format_prompt'))
        # Values that may apply repeatedly
        if 'time_offset' in tag:
            formatting['time_offset'] = float(tag.pop('time_offset'))
        if 'time_format' in tag:
            formatting['time_format'] = str(tag.pop('time_format'))
        if 'date_format' in tag:
            formatting['date_format'] = str(tag.pop('date_format'))
        if 'llm_param_variances' in tag:
            llm_param_variances = dict(tag.pop('llm_param_variances'))
            try:
                llm_payload_mods['param_variances'].update(llm_param_variances) # Allow multiple to accumulate.
            except:
                logging.warning("Error processing a matched 'llm_param_variances' tag; ensure it is a dictionary.")
        if 'state' in tag:
            state = dict(tag.pop('state'))
            try:
                llm_payload_mods['state'].update(state) # Allow multiple to accumulate.
            except:
                logging.warning("Error processing a matched 'state' tag; ensure it is a dictionary.")
    return llm_payload_mods, formatting

def process_tag_insertions(prompt, tags):
    try:
        # iterate over a copy of the matches, preserving the structure of the original matches list
        tuple_matches = copy.deepcopy(tags['matches'])
        tuple_matches = [item for item in tuple_matches if isinstance(item, tuple)]  # Filter out only tuples
        tuple_matches.sort(key=lambda x: -x[1])  # Sort the tuple matches in reverse order by their second element (start index)
        for item in tuple_matches:
            tag, start, end = item # unpack tuple
            phase = tag.get('phase', 'user')
            if phase == 'llm':
                insert_text = tag.pop('insert_text', None)
                insert_method = tag.pop('insert_text_method', 'after')  # Default to 'after'
                join = tag.pop('text_joining', ' ')
            else:
                insert_text = tag.get('positive_prompt', None)
                insert_method = tag.pop('positive_prompt_method', 'after')  # Default to 'after'
                join = tag.pop('img_text_joining', ' ')
            if insert_text is None:
                logging.error(f"Error processing matched tag {item}. Skipping this tag.")
            else:
                if insert_method == 'replace':
                    if insert_text == '':
                        prompt = prompt[:start] + prompt[end:].lstrip()
                    else:
                        prompt = prompt[:start] + insert_text + prompt[end:]
                elif insert_method == 'after':
                    prompt = prompt[:end] + join + insert_text + prompt[end:]
                elif insert_method == 'before':
                    prompt = prompt[:start] + insert_text + join + prompt[start:]
        # clean up the original matches list
        updated_matches = []
        for item in tags['matches']:
            if isinstance(item, tuple):
                tag, start, end = item
            else:
                tag = item
            phase = tag.get('phase', 'user')
            if phase == 'llm':
                tag.pop('insert_text', None)
                tag.pop('insert_text_method', None)
                tag.pop('text_joining', None)
            else:
                tag.pop('img_text_joining', None)
                tag.pop('positive_prompt_method', None)
            updated_matches.append(tag)
        tags['matches'] = updated_matches
        return prompt, tags
    except Exception as e:
        logging.error(f"Error processing LLM prompt tags: {e}")
        return prompt, tags

def process_tag_trumps(matches, trump_params=[]):
    try:
        # Collect all 'trump' parameters for all matched tags
        trump_params = set(trump_params)
        for tag in matches:
            if isinstance(tag, tuple):
                tag_dict = tag[0]  # get tag value if tuple
            else:
                tag_dict = tag
            if 'trumps' in tag_dict:
                trump_params.update([param.strip().lower() for param in tag_dict['trumps'].split(',')])
                del tag_dict['trumps']
        # Remove duplicates from the trump_params set
        trump_params = set(trump_params)
        # Iterate over all tags in 'matches' and remove 'trumped' tags
        untrumped_matches = []
        for tag in matches:
            if isinstance(tag, tuple):
                tag_dict = tag[0]  # get tag value if tuple
            else:
                tag_dict = tag
            if any(trigger.strip().lower() == trump.strip().lower() for trigger in tag_dict.get('trigger', '').split(',') for trump in trump_params):
                logging.info(f'''[TAGS] Tag with triggers "{tag_dict['trigger']}" was trumped by another tag.''')
            else:
                untrumped_matches.append(tag)
        return untrumped_matches, trump_params
    except Exception as e:
        logging.error(f"Error processing matched tags: {e}")
        return matches  # return original matches if error occurs

def match_tags(search_text, tags, phase='llm'):
    try:
        # Remove 'llm' tags if pre-LLM phase, to be added back to unmatched tags list at the end of function
        if phase == 'llm':
            llm_tags = tags['unmatched'].pop('llm', []) if 'user' in tags['unmatched'] else []
        updated_tags = copy.deepcopy(tags)
        matches = updated_tags['matches']
        unmatched = updated_tags['unmatched']
        for list_name, unmatched_list in tags['unmatched'].items():
            for tag in unmatched_list:
                if 'trigger' not in tag:
                    unmatched[list_name].remove(tag)
                    tag['phase'] = phase
                    matches.append(tag)
                    continue
                case_sensitive = tag.get('case_sensitive', False)
                triggers = [t.strip() for t in tag['trigger'].split(',')]
                for index, trigger in enumerate(triggers):
                    trigger_regex = r'\b{}\b'.format(re.escape(trigger))
                    if case_sensitive:
                        trigger_match = re.search(trigger_regex, search_text)
                    else:
                        trigger_match = re.search(trigger_regex, search_text, flags=re.IGNORECASE)
                    if trigger_match:
                        if not (tag.get('on_prefix_only', False) and trigger_match.start() != 0):
                            unmatched[list_name].remove(tag)
                            tag['phase'] = phase
                            tag['matched_trigger'] = trigger  # retain the matched trigger phrase
                            if (('insert_text' in tag and phase == 'llm') or ('positive_prompt' in tag and phase == 'img')):
                                matches.append((tag, trigger_match.start(), trigger_match.end()))  # Add as a tuple with start/end indexes if inserting text later
                            else:
                                if 'positive_prompt' in tag:
                                    tag['imgtag_matched_early'] = True
                                matches.append(tag)
                            break  # Exit the loop after a match is found
                    else:
                        if ('imgtag_matched_early' in tag) and (index == len(triggers) - 1): # Was previously matched in 'user' text, but not in 'llm' text.
                            tag['imgtag_uninserted'] = True
                            matches.append(tag)
        if matches:
            updated_tags['matches'], updated_tags['trump_params'] = process_tag_trumps(matches, tags['trump_params']) # trump tags
        # Add LLM sublist back to unmatched tags list if LLM phase
        if phase == 'llm':
            unmatched['llm'] = llm_tags
        if 'user' in unmatched:
            del unmatched['user'] # Remove after first phase. Controls the 'llm' tag processing at function start.
        return updated_tags
    except Exception as e:
        logging.error(f"Error matching tags: {e}")
        return tags

def sort_tags(all_tags):
    try:
        sorted_tags = {'matches': [], 'unmatched': {'user': [], 'llm': [], 'userllm': []}, 'trump_params': []}
        for tag in all_tags:
            if 'random' in tag:
                if not isinstance(tag['random'], (int, float)):
                    logging.error("Error: Value for 'random' in tags should be float value (ex: 0.8).")
                    continue # Skip this tag
                if not random.random() < tag['random']:
                    continue # Skip this tag
            search_mode = tag.get('search_mode', 'userllm')  # Default to 'userllm' if 'search_mode' is not present
            if search_mode in sorted_tags['unmatched']:
                sorted_tags['unmatched'][search_mode].append({k: v for k, v in tag.items() if k != 'search_mode'})
            else:
                logging.warning(f"Ignoring unknown search_mode: {search_mode}")
        return sorted_tags
    except Exception as e:
        logging.error(f"Error sorting tags: {e}")
        return all_tags

async def expand_triggers(all_tags):
    try:
        def expand_value(value):
            # Split the value on commas
            parts = value.split(',')
            expanded_values = []
            for part in parts:
                # Check if the part contains curly brackets
                if '{' in part and '}' in part:
                    # Use regular expression to find all curly bracket groups
                    group_matches = re.findall(r'\{([^}]+)\}', part)
                    permutations = list(product(*[group_match.split('|') for group_match in group_matches]))
                    # Replace each curly bracket group with permutations
                    for perm in permutations:
                        expanded_part = part
                        for part_match in group_matches:
                            expanded_part = expanded_part.replace('{' + part_match + '}', perm[group_matches.index(part_match)], 1)
                        expanded_values.append(expanded_part)
                else:
                    expanded_values.append(part)
            return ','.join(expanded_values)
        for tag in all_tags:
            if 'trigger' in tag:
                tag['trigger'] = expand_value(tag['trigger'])
        return all_tags
    except Exception as e:
        logging.error(f"Error expanding tags: {e}")
        return all_tags

# Function to convert string values to bool/int/float
def extract_value(value_str):
    try:
        value_str = value_str.strip()
        if value_str.lower() == 'true':
            return True
        elif value_str.lower() == 'false':
            return False
        elif '.' in value_str:
            try:
                return float(value_str)
            except ValueError:
                return value_str
        else:
            try:
                return int(value_str)
            except ValueError:
                return value_str
    except Exception as e:
        logging.error(f"Error converting string to bool/int/float: {e}")

def parse_tag_from_text_value(value_str):
    try:
        if value_str.startswith('{') and value_str.endswith('}'):
            inner_text = value_str[1:-1]  # Remove outer curly brackets
            key_value_pairs = inner_text.split(',')
            result_dict = {}
            for pair in key_value_pairs:
                key, value = parse_key_pair_from_text(pair)
                result_dict[key] = value
            return result_dict
        elif value_str.startswith('[') and value_str.endswith(']'):
            inner_text = value_str[1:-1]
            result_list = []
            # if list of lists
            if inner_text.startswith('[') and inner_text.endswith(']'):
                sublist_strings = re.findall(r'\[[^\[\]]*\]', inner_text)
                for sublist_string in sublist_strings:
                    sublist_string = sublist_string.strip()
                    sublist_values = parse_tag_from_text_value(sublist_string)
                    result_list.append(sublist_values)
            # if single list
            else:
                list_strings = inner_text.split(',')
                for list_str in list_strings:
                    list_str = list_str.strip()
                    list_value = parse_tag_from_text_value(list_str)
                    result_list.append(list_value)
            return result_list
        else:
            if (value_str.startswith("'") and value_str.endswith("'")):
                return value_str.strip("'")
            elif (value_str.startswith('"') and value_str.endswith('"')):
                return value_str.strip('"')
            else:
                return extract_value(value_str)
    except Exception as e:
        logging.error(f"Error parsing nested value: {e}")

def parse_key_pair_from_text(kv_pair):
    try:
        key_value = kv_pair.split(':')
        key = key_value[0].strip()
        value_str = ':'.join(key_value[1:]).strip()
        value = parse_tag_from_text_value(value_str)
        return key, value
    except Exception as e:
        logging.error(f"Error parsing nested value: {e}")

# Matches [[this:syntax]] and creates 'tags' from matches
# Can handle any structure including dictionaries, lists, even nested sublists.
def get_tags_from_text(text):
    try:
        tags_from_text = []
        pattern = r'\[\[([^\[\]]*?(?:\[\[.*?\]\][^\[\]]*?)*?)\]\]'
        matches = re.findall(pattern, text)
        detagged_text = re.sub(pattern, '', text)
        for match in matches:
            tag_dict = {}
            tag_pairs = match.split('|')
            for pair in tag_pairs:
                key, value = parse_key_pair_from_text(pair)
                tag_dict[key] = value
            tags_from_text.append(tag_dict)
        if tags_from_text:
            logging.info(f"[TAGS] Tags from text: '{tags_from_text}'")
        return detagged_text, tags_from_text
    except Exception as e:
        logging.error(f"Error getting tags from text: {e}")
        return text, []

async def get_tags(text):
    try:
        flow_step_tags = []
        if flow_queue.qsize() > 0:
            flow_step_tags = [await flow_queue.get()]
        base_tags = bot_settings.settings.get('tags', []) # base tags
        imgmodel_tags = bot_settings.settings['imgmodel'].get('tags', []) # imgmodel specific tags
        char_tags = bot_settings.settings['llmcontext'].get('tags', []) # character specific tags
        detagged_text, tags_from_text = get_tags_from_text(text)
        all_tags = tags_from_text + flow_step_tags + char_tags + imgmodel_tags + base_tags  # merge tags to one dictionary
        sorted_tags = sort_tags(all_tags) # sort tags into phases (user / llm / userllm)
        return detagged_text, sorted_tags
    except Exception as e:
        logging.error(f"Error getting tags: {e}")
        return text, []      

async def initialize_llm_payload(user, text):
    llm_payload = copy.deepcopy(bot_settings.settings['llmstate'])
    llm_payload['text'] = text
    name1 = user
    name2 = bot_settings.settings['llmcontext']['name']
    context = bot_settings.settings['llmcontext']['context']
    llm_payload['state']['name1'] = name1
    llm_payload['state']['name2'] = name2
    llm_payload['state']['name1_instruct'] = name1
    llm_payload['state']['name2_instruct'] = name2
    llm_payload['state']['character_menu'] = name2
    llm_payload['state']['context'] = context
    llm_payload['save_history'] = True
    llm_payload['state']['history'] = history_manager.session_history
    return llm_payload

def get_wildcard_value(matched_text, dir_path='ad_discordbot/wildcards'):
    selected_option = None
    braces_pat = r'{{([^{}]+?)}}(?=[^\w$:]|$$|$)'   # {{this syntax|separate items can be divided|another item}}
    search_phrase = matched_text[2:] if matched_text.startswith('##') else matched_text
    search_path = f"{search_phrase}.txt"
    # List files in the directory
    txt_files = glob.glob(os.path.join(dir_path, search_path))
    if txt_files:
        selected_file = random.choice(txt_files)
        with open(selected_file, 'r') as file:
            lines = file.readlines()
            filtered_lines = [line.strip() for line in lines if not line.startswith("#")]
            selected_option = random.choice(lines).strip()
    else:
        # If no matching .txt file is found, try to find a subdirectory
        subdirectories = glob.glob(os.path.join(dir_path, search_phrase))
        for subdir in subdirectories:
            if os.path.isdir(subdir):
                subdir_files = glob.glob(os.path.join(subdir, '*.txt'))
                if subdir_files:
                    selected_file = random.choice(subdir_files)
                    with open(selected_file, 'r') as file:
                        lines = file.readlines()
                        filtered_lines = [line.strip() for line in lines if not line.startswith("#")]
                        selected_option = random.choice(lines).strip()
    # Check if selected option has braces pattern
    if selected_option:
        braces_match = re.search(braces_pat, selected_option)
        if braces_match:
            braces_phrase = braces_match.group(1)
            selected_option = get_braces_value(braces_phrase)
        # Check if the selected line contains a nested value
        if selected_option.startswith('__') and selected_option.endswith('__'):
            # Extract nested directory path from the nested value
            nested_dir = selected_option[2:-2]  # Strip the first 2 and last 2 characters
            nested_dir_path = os.path.join(dir_path, nested_dir)  # Use os.path.join for correct path joining
            # Get the last component of the nested directory path
            search_phrase = os.path.split(nested_dir)[-1]
            # Remove the last component from the nested directory path
            nested_dir = os.path.join('ad_discordbot/wildcards', os.path.dirname(nested_dir))
            # Recursively check filenames in the nested directory
            selected_option = get_wildcard_value(search_phrase, nested_dir)
    return selected_option

def process_dynaprompt_options(options):
    weighted_options = []
    total_weight = 0
    for option in options:
        if '::' in option:
            weight, value = option.split('::')
            weight = float(weight)
        else:
            weight = 1.0
            value = option
        total_weight += weight
        weighted_options.append((weight, value))
    # Normalize weights
    normalized_options = [(round(weight / total_weight, 2), value) for weight, value in weighted_options]
    return normalized_options

def choose_dynaprompt_option(options, num_choices=1):
    chosen_values = random.choices(options, weights=[weight for weight, _ in options], k=num_choices)
    return [value for _, value in chosen_values]

def get_braces_value(matched_text):
    wildcard_pat = r'##[\w-]+(?=[^\w-]|$)'  # ##this-syntax represents a wildcard .txt file
    num_choices = 1
    separator = None
    if '$$' in matched_text:
        num_choices_str, options_text = matched_text.split('$$', 1)  # Split by the first occurrence of $$
        if '-' in num_choices_str:
            min_choices, max_choices = num_choices_str.split('-')
            min_choices = int(min_choices)
            max_choices = int(max_choices)
            num_choices = random.randint(min_choices, max_choices)
        else:
            num_choices = int(num_choices_str) if num_choices_str.isdigit() else 1  # Convert to integer if it's a valid number        
        separator_index = options_text.find('$$')
        if separator_index != -1:
            separator = options_text[:separator_index]
            options_text = options_text[separator_index + 2:]     
        options = options_text.split('|')  # Extract options after $$
    else:
        options = matched_text.split('|')
    # Process weighting options
    options = process_dynaprompt_options(options)
    # Choose option(s)
    chosen_options = choose_dynaprompt_option(options, num_choices)
    # Check for selected wildcards
    for index, option in enumerate(chosen_options):
        wildcard_match = re.search(wildcard_pat, option)
        if wildcard_match:
            wildcard_phrase = wildcard_match.group()
            wildcard_value = get_wildcard_value(matched_text=wildcard_phrase, dir_path='ad_discordbot/wildcards')
            if wildcard_value:
                chosen_options[index] = wildcard_value
    chosen_options = [option for option in chosen_options if option is not None]
    if separator:
        replaced_text = separator.join(chosen_options)
    else:
        replaced_text = ', '.join(chosen_options) if num_choices > 1 else chosen_options[0]
    return replaced_text

async def dynamic_prompting(user, text, i=None):
    if not config.get('dynamic_prompting_enabled', True):
        if not bot_settings.database.was_warned('dynaprompt'):
            bot_settings.database.update_was_warned('dynaprompt', 1)
            logging.warning("'config.yaml' is missing a new parameter 'dynamic_prompting_enabled'. Defaulting to 'True' (enabled) ")
    if not dynamic_prompting:
        return text
    # copy text for adding comments
    text_with_comments = text
    # define wildcards directions
    wildcard_dir = 'ad_discordbot/wildcards'
    os.makedirs(wildcard_dir, exist_ok=True)
    # define patterns
    braces_pat = r'{{([^{}]+?)}}(?=[^\w$:]|$$|$)'   # {{this syntax|separate items can be divided|another item}}
    wildcard_pat = r'##[\w-]+(?=[^\w-]|$)'          # ##this-syntax represents a wildcard .txt file
    # Process braces patterns
    braces_start_indexes = []
    braces_matches = re.finditer(braces_pat, text)
    braces_matches = sorted(braces_matches, key=lambda x: -x.start())  # Sort matches in reverse order by their start indices
    for match in braces_matches:
        braces_start_indexes.append(match.start())  # retain all start indexes for updating 'text_with_comments' for wildcard match phase
        matched_text = match.group(1)               # Extract the text inside the braces
        replaced_text = get_braces_value(matched_text)   
        # Replace matched text
        text = text.replace(match.group(0), replaced_text, 1)
        # Update comment
        highlighted_changes = '`' + replaced_text + '`'
        text_with_comments = text_with_comments.replace(match.group(0), highlighted_changes, 1)
    # Process wildcards not in braces
    wildcard_matches = re.finditer(wildcard_pat, text)
    wildcard_matches = sorted(wildcard_matches, key=lambda x: -x.start())  # Sort matches in reverse order by their start indices
    for match in wildcard_matches:
        matched_text = match.group()
        replaced_text = get_wildcard_value(matched_text=matched_text, dir_path=wildcard_dir)
        if replaced_text:
            start, end = match.start(), match.end()
            # Replace matched text
            text = text[:start] + replaced_text + text[end:]
            # Calculate offset based on the number of braces matches with lower start indexes
            offset = sum(1 for idx in braces_start_indexes if idx < start) * 2
            adjusted_start = start + offset
            adjusted_end = end + offset
            highlighted_changes = '`' + replaced_text + '`'
            text_with_comments = (text_with_comments[:adjusted_start] + highlighted_changes + text_with_comments[adjusted_end:])
    # send a message showing the selected options
    if i and (braces_matches or wildcard_matches):
        await i.reply(content=f"__Text with **[Dynamic Prompting](<https://github.com/altoiddealer/ad_discordbot/wiki/dynamic-prompting>)**__:\n>>> **{user}**: {text_with_comments}", mention_author=False, silent=True)
    return text

@client.event
async def on_message(i):
    try:
        text = i.clean_content # primarly converts @mentions to actual user names
        if textgenwebui_enabled and not bot_settings.behavior.bot_should_reply(i, text): return # Check that bot should reply or not
        if not bot_settings.database.main_channels and client.user.mentioned_in(i): await main(i) # if None, set channel as main
        update_last_time('last_user_msg') # Store the current datetime in bot.db
        # if @ mentioning bot, remove the @ mention from user prompt
        if text.startswith(f"@{client.user.display_name} "):
            text = text.replace(f"@{client.user.display_name} ", "", 1)
        # apply wildcards
        text = await dynamic_prompting(i.author, text, i)
        queue_item = {'i': i, 'user': i.author, 'channel': i.channel, 'source': 'on_message', 'text': text} 
        await task_queue.put(queue_item)
    except Exception as e:
        logging.error(f"An error occurred in on_message: {e}")

#################################################################
#################### QUEUED FROM ON MESSAGE #####################
#################################################################
async def on_message_task(user, channel, source, text, i):
    try:
        params = {}
        # collects all tags, sorted into sub-lists by phase (user / llm / userllm)
        text, tags = await get_tags(text)
        # match tags labeled for user / userllm.
        tags = match_tags(text, tags, phase='llm')
        # check if triggered to not respond with text
        should_gen_text = should_bot_do('should_gen_text', default=True, tags=tags)
        if should_gen_text:
            # build llm_payload with defaults
            llm_payload = await initialize_llm_payload(user.name, text)
            # make working copy of user's request (without @ mention)
            llm_prompt = copy.copy(text)
            # apply tags to prompt
            llm_prompt, tags = process_tag_insertions(llm_prompt, tags)
            # collect matched tag values
            llm_payload_mods, formatting = collect_llm_tag_values(tags)
            # apply tags relevant to LLM payload
            llm_payload, llm_prompt, params = await process_llm_payload_tags(user.name, channel, llm_payload, llm_prompt, llm_payload_mods)
            # apply formatting tags to LLM prompt
            llm_prompt = process_tag_formatting(user.name, llm_prompt, formatting)
            # offload to ai_gen queue
            llm_payload['text'] = llm_prompt
            await hybrid_llm_img_gen(user, channel, source, text, tags, llm_payload, params, i)
            return
        should_gen_image = should_bot_do('should_gen_image', default=False, tags=tags)
        if should_gen_image:
            if await sd_online(channel):
                await channel.send(f'Bot was triggered by Tags to not respond with text.\n**Processing image generation using your input as the prompt ...**', delete_after=5) # msg for if LLM model is unloaded
            llm_prompt = copy.copy(text)
            await img_gen_task(user.name, channel, source, llm_prompt, params, i, tags)
    except Exception as e:
        logging.error(f"An error occurred processing on_message request: {e}")

async def hybrid_llm_img_gen(user, channel, source, text, tags, llm_payload, params, i=None):
    try:
        change_embed = None
        img_gen_embed = None
        tts_resp = None
        img_note = ''
        # Check params to see if an LLM model change/swap was triggered by Tags
        llmmodel_params = params.get('llmmodel', {})
        send_user_image = params.get('send_user_image', None)
        mode = llmmodel_params.get('mode', 'change') # default to 'change' unless a tag was triggered with 'swap'
        if llmmodel_params:
            orig_llmmodel = copy.deepcopy(shared.model_name)                    # copy current LLM model name
            change_embed = await change_llmmodel_task(user, channel, params)    # Change LLM model
            if mode == 'swap' and change_embed: await change_embed.delete()                      # Delete embed before the second call
        # make a 'Prompting...' embed when generating text for an image response
        should_gen_image = should_bot_do('should_gen_image', default=False, tags=tags)
        if should_gen_image and textgenwebui_enabled:
            if await sd_online(channel):
                if shared.model_name == 'None':
                    await channel.send('**Processing image generation using message as the image prompt ...**', delete_after=5) # msg for if LLM model is unloaded
                else:
                    if img_gen_embed_info:
                        img_gen_embed_info.title = "Prompting ..."
                        img_gen_embed_info.description = " "
                        img_gen_embed = await channel.send(embed=img_gen_embed_info)
        # if no LLM model is loaded, notify that no text will be generated     
        if textgenwebui_enabled:
            if shared.model_name == 'None':
                if not bot_settings.database.was_warned('no_llmmodel'):
                    bot_settings.database.update_was_warned('no_llmmodel', 1)
                    await channel.send(f'(Cannot process text request: No LLM model is currently loaded. Use "/llmmodel" to load a model.)', delete_after=10)
                    logging.warning(f'Bot tried to generate text for {user}, but no LLM model was loaded')
            # generate text with textgen-webui
            last_resp, tts_resp = await llm_gen(llm_payload)
            # If no text was generated, treat user input at the response
            if last_resp is not None:
                logging.info("reply sent: \"" + user.name + ": {'text': '" + llm_payload["text"] + "', 'response': '" + last_resp + "'}\"")
            else:
                if should_gen_image and sd_enabled: last_resp = copy.copy(text)
                else: return
            # if LLM model swapping was triggered
            if mode == 'swap':
                params['llmmodel']['llmmodel_name'] = orig_llmmodel
                change_embed = await change_llmmodel_task(user, channel, params)    # Swap LLM Model back
                if change_embed: await change_embed.delete()                        # Delete embed again after the second call
        # process image generation (A1111 / Forge)
        if sd_enabled:
            tags = match_img_tags(last_resp, tags)
            if not should_gen_image:
                should_gen_image = should_bot_do('should_gen_image', default=False, tags=tags) # Check again post-LLM
            if should_gen_image:
                if img_gen_embed: await img_gen_embed.delete()
                await img_gen_task(user, channel, source, last_resp, params, i, tags)
        if tts_resp: await process_tts_resp(channel, tts_resp)
        mention_resp = update_mention(user.mention, last_resp) # @mention non-consecutive users
        should_send_text = should_bot_do('should_send_text', default=True, tags=tags)
        if should_send_text:
            await send_long_message(channel, mention_resp)
        if send_user_image:
            send_user_image = discord.File(send_user_image)
            await channel.send(file=send_user_image)
        return
    except Exception as e:
        logging.error(f'An error occurred while processing "{source}" request: {e}')
<<<<<<< HEAD
        img_gen_embed_info = discord.Embed()
        img_gen_embed_info.title = f'An error occurred while processing "{source}" request'
        img_gen_embed_info.description = e
        if img_gen_embed: await img_gen_embed.edit(embed=img_gen_embed_info)
        else: await channel.send(embed=img_gen_embed_info)
=======
        if img_gen_embed_info:
            img_gen_embed_info.title = f'An error occurred while processing "{source}" request'
            img_gen_embed_info.description = e
            if img_gen_embed: await img_gen_embed.edit(embed=img_gen_embed_info)
            else: await channel.send(embed=img_gen_embed_info)
>>>>>>> 15b85af4
        if change_embed: await change_embed.delete()

#################################################################
##################### QUEUED LLM GENERATION #####################
#################################################################
# Add dynamic stopping strings
async def extra_stopping_strings(llm_payload):
    try:
        name1_value = llm_payload['state']['name1']
        name2_value = llm_payload['state']['name2']
        # Check and replace in custom_stopping_strings
        custom_stopping_strings = llm_payload['state']['custom_stopping_strings']
        if "name1" in custom_stopping_strings:
            custom_stopping_strings = custom_stopping_strings.replace("name1", name1_value)
        if "name2" in custom_stopping_strings:
            custom_stopping_strings = custom_stopping_strings.replace("name2", name2_value)
        llm_payload['state']['custom_stopping_strings'] = custom_stopping_strings
        # Check and replace in stopping_strings
        stopping_strings = llm_payload['state']['stopping_strings']
        if "name1" in stopping_strings:
            stopping_strings = stopping_strings.replace("name1", name1_value)
        if "name2" in stopping_strings:
            stopping_strings = stopping_strings.replace("name2", name2_value)
        llm_payload['state']['stopping_strings'] = stopping_strings
        return llm_payload
    except Exception as e:
        logging.error(f'An error occurred while updating stopping strings: {e}')
        return llm_payload
    
# Send LLM Payload - get response
async def llm_gen(llm_payload):
    try:
        if shared.model_name == 'None':
            return None, None
        llm_payload = await extra_stopping_strings(llm_payload)
        loop = asyncio.get_event_loop()

        # Subprocess prevents losing discord heartbeat
        def process_responses():
            last_resp = ''
            tts_resp = ''
            for resp in chatbot_wrapper(text=llm_payload['text'], state=llm_payload['state'], regenerate=llm_payload['regenerate'], _continue=llm_payload['_continue'], loading_message=True, for_ui=False):
                i_resp = resp.get('internal', [])
                if len(i_resp) > 0:
                    last_resp = i_resp[len(i_resp) - 1][1]
                # look for tts response
                vis_resp = resp.get('visible', [])
                if len(vis_resp) > 0:
                    last_vis_resp = vis_resp[-1][-1]
                    if 'audio src=' in last_vis_resp:
                        audio_format_match = re.search(r'audio src="file/(.*?\.(wav|mp3))"', last_vis_resp)
                        if audio_format_match:
                            tts_resp = audio_format_match.group(1)
            return last_resp, tts_resp  # bot's reply

        # Offload the synchronous task to a separate thread using run_in_executor
        last_resp, tts_resp = await loop.run_in_executor(None, process_responses)

        save_history = llm_payload.get('save_history', True)
        history_manager.manage_history(prompt=llm_payload['text'], reply=last_resp, save_history=save_history)

        return last_resp, tts_resp
    except Exception as e:
        logging.error(f'An error occurred in llm_gen(): {e}')
        if str(e).startswith('list index out of range'):
            logging.warning(f'Note (this may not be the cause of error): "regen" and "continue" commands only work if bot sent message during current session.')
        traceback.print_exc()
        return None, None

async def cont_regen_task(i, user, text, channel, source, message):
    try:
        cmd = ''
        system_embed = None
        llm_payload = await initialize_llm_payload(user, text)
        llm_payload['save_history'] = False
        if source == 'cont':
            cmd = 'Continuing'
            llm_payload['_continue'] = True
        else:
            cmd = 'Regenerating'
            llm_payload['regenerate'] = True
        if shared.model_name == 'None':
            await channel.send('(Cannot process text request: No LLM model is currently loaded. Use "/llmmodel" to load a model.)', delete_after=5)
            logging.warning(f'{user} used {cmd} but no LLM model was loaded')
            return
        if system_embed_info:
            system_embed_info.title = f'{cmd} ... '
            system_embed_info.description = f'{cmd} text for {user}'
            system_embed = await channel.send(embed=system_embed_info)
        last_resp, tts_resp = await llm_gen(llm_payload)
        if system_embed: await system_embed.delete()
        if last_resp is None:
            return
        logging.info("reply sent: \"" + user + ": {'text': '" + llm_payload["text"] + "', 'response': '" + last_resp + "'}\"")
        fetched_message = await channel.fetch_message(message)
        await fetched_message.delete()
        if tts_resp: await process_tts_resp(channel, tts_resp)
        await i.followup.send('__Regenerated text:__', silent=True)
        await send_long_message(channel, last_resp)
    except Exception as e:
        e_msg = f'An error occurred while processing "{cmd}"'
        logging.error(f'{e_msg}: {e}')
        if str(e).startswith('cannot unpack non-iterable NoneType object'):
            none_msg = f'Error: {cmd} only works on messages sent from the bot during current session.'
            logging.error(none_msg)
            await i.followup.send(none_msg, silent=True)
        else:
            await i.followup.send(e_msg, silent=True)
        if system_embed: await system_embed.delete()

async def speak_task(user, channel, text, params):
    try:
        system_embed = None
        if shared.model_name == 'None':
            await channel.send('Cannot process "/speak" request: No LLM model is currently loaded. Use "/llmmodel" to load a model.)', delete_after=5)
            logging.warning(f'Bot tried to generate tts for {user}, but no LLM model was loaded')
            return
        if system_embed_info:
            system_embed_info.title = f'{user} requested tts ... '
            system_embed_info.description = ''
            system_embed = await channel.send(embed=system_embed_info)
        llm_payload = await initialize_llm_payload(user.name, text)
        llm_payload['_continue'] = True
        llm_payload['state']['max_new_tokens'] = 1
        llm_payload['state']['history'] = {'internal': [[text, text]], 'visible': [[text, text]]}
        llm_payload['save_history'] = False
        tts_args = params.get('tts_args', {})
        await update_extensions(tts_args)
        _, tts_resp = await llm_gen(llm_payload)
        if system_embed: await system_embed.delete()
        if tts_resp is None:
            return
        await process_tts_resp(channel, tts_resp)
        # remove api key (don't want to share this to the world!)
        for sub_dict in tts_args.values():
            if 'api_key' in sub_dict:
                sub_dict.pop('api_key')
        if system_embed_info:      
            system_embed_info.title = f'{user.name} requested tts:'
            system_embed_info.description = f"**Params:** {tts_args}\n**Text:** {text}"
            system_embed = await channel.send(embed=system_embed_info)
        await update_extensions(bot_settings.settings['llmcontext'].get('extensions', {})) # Restore character specific extension settings
        if params.get('user_voice'): os.remove(params['user_voice'])
    except Exception as e:
        logging.error(f"An error occurred while generating tts for '/speak': {e}")
        if system_embed_info:
            system_embed_info.title = "An error occurred while generating tts for '/speak'"
            system_embed_info.description = e
            if system_embed: await system_embed.edit(embed=system_embed_info)

#################################################################
###################### QUEUED MODEL CHANGE ######################
#################################################################
# Process selected Img model
async def change_imgmodel_task(user, channel, params):
    try:
        change_embed = None
        await sd_online(channel) # Can't change Img model if not online!
        imgmodel_params = params.get('imgmodel')
        imgmodel_name = imgmodel_params.get('imgmodel_name', '')
        mode = imgmodel_params.get('mode', 'change')    # default to 'change
        verb = imgmodel_params.get('verb', 'Changing')  # default to 'Changing'
        imgmodel = await get_selected_imgmodel_data(imgmodel_name) # params will be checkpoint name
        imgmodel_name = imgmodel.get('imgmodel_name', '')
        # Was not 'None' and did not match any known model names/checkpoints
        if len(imgmodel) < 3:
            if channel and change_embed_info:
                change_embed_info.title = 'Failed to change Img model:'
                change_embed_info.description = f'Img model not found: {imgmodel_name}'
                change_embed = await channel.send(embed=change_embed_info)
            return False
        # if imgmodel_name != 'None': ### IF API IMG MODEL UNLOADING GETS EVER DEBUGGED
        if channel and change_embed_info: # Auto-select imgmodel feature may not have a configured channel
            change_embed_info.title = f'{verb} Img model ... '
            change_embed_info.description = f'{verb} to {imgmodel_name}'
            change_embed = await channel.send(embed=change_embed_info)
        # Merge selected imgmodel/tag data with base settings
        imgmodel, imgmodel_name, imgmodel_tags = await merge_imgmodel_data(imgmodel)
        # Soft Img model update if swapping
        if mode == 'swap' or mode == 'swap_back':
            model_data = imgmodel.get('override_settings') or imgmodel['payload'].get('override_settings')
            _ = await sd_api(endpoint='/sdapi/v1/options', method='post', json=model_data, retry=True)
            if change_embed: await change_embed.delete()
            return True
        # Change Img model settings
        await update_imgmodel(channel, imgmodel, imgmodel_tags)
        # if imgmodel_name != 'None': ### IF API IMG MODEL UNLOADING GETS EVER DEBUGGED
        if channel and change_embed_info:
            if change_embed: await change_embed.delete()
            change_embed_info.title = f"{user} changed Img model:"
            change_embed_info.description = f'**{imgmodel_name}**'
            change_embed = await channel.send(embed=change_embed_info)
        logging.info(f"Image model changed to: {imgmodel_name}")
        if config['discord']['post_active_settings']['enabled']:
            await bg_task_queue.put(post_active_settings())
    except Exception as e:
        logging.error(f"Error changing Img model: {e}")
        traceback.print_exc()
        if change_embed_info:
            change_embed_info.title = "An error occurred while changing Img model"
            change_embed_info.description = e
            if change_embed: await change_embed.edit(embed=change_embed_info)
            else:
                if channel: await channel.send(embed=change_embed_info)
        return False

# Process selected LLM model
async def change_llmmodel_task(user, channel, params):
    try:
        change_embed = None
        llmmodel_params = params.get('llmmodel', {})
        llmmodel_name = llmmodel_params.get('llmmodel_name')
        mode = llmmodel_params.get('mode', 'change')
        verb = llmmodel_params.get('verb', 'Changing')
        # Load the new model if it is different from the current one
        if shared.model_name != llmmodel_name:
            if change_embed_info:
                change_embed_info.title = f'{verb} LLM model ... '
                change_embed_info.description = f"{verb} to {llmmodel_name}"
                change_embed = await channel.send(embed=change_embed_info)
            if shared.model_name != 'None':
                unload_model()                  # If an LLM model is loaded, unload it
            try:
                shared.model_name = llmmodel_name   # set to new LLM model
                if shared.model_name != 'None':
                    bot_settings.database.update_was_warned('no_llmmodel', 0) # Reset warning message
                    loader = get_llm_model_loader(llmmodel_name)    # Try getting loader from user-config.yaml to prevent errors
                    load_llm_model(loader)                          # Load an LLM model if specified
            except:
                if change_embed_info:
                    change_embed_info.title = "An error occurred while changing LLM Model. No LLM Model is loaded."
                    change_embed_info.description = e
                    if change_embed: await change_embed.delete()
                    await channel.send(embed=change_embed_info)
            if mode == 'swap':
                return change_embed             # return the embed so it can be deleted by the caller
            if change_embed_info:
                if llmmodel_name == 'None':
                    change_embed_info.title = f"{user} unloaded the LLM model"
                    change_embed_info.description = 'Use "/llmmodel" to load a new one'
                else:
                    change_embed_info.title = f"{user} changed LLM model:"
                    change_embed_info.description = f'**{llmmodel_name}**'
                if change_embed: await change_embed.delete()
                await channel.send(embed=change_embed_info)
            logging.info(f"LLM model changed to: {llmmodel_name}")
    except Exception as e:
        logging.error(f"An error occurred while changing LLM Model from '/llmmodel': {e}")
        traceback.print_exc()
        if change_embed_info:
            change_embed_info.title = "An error occurred while changing LLM model"
            change_embed_info.description = e
            if change_embed: await change_embed.delete()
            await channel.send(embed=change_embed_info)

#################################################################
#################### QUEUED CHARACTER CHANGE ####################
#################################################################
async def change_char_task(user, channel, source, params):
    try:
        change_embed = None
        char_params = params.get('character', {})
        char_name = char_params.get('char_name', {})
        verb = char_params.get('verb', 'Changing')
        mode = char_params.get('mode', 'change')
        if change_embed_info:
            change_embed_info.title = f'{verb} character ... '
            change_embed_info.description = f'{user} requested character {mode}: "{char_name}"'
            change_embed = await channel.send(embed=change_embed_info)
        # Change character
        await change_character(channel, char_name)
        greeting = bot_settings.settings['llmcontext']['greeting']
        if greeting:
            greeting = greeting.replace('{{user}}', 'user')
            greeting = greeting.replace('{{char}}', char_name)
        else:
            greeting = f'**{char_name}** has entered the chat"'
        if change_embed: await change_embed.delete()
        if change_embed_info:
            change_embed_info.title = f"{user} changed character:"
            change_embed_info.description = f'**{char_name}**'
            await channel.send(embed=change_embed_info)
        await send_long_message(channel, greeting)
        logging.info(f"Character changed to: {char_name}")
    except Exception as e:
        logging.error(f"An error occurred while changing character for /character: {e}")
        if change_embed_info:
            change_embed_info.title = "An error occurred while changing character"
            change_embed_info.description = e
            if change_embed: await change_embed.edit(embed=change_embed_info)

#################################################################
######################## MAIN TASK QUEUE ########################
#################################################################
def should_bot_do(key, default, tags={}):   # Used to check if should:
    try:                                    # - generate text
        if not sd_enabled:
            if key == 'should_gen_image' or key == 'should_send_image':
                return False
        if not textgenwebui_enabled:
            if key == 'should_gen_text' or key == 'should_send_text':
                return False
        matches = tags.get('matches', {})   # - generate image
        if matches:                         # - send text response
            for item in matches:            # - send image response
                if isinstance(item, tuple):
                    tag, start, end = item
                else:
                    tag = item
                if key in tag:
                    return bool(tag.get(key, default))
        return default
    except Exception as e:
        logging.error(f"An error occurred while checking if bot should do '{key}': {e}")
        return default

# For @ mentioning users who were not last replied to
previous_user_id = ''

def update_mention(user_id, last_resp=''):
    global previous_user_id
    mention_resp = copy.copy(last_resp)                    
    if user_id != previous_user_id:
        mention_resp = f"{user_id} {last_resp}"
    previous_user_id = user_id
    return mention_resp

def unpack_queue_item(queue_item):
    i = queue_item.get('i', None)
    user = queue_item.get('user', None)
    channel = queue_item.get('channel', None)
    source = queue_item.get('source', None)
    text = queue_item.get('text', None)
    message = queue_item.get('message', None)
    params = queue_item.get('params', {})
    info = params.get('llmmodel', {}).get('llmmodel_name', '') or params.get('imgmodel', {}).get('imgmodel_name', '') or params.get('character', {}).get('char_name', '')
    if source == 'on_message':
        logging.info(f'reply requested: {user} said: "{text}"')
    if source == 'character' or source == 'reset':
        logging.info(f'{user} used "/{source}": "{info}"')
    if source == 'image':
        logging.info(f'{user} used "/image": "{text}"')
    if source == 'speak':
        logging.info(f'{user} used "/speak": "{text}"')
    if source == 'cont':
        logging.info(f'{user} used "Continue"')
    if source == 'regen':
        logging.info(f'{user} used "Regenerate"')
    if source == 'llmmodel':
        logging.info(f'{user} used "/llmmodel": "{info}"')
    if source == 'imgmodel':
        if user == 'Automatically': logging.info("Automatically updated imgmodel settings")
        else: logging.info(f'{user} used "/imgmodel": "{info}"')
    return i, user, channel, source, text, message, params

flow_event = asyncio.Event()
flow_queue = asyncio.Queue()

task_event = asyncio.Event()
task_queue = asyncio.Queue()

async def process_tasks():
    try:
        while True:
            # Fetch item from the queue
            queue_item = await task_queue.get()
            task_event.set() # Flag function is processing a task. Check with 'if task_event.is_set():'
            # Unpack the next queue item
            i, user, channel, source, text, message, params = unpack_queue_item(queue_item)
            # Process unpacked queue item accordingly
            if source == 'character' or source == 'reset':
                await change_char_task(user, channel, source, params)
            elif source == 'imgmodel':
                await change_imgmodel_task(user, channel, params)
            elif source == 'llmmodel':
                await change_llmmodel_task(user, channel, params)
            else:
                # Tasks which should simulate typing
                async with channel.typing():
                    if source == 'speak': # from '/speak' command
                        await speak_task(user, channel, text, params)
                    elif source == 'image': # from '/image' command
                        await img_gen_task(user, channel, source, text, params, i, tags={})
                    elif source == 'cont' or source == 'regen':
                        await cont_regen_task(i, user, text, channel, source, message)
                    elif source == 'on_message':
                        await on_message_task(user, channel, source, text, i)
                    else:
                        logging.warning(f'Unexpectedly received an invalid task. Source: {source}')
                    if flow_queue.qsize() > 0:          # flows are activated in process_llm_payload_tags(), and is where the flow queue is populated
                        await flow_task(user, channel, source, text)
            task_event.clear() # Flag function is no longer processing a task
            task_queue.task_done() # Accept next task
    except Exception as e:
        logging.error(f"An error occurred while processing a main task: {e}")
        task_event.clear()
        task_queue.task_done()

#################################################################
########################## QUEUED FLOW ##########################
#################################################################
async def format_next_flow(next_flow, user, text):
    flow_name = ''
    formatted_flow_tags = {}
    for key, value in next_flow.items():
        # see if any tag values have dynamic formatting (user prompt, LLM reply, etc)
        if isinstance(value, str):
            formatted_value = format_prompt_with_recent_output(user, value)       # output will be a string
            if formatted_value != value:                                        # if the value changed,
                formatted_value = parse_tag_from_text_value(formatted_value)    # convert new string to correct value type
            formatted_flow_tags[key] = formatted_value
        # get name for message embed
        if key == 'flow_step':
            flow_name = f": {value}"
        # format prompt before feeding it back into on_message_task()
        elif key == 'format_prompt':
            formatting = {'format_prompt': value}
            text = process_tag_formatting(user, text, formatting)
        # apply wildcards
        text = await dynamic_prompting(user, text, i=None)
    next_flow.update(formatted_flow_tags) # commit updates
    return flow_name, text

# function to get a copy of the next queue item while maintaining the original queue
async def peek_flow_queue(queue, user, text):
    temp_queue = asyncio.Queue()
    total_queue_size = queue.qsize()
    first_flow = None
    while queue.qsize() > 0:
        if queue.qsize() == total_queue_size:
            item = await queue.get()
            flow_name, formatted_text = await format_next_flow(item, user, text)
        else:
            item = await queue.get()
        await temp_queue.put(item)
    # Enqueue the items back into the original queue
    while temp_queue.qsize() > 0:
        item_to_put_back = await temp_queue.get()
        await queue.put(item_to_put_back)
    return flow_name, formatted_text

async def flow_task(user, channel, source, text):
    try:
        global flow_event
        flow_embed = None
        total_flow_steps = flow_queue.qsize()
        if flow_embed_info:
            flow_embed_info.title = f'Processing Flow for {user} with {total_flow_steps} steps'
            flow_embed_info.description = ''
            flow_embed = await channel.send(embed=flow_embed_info)
        while flow_queue.qsize() > 0:   # flow_queue items are removed in get_tags()
            flow_name, text = await peek_flow_queue(flow_queue, user, text)
            remaining_flow_steps = flow_queue.qsize()
            if flow_embed_info:
                flow_embed_info.description = flow_embed_info.description.replace("**Processing", ":white_check_mark: **")
                flow_embed_info.description += f'**Processing Step {total_flow_steps + 1 - remaining_flow_steps}/{total_flow_steps}**{flow_name}\n'
                if flow_embed: await flow_embed.edit(embed=flow_embed_info)
            await on_message_task(user, channel, source, text, i=None)
        if flow_embed_info:
            flow_embed_info.title = f"Flow completed for {user}"
            flow_embed_info.description = flow_embed_info.description.replace("**Processing", ":white_check_mark: **")
            if flow_embed: await flow_embed.edit(embed=flow_embed_info)
        flow_event.clear()              # flag that flow is no longer processing
        flow_queue.task_done()          # flow queue task is complete      
    except Exception as e:
        logging.error(f"An error occurred while processing a Flow: {e}")
        if flow_embed_info:
            flow_embed_info.title = "An error occurred while processing a Flow"
            flow_embed_info.description = e
            if flow_embed: await flow_embed.edit(embed=flow_embed_info)
            else: await channel.send(embed=flow_embed_info)
        flow_event.clear()
        flow_queue.task_done()

#################################################################
#################### QUEUED IMAGE GENERATION ####################
#################################################################
async def sd_online(channel):
    try:
        r = requests.get(f'{SD_URL}/')
        status = r.raise_for_status()
        #logging.info(status)
        return True
    except Exception as exc:
        logging.warning(exc)
        if channel and system_embed_info:
            system_embed_info.title = f"{SD_CLIENT} api is not running at {SD_URL}"
            system_embed_info.description = f"Launch {SD_CLIENT} with `--api --listen` commandline arguments\nRead more [here](https://github.com/AUTOMATIC1111/stable-diffusion-webui/wiki/API)"
            await channel.send(embed=system_embed_info)        
        return False

async def sd_progress_warning(img_gen_embed):
    logging.error('Reached maximum retry limit')
    if img_gen_embed:
        img_gen_embed_info.title = f'Error getting progress response from {SD_CLIENT}.'
        img_gen_embed_info.description = 'Image generation will continue, but progress will not be tracked.'
        await img_gen_embed.edit(embed=img_gen_embed_info)

def progress_bar(value, length=15):
    try:
        filled_length = int(length * value)
        bar = ':black_square_button:' * filled_length + ':black_large_square:' * (length - filled_length)
        return f'{bar}'
    except Exception as e:
        return 0

async def fetch_progress(session):
    try:
        async with session.get(f'{SD_URL}/sdapi/v1/progress') as progress_response:
            return await progress_response.json()
    except aiohttp.ClientError as e:
        logging.warning(f'Failed to fetch progress: {e}')
        return None

async def check_sd_progress(channel, session):
    try:
        img_gen_embed = None
        img_gen_embed_info.title = f'Waiting for {SD_CLIENT} ...'
        img_gen_embed_info.description = ' '
        img_gen_embed = await channel.send(embed=img_gen_embed_info)
        await asyncio.sleep(1)
        retry_count = 0
        while retry_count < 5:
            progress_data = await fetch_progress(session)
            if progress_data and progress_data['progress'] != 0:
                break
            logging.warning(f'Waiting for progress response from {SD_CLIENT}, retrying in 1 second (attempt {retry_count + 1}/5)')
            await asyncio.sleep(1)
            retry_count += 1
        else:
            await sd_progress_warning(img_gen_embed)
            return
        retry_count = 0   
        while progress_data['state']['job_count'] > 0:
            progress_data = await fetch_progress(session)
            if progress_data:
                if retry_count < 5:
                    progress = progress_data['progress'] * 100
                    eta = progress_data['eta_relative']
                    if eta == 0:
                        img_gen_embed_info.title = f'Generating image: 100%'
                        img_gen_embed_info.description = f'{progress_bar(1)}'
                    else:
                        img_gen_embed_info.title = f'Generating image: {progress:.0f}%'
                        img_gen_embed_info.description = f"{progress_bar(progress_data['progress'])}"
                    if img_gen_embed: await img_gen_embed.edit(embed=img_gen_embed_info)
                    await asyncio.sleep(1)
                else:
                    logging.warning(f'Connection closed with {SD_CLIENT}, retrying in 1 second (attempt {retry_count + 1}/5)')
                    await asyncio.sleep(1)
                    retry_count += 1
            else:
                await sd_progress_warning(img_gen_embed)
                return
        if img_gen_embed: await img_gen_embed.delete()
    except Exception as e:
        logging.error(f'Error tracking {SD_CLIENT} image generation progress: {e}')

async def track_progress(channel):
    if img_gen_embed_info:
        async with aiohttp.ClientSession() as session:
            await check_sd_progress(channel, session)

async def layerdiffuse_hack(temp_dir, img_payload, images, pnginfo):
    try:
        ld_output = None
        for i, image in enumerate(images):
            if image.mode == 'RGBA':
                if i == 0:
                    return images
                ld_output = images.pop(i)
                break
        if ld_output is None:
            logging.warning("Failed to find layerdiffuse output image")
            return images
        # Workaround for layerdiffuse PNG infoReActor + layerdiffuse combination
        reactor = img_payload['alwayson_scripts'].get('reactor', {})
        if reactor and reactor['args'][1]:          # if ReActor was enabled:
            _, _, _, alpha = ld_output.split()      # Extract alpha channel from layerdiffuse output
            img0 = Image.open(f'{temp_dir}/temp_img_0.png') # Open first image (with ReActor output)
            img0 = img0.convert('RGBA')             # Convert it to RGBA 
            img0.putalpha(alpha)                    # apply alpha from layerdiffuse output
        else:                           # if ReActor was not enabled:
            img0 = ld_output            # Just replace first image with layerdiffuse output
        img0.save(f'{temp_dir}/temp_img_0.png', pnginfo=pnginfo) # Save the local image with correct pnginfo
        images[0] = img0 # Update images list
        return images
    except Exception as e:
        logging.error(f'Error processing layerdiffuse images: {e}')

async def apply_reactor_mask(temp_dir, images, pnginfo, reactor_mask):
    try:
        reactor_mask = Image.open(io.BytesIO(base64.b64decode(reactor_mask))).convert('L')
        orig_image = images[0]                                          # Open original image
        face_image = images.pop(1)                                      # Open image with faceswap applied
        face_image.putalpha(reactor_mask)                               # Apply reactor mask as alpha to faceswap image
        orig_image.paste(face_image, (0, 0), face_image)                # Paste the masked faceswap image onto the original
        orig_image.save(f'{temp_dir}/temp_img_0.png', pnginfo=pnginfo)  # Save the image with correct pnginfo
        images[0] = orig_image                                          # Replace first image in images list
        return images
    except Exception as e:
        logging.error(f'Error masking ReActor output images: {e}')

async def save_images_and_return(temp_dir, img_payload, endpoint):
    images = []
    pnginfo = None
    # save .json for debugging
    # with open("img_payload.json", "w") as file:
    #     json.dump(img_payload, file)
    try:
        r = await sd_api(endpoint=endpoint, method='post', json=img_payload, retry=True)
        if not isinstance(r, dict):
            return [], r
        for i, img_data in enumerate(r.get('images')):
            image = Image.open(io.BytesIO(base64.b64decode(img_data.split(",", 1)[0])))
            png_payload = {"image": "data:image/png;base64," + img_data}
            r2 = await sd_api(endpoint='/sdapi/v1/png-info', method='post', json=png_payload, retry=True) 
            if not isinstance(r2, dict):
                return [], r2
            png_info_data = r2.get("info")
            if i == 0:  # Only capture pnginfo from the first png_img_data
                pnginfo = PngImagePlugin.PngInfo()
                pnginfo.add_text("parameters", png_info_data)
            image.save(f'{temp_dir}/temp_img_{i}.png', pnginfo=pnginfo) # save image to temp directory
            images.append(image) # collect a list of PIL images
    except Exception as e:
        logging.error(f'Error processing images: {e}')
        traceback.print_exc()
        return [], e
    return images, pnginfo

async def sd_img_gen(channel, temp_dir, img_payload, endpoint):
    try:
        reactor_args = img_payload.get('alwayson_scripts', {}).get('reactor', {}).get('args', [])
        last_item = reactor_args[-1] if reactor_args else None
        reactor_mask = reactor_args.pop() if isinstance(last_item, dict) else None
        #Start progress task and generation task concurrently
        images_task = asyncio.create_task(save_images_and_return(temp_dir, img_payload, endpoint))
        progress_task = asyncio.create_task(track_progress(channel))
        # Wait for both tasks to complete
        await asyncio.gather(images_task, progress_task)
        # Get the list of images and copy of pnginfo after both tasks are done
        images, pnginfo = await images_task
        if not images:
            if img_send_embed_info:
                img_send_embed_info.title = 'Error processing images.'
                img_send_embed_info.description = f'Error: "{str(pnginfo)}"\nIf {SD_CLIENT} remains unresponsive, consider using "/restart_sd_client" command.'
                await channel.send(embed=img_send_embed_info)
            return None
        # Apply ReActor mask
        reactor = img_payload.get('alwayson_scripts', {}).get('reactor', {})
        if len(images) > 1 and reactor and reactor_mask:
            images = await apply_reactor_mask(temp_dir, images, pnginfo, reactor_mask['mask'])
        # Workaround for layerdiffuse output
        layerdiffuse = img_payload.get('alwayson_scripts', {}).get('layerdiffuse', {})
        if len(images) > 1 and layerdiffuse and layerdiffuse['args'][0]:
            images = await layerdiffuse_hack(temp_dir, img_payload, images, pnginfo)
        return images
    except Exception as e:
        logging.error(f'Error processing images in {SD_CLIENT} API module: {e}')
        return []

async def process_image_gen(img_payload, censor_mode, channel, tags, endpoint, sd_output_dir='ad_discordbot/sd_outputs/'):
    try:
        # Ensure the necessary directories exist
        os.makedirs(sd_output_dir, exist_ok=True)
        temp_dir = 'ad_discordbot/user_images/__temp/'
        os.makedirs(temp_dir, exist_ok=True)
        # Generate images, save locally
        images = await sd_img_gen(channel, temp_dir, img_payload, endpoint)
        if not images:
            return
        # Send images to discord
        # If the censor mode is 1 (blur), prefix the image file with "SPOILER_"
        file_prefix = 'temp_img_'
        if censor_mode == 1:
            file_prefix = 'SPOILER_temp_img_'
        image_files = [discord.File(f'{temp_dir}/temp_img_{idx}.png', filename=f'{file_prefix}{idx}.png') for idx in range(len(images))]
        should_send_image = should_bot_do('should_send_image', default=True, tags=tags)
        if should_send_image:
            await channel.send(files=image_files)
        # Save the image at index 0 with the date/time naming convention
        timestamp = datetime.now().strftime("%Y-%m-%d_%H-%M-%S")
        last_image = f'{sd_output_dir}/{timestamp}.png'
        os.rename(f'{temp_dir}/temp_img_0.png', last_image)
        copyfile(last_image, f'{temp_dir}/temp_img_0.png')
        # Delete temporary image files
        # for tempfile in os.listdir(temp_dir):
        #     os.remove(os.path.join(temp_dir, tempfile))
    except Exception as e:
        logging.error(f"An error occurred when processing image generation: {e}")

def clean_img_payload(img_payload):
    try:
        # Remove duplicate negative prompts
        negative_prompt_list = img_payload.get('negative_prompt', '').split(', ')
        unique_values_set = set()
        unique_values_list = []
        for value in negative_prompt_list:
            if value not in unique_values_set:
                unique_values_set.add(value)
                unique_values_list.append(value)
        processed_negative_prompt = ', '.join(unique_values_list)
        img_payload['negative_prompt'] = processed_negative_prompt
        # Delete unwanted extension keys
        if img_payload.get('alwayson_scripts', {}):
            # Warn Non-Forge:
            if SD_CLIENT != 'SD WebUI Forge':
                if img_payload['alwayson_scripts']['forge_couple']['args'].get('enabled', False):
                    logging.warning(f'forge_couple is not known to be compatible with "{SD_CLIENT}". Not applying forge_couple...')
                    bot_settings.database.update_was_warned('forgecouple', 1)
                if img_payload['alwayson_scripts']['layerdiffuse']['args'].get('enabled', False):
                    logging.warning(f'layerdiffuse is not known to be compatible with "{SD_CLIENT}". Not applying layerdiffuse...')
                    bot_settings.database.update_was_warned('layerdiffuse', 1)
            # Clean ControlNet
            if not config['sd']['extensions'].get('controlnet_enabled', False):
                del img_payload['alwayson_scripts']['controlnet'] # Delete all 'controlnet' keys if disabled by config
            # Clean ReActor
            if not config['sd']['extensions'].get('reactor_enabled', False):
                del img_payload['alwayson_scripts']['reactor'] # Delete all 'reactor' keys if disabled by config
            else:
                img_payload['alwayson_scripts']['reactor']['args'] = list(img_payload['alwayson_scripts']['reactor']['args'].values()) # convert dictionary to list
            # Clean Forge Couple
            if not config['sd']['extensions'].get('forgecouple_enabled', False) or img_payload.get('init_images', False):
                del img_payload['alwayson_scripts']['forge_couple'] # Delete all 'forge_couple' keys if disabled by config
            else:
                img_payload['alwayson_scripts']['forge_couple']['args'] = list(img_payload['alwayson_scripts']['forge_couple']['args'].values()) # convert dictionary to list
                img_payload['alwayson_scripts']['forge couple'] = img_payload['alwayson_scripts'].pop('forge_couple') # Add the required space between "forge" and "couple" ("forge couple")
            # Clean layerdiffuse
            if not config['sd']['extensions'].get('layerdiffuse_enabled', False):
                del img_payload['alwayson_scripts']['layerdiffuse'] # Delete all 'layerdiffuse' keys if disabled by config
            else:
                img_payload['alwayson_scripts']['layerdiffuse']['args'] = list(img_payload['alwayson_scripts']['layerdiffuse']['args'].values()) # convert dictionary to list
        # Workaround for denoising strength bug
        if not img_payload.get('enable_hr', False) and not img_payload.get('init_images', False):
            img_payload['denoising_strength'] = None
        # Delete all empty keys
        keys_to_delete = []
        for key, value in img_payload.items():
            if value == "":
                keys_to_delete.append(key)
        for key in keys_to_delete:
            del img_payload[key]
        return img_payload
    except Exception as e:
        logging.error(f"An error occurred when cleaning img_payload: {e}")
        return img_payload

def apply_loractl(tags):
    try:
        if SD_CLIENT != 'A1111 SD WebUI':
            if not bot_settings.database.was_warned('loractl'):
                bot_settings.database.update_was_warned('loractl', 1)
                logging.warning(f'loractl is not known to be compatible with "{SD_CLIENT}". Not applying loractl...')
            return tags
        scaling_settings = [v for k, v in config['sd'].get('extensions', {}).get('lrctl', {}).items() if 'scaling' in k]
        scaling_settings = scaling_settings if scaling_settings else ['']
        # Flatten the matches dictionary values to get a list of all tags (including those within tuples)
        matched_tags = [tag if isinstance(tag, dict) else tag[0] for tag in tags['matches']]
        # Filter the matched tags to include only those with certain patterns in their text fields
        lora_tags = [tag for tag in matched_tags if any(re.findall(r'<lora:[^:]+:[^>]+>', text) for text in (tag.get('positive_prompt', ''), tag.get('positive_prompt_prefix', ''), tag.get('positive_prompt_suffix', '')))]
        if len(lora_tags) >= config['sd']['extensions']['lrctl']['min_loras']:
            for index, tag in enumerate(lora_tags):
                # Determine the key with a non-empty value among the specified keys
                used_key = next((key for key in ['positive_prompt', 'positive_prompt_prefix', 'positive_prompt_suffix'] if tag.get(key, '')), None)
                if used_key:  # If a key with a non-empty value is found
                    positive_prompt = tag[used_key]
                    lora_matches = re.findall(r'<lora:[^:]+:[^>]+>', positive_prompt)
                    if lora_matches:
                        for lora_match in lora_matches:
                            lora_weight_match = re.search(r'(?<=:)\d+(\.\d+)?', lora_match) # Extract lora weight
                            if lora_weight_match:
                                lora_weight = float(lora_weight_match.group())
                                # Selecting the appropriate scaling based on the index
                                scaling_key = f'lora_{index + 1}_scaling' if index+1 < len(scaling_settings) else 'additional_loras_scaling'
                                scaling_values = config['sd'].get('extensions', {}).get('lrctl', {}).get(scaling_key, '')
                                if scaling_values:
                                    scaling_factors = [round(float(factor.split('@')[0]) * lora_weight, 2) for factor in scaling_values.split(',')]
                                    scaling_steps = [float(step.split('@')[1]) for step in scaling_values.split(',')]
                                    # Construct/apply the calculated lora-weight string
                                    new_lora_weight_str = f'{",".join(f"{factor}@{step}" for factor, step in zip(scaling_factors, scaling_steps))}'
                                    updated_lora_match = lora_match.replace(str(lora_weight), new_lora_weight_str)
                                    new_positive_prompt = positive_prompt.replace(lora_match, updated_lora_match)                                   
                                    # Update the appropriate key in the tag dictionary
                                    tag[used_key] = new_positive_prompt
                                    logging.info(f'''[TAGS] loractl applied: "{lora_match}" > "{updated_lora_match}"''')
        return tags
    except Exception as e:
        logging.error(f"Error processing lrctl: {e}")
        return tags

def apply_imgcmd_params(img_payload, params):
    try:
        size = params.get('size', None) if params else None
        face_swap = params.get('face_swap', None) if params else None
        controlnet = params.get('controlnet', None) if params else None
        img2img = params.get('img2img', {})
        img2img_mask = img2img.get('mask', '')
        if img2img:
            img_payload['init_images'] = [img2img['image']]
            img_payload['denoising_strength'] = img2img['denoising_strength']
        if img2img_mask:
            img_payload['mask'] = img2img_mask
        if size: img_payload.update(size)
        if face_swap:
            img_payload['alwayson_scripts']['reactor']['args']['image'] = face_swap # image in base64 format
            img_payload['alwayson_scripts']['reactor']['args']['enabled'] = True # Enable
        if controlnet: img_payload['alwayson_scripts']['controlnet']['args'][0].update(controlnet)
        return img_payload
    except Exception as e:
        logging.error(f"Error initializing img payload: {e}")
        return img_payload

def process_img_prompt_tags(img_payload, tags):
    try:
        img_prompt, tags = process_tag_insertions(img_payload['prompt'], tags)
        updated_positive_prompt = copy.copy(img_prompt)
        updated_negative_prompt = copy.copy(img_payload['negative_prompt'])
        matches = tags['matches']
        for tag in matches:
            join = tag.get('img_text_joining', ' ')
            if 'imgtag_uninserted' in tag: # was flagged as a trigger match but not inserted
                logging.info(f'''[TAGS] "{tag['matched_trigger']}" not found in the image prompt. Appending rather than inserting.''')
                updated_positive_prompt = updated_positive_prompt + ", " + tag['positive_prompt']
            if 'positive_prompt_prefix' in tag:
                updated_positive_prompt = tag['positive_prompt_prefix'] + join + updated_positive_prompt
            if 'positive_prompt_suffix' in tag:
                updated_positive_prompt = updated_positive_prompt + join + tag['positive_prompt_suffix']
            if 'negative_prompt_prefix' in tag:
                join = join if updated_negative_prompt else ''
                updated_negative_prompt = tag['negative_prompt_prefix'] + join + updated_negative_prompt
            if 'negative_prompt' in tag:
                join = join if updated_negative_prompt else ''
                updated_negative_prompt = updated_negative_prompt + join + tag['negative_prompt']
            if 'negative_prompt_suffix' in tag:
                join = join if updated_negative_prompt else ''
                updated_negative_prompt = updated_negative_prompt + join + tag['negative_prompt_suffix']
        img_payload['prompt'] = updated_positive_prompt
        img_payload['negative_prompt'] = updated_negative_prompt
        return img_payload
    except Exception as e:
        logging.error(f"Error processing Img prompt tags: {e}")
        return img_payload

def random_value_from_range(value_range):
    if isinstance(value_range, (list, tuple)) and len(value_range) == 2:
        start, end = value_range
        if isinstance(start, (int, float)) and isinstance(end, (int, float)):
            num_digits = max(len(str(start).split('.')[-1]), len(str(end).split('.')[-1]))
            value = random.uniform(start, end) if isinstance(start, float) or isinstance(end, float) else random.randint(start, end)
            value = round(value, num_digits)
            return value
    logging.warning(f'Invalid value range "{value_range}". Defaulting to "0".')
    return 0

def convert_lists_to_tuples(dictionary):
    for key, value in dictionary.items():
        if isinstance(value, list) and len(value) == 2 and all(isinstance(item, (int, float)) for item in value) and not any(isinstance(item, bool) for item in value):
            dictionary[key] = tuple(value)
    return dictionary

def process_param_variances(param_variances):
    try:
        param_variances = convert_lists_to_tuples(param_variances) # Only converts lists containing ints and floats (not strings or bools) 
        processed_params = copy.deepcopy(param_variances)
        for key, value in param_variances.items():
            # unpack dictionaries assuming they contain variances
            if isinstance(value, dict):
                processed_params[key] = process_param_variances(value)
            elif isinstance(value, tuple):
                processed_params[key] = random_value_from_range(value)
            elif isinstance(value, bool):
                processed_params[key] = random.choice([True, False])
            elif isinstance(value, list):
                if all(isinstance(item, str) for item in value):
                    processed_params[key] = random.choice(value)
                elif all(isinstance(item, bool) for item in value):
                    processed_params[key] = random.choice(value)
                else:
                    logging.warning(f'Invalid params "{key}", "{value}" will not be applied.')
                    processed_params.pop(key)  # Remove invalid key
            else:
                logging.warning(f'Invalid params "{key}", "{value}" will not be applied.')
                processed_params.pop(key)  # Remove invalid key
        return processed_params
    except Exception as e:
        logging.error(f"Error processing param variances: {e}")
        return {}

def select_random_image_or_subdir(directory=None, root_dir=None, key=None):
    image_file_path = None
    contents = os.listdir(directory)    # List all files and directories in the given directory
    # Filter files to include only .png and .jpg extensions
    image_files = [f for f in contents if os.path.isfile(os.path.join(directory, f)) and f.lower().endswith(('.png', '.jpg'))]
    # If there are image files, choose one randomly
    if image_files:
        if key is not None:
            for filename in image_files:
                filename_without_extension = os.path.splitext(filename)[0]
                if filename_without_extension.lower() == key.lower():
                    image_file_path = os.path.join(directory, filename)
                    method = 'Random from folder'
                    return image_file_path, method
    # If no image files and root_dir is not None, try again one time using root_dir as the directory
    if root_dir is not None:
        image_file_path, method = select_random_image_or_subdir(directory=root_dir, root_dir=None, key=None)
        method = 'Random from folder'
        return image_file_path, method
    if image_files and not image_file_path:
        random_image = random.choice(image_files)
        image_file_path = os.path.join(directory, random_image)
        method = 'Random from folder'
        return image_file_path, method
    # If no image files, check for subdirectories
    subdirectories = [d for d in contents if os.path.isdir(os.path.join(directory, d))]
    # If there are subdirectories, select one randomly and recursively call select_random_image
    if subdirectories:
        random_subdir = random.choice(subdirectories)
        subdir_path = os.path.join(directory, random_subdir)
        return select_random_image_or_subdir(directory=subdir_path, root_dir=root_dir, key=key)
    # If neither image files nor subdirectories found, return None
    return None, None

def get_image_tag_args(extension, value, key=None, set_dir=None):
    args = {}
    image_file_path = ''
    method = ''
    try:
        home_path = os.path.join('ad_discordbot', 'user_images')
        full_path = os.path.join(home_path, value)
        # If value contains valid image extension
        if any(ext in value for ext in (".txt", ".png", ".jpg")): # extension included in value
            image_file_path = os.path.join(home_path, value)
        # ReActor specific
        elif ".safetensors" in value and extension == 'ReActor Enabled':
            args['image'] = ''
            args['source_type'] = 1
            args['face_model'] = value
            method = 'Face model'
        # If value was a directory to choose random image from
        elif os.path.isdir(full_path):
            cwd_path = os.getcwd()
            if set_dir:
                os_path = set_dir
                root_dir = full_path
            else:
                os_path = os.path.join(cwd_path, full_path)
                root_dir = None
            while True:
                image_file_path, method = select_random_image_or_subdir(directory=os_path, root_dir=root_dir, key=key)
                if image_file_path:
                    break  # Break the loop if an image is found and selected
                else:
                    if not os.listdir(os_path):
                        logging.warning(f'Valid file not found in a "{home_path}" or any subdirectories: "{value}"')
                        break  # Break the loop if no folders or images are found
        # If value does not specify an extension, but is also not a directory
        else:
            found = False
            for ext in (".txt", ".png", ".jpg"):
                temp_path = os.path.join(home_path, value + ext)
                if os.path.exists(temp_path):
                    image_file_path = temp_path
                    found = True
                    break
            if not found:
                raise FileNotFoundError(f"File '{value}' not found with supported extensions (.txt, .png, .jpg)")
        if image_file_path and os.path.isfile(image_file_path):
            if extension == "User image":
                return image_file_path # user image does not need to be converted to base64
            if image_file_path.endswith(".txt"):
                with open(image_file_path, "r") as txt_file:
                    base64_img = txt_file.read()
                    method = 'base64 from .txt'
            else:
                with open(image_file_path, "rb") as image_file:
                    image_data = image_file.read()
                    base64_img = base64.b64encode(image_data).decode('utf-8')
                    args['image'] = base64_img
                    if not method: # will already have value if random img picked from dir
                        method = 'Image file'
        if method:
            logging.info(f'[TAGS] {extension}: "{value}" ({method}).')
            if method == 'Random from folder':
                args['selected_folder'] = os.path.dirname(image_file_path)
        return args
    except Exception as e:
        logging.error(f"[TAGS] Error processing {extension} tag: {e}")
        return {}

async def process_img_payload_tags(img_payload, mods, params):
    try:
        imgmodel_params = None
        flow = mods.get('flow', None)
        img_censoring = mods.get('img_censoring', None)
        change_imgmodel = mods.get('change_imgmodel', None)
        swap_imgmodel = mods.get('swap_imgmodel', None)
        payload = mods.get('payload', None)
        param_variances = mods.get('param_variances', {})
        controlnet = mods.get('controlnet', [])
        forge_couple = mods.get('forge_couple', {})
        layerdiffuse = mods.get('layerdiffuse', {})
        reactor = mods.get('reactor', {})
        img2img = mods.get('img2img', {})
        img2img_mask = mods.get('img2img_mask', {})
        send_user_image = mods.get('send_user_image', None)
        endpoint = '/sdapi/v1/txt2img'
        # Process the tag matches
        if flow or img_censoring or change_imgmodel or swap_imgmodel or payload or param_variances or controlnet or forge_couple or layerdiffuse or reactor or img2img or img2img_mask or send_user_image:
            # Flow handling
            if flow is not None and not flow_event.is_set():
                await build_flow_queue(flow)
            # Img censoring handling
            if img_censoring and img_censoring > 0:
                img_payload['img_censoring'] = img_censoring
                logging.info(f"[TAGS] Censoring: {'Image Blurred' if img_censoring == 1 else 'Generation Blocked'}")
            # Imgmodel handling
            imgmodel_params = change_imgmodel or swap_imgmodel or None
            if imgmodel_params:
                    ## IF API IMG MODEL UNLOADING GETS EVER DEBUGGED
                    ## if not change_imgmodel and swap_imgmodel and swap_imgmodel == 'None':
                        # _ = await sd_api(endpoint='/sdapi/v1/unload-checkpoint', method='post', json=None, retry=True)
                # 'change_imgmodel' will trump 'swap_imgmodel'
                current_imgmodel = bot_settings.settings['imgmodel'].get('override_settings', {}).get('sd_model_checkpoint') or bot_settings.settings['imgmodel']['payload'].get('override_settings', {}).get('sd_model_checkpoint') or ''
                if imgmodel_params == current_imgmodel:
                    logging.info(f'[TAGS] Img model was triggered to change, but it is the same as current ("{current_imgmodel}").')
                    imgmodel_params = None # return None
                else:
                    mode = 'change' if imgmodel_params == change_imgmodel else 'swap'
                    verb = 'Changing' if mode == 'change' else 'Swapping'
                    logging.info(f"[TAGS] {verb} Img model: '{imgmodel_params}'")
                    imgmodel_params = {'imgmodel': {'imgmodel_name': imgmodel_params, 'mode': mode, 'verb': verb, 'current_imgmodel': current_imgmodel}} # return dict
            # Payload handling
            if payload:
                if isinstance(payload, dict):
                    logging.info(f"[TAGS] Updated payload: '{payload}'")
                    update_dict(img_payload, payload)
                else:
                    logging.warning("A tag was matched with invalid 'payload'; must be a dictionary.")
            # Param variances handling
            if param_variances:
                processed_params = process_param_variances(param_variances)
                logging.info(f"[TAGS] Applied Param Variances: '{processed_params}'")
                sum_update_dict(img_payload, processed_params)
            # Controlnet handling
            if controlnet and config['sd']['extensions'].get('controlnet_enabled', False):       
                img_payload['alwayson_scripts']['controlnet']['args'] = controlnet
            # forge_couple handling
            if forge_couple and config['sd']['extensions'].get('forgecouple_enabled', False):
                img_payload['alwayson_scripts']['forge_couple']['args'].update(forge_couple)
                img_payload['alwayson_scripts']['forge_couple']['args']['enable'] = True
                logging.info(f"[TAGS] Enabled forge_couple: {forge_couple}")
            # layerdiffuse handling
            if layerdiffuse and config['sd']['extensions'].get('layerdiffuse_enabled', False):
                img_payload['alwayson_scripts']['layerdiffuse']['args'].update(layerdiffuse)
                img_payload['alwayson_scripts']['layerdiffuse']['args']['enabled'] = True
                logging.info(f"[TAGS] Enabled layerdiffuse: {layerdiffuse}")
            # ReActor face swap handling
            if reactor and config['sd']['extensions'].get('reactor_enabled', False):
                img_payload['alwayson_scripts']['reactor']['args'].update(reactor)
                if reactor.get('mask'):
                    img_payload['alwayson_scripts']['reactor']['args']['save_original'] = True
            # Img2Img handling
            if img2img:
                img_payload['init_images'] = [img2img]
                params['endpoint'] = '/sdapi/v1/img2img'
            # Inpaint Mask handling
            if img2img_mask:
                img_payload['mask'] = img2img_mask
            # Send User Image handling
            if send_user_image:
                logging.info(f"[TAGS] Sending user image: {send_user_image}")
        return img_payload, imgmodel_params, params
    except Exception as e:
        logging.error(f"Error processing Img tags: {e}")
        return img_payload, None

# The methods of this function allow multiple extensions with an identical "select image from random folder" value to share the first selected folder.
# The function will first try to find a specific image file based on the extension's key name (ex: 'canny.png' or 'img2img_mask.jpg')
def collect_img_extension_mods(mods):
    controlnet = mods.get('controlnet', [])
    reactor = mods.get('reactor', None)
    img2img = mods.get('img2img', None)
    img2img_mask = mods.get('img2img_mask', None)
    set_dir = None
    if img2img:
        try:
            img2img_args = get_image_tag_args('Img2Img', img2img, key='img2img', set_dir=set_dir)
            mods['img2img'] = img2img_args.get('image', '')
            if img2img_args:
                if set_dir is None:
                    set_dir = img2img_args.get('selected_folder', None)
                if img2img_mask:
                    img2img_mask_args = get_image_tag_args('Img2Img Mask', img2img_mask, key='img2img_mask', set_dir=set_dir)
                    mods['img2img_mask'] = img2img_mask_args.get('image', '')
                    if img2img_mask_args:
                        if set_dir is None:
                            set_dir = img2img_mask_args.get('selected_folder', None)
        except Exception as e:
            logging.error(f"Error collecting img2img tag values: {e}")
    if controlnet:
        try:
            for idx, controlnet_item in enumerate(controlnet):
                control_type = controlnet_item.pop('control_type', None) # remove control_type
                module = controlnet_item.get('module', None)
                prefix = control_type or module or None
                image = controlnet_item.get('image', None)
                mask_image = controlnet_item.get('mask', None) or controlnet_item.get('mask_image', None)
                # Update controlnet item with image information
                if image:
                    cnet_args = get_image_tag_args('ControlNet Image', image, key=prefix, set_dir=set_dir)
                    if not cnet_args:
                        controlnet[idx] = {}
                    else:
                        if set_dir is None:
                            set_dir = cnet_args.pop('selected_folder', None)
                        else:
                            cnet_args.pop('selected_folder')
                        controlnet[idx].update(cnet_args)
                        controlnet[idx]['enabled'] = True
                        # Update controlnet item with mask_image information
                        if mask_image:
                            key = f'{prefix}_mask' if prefix else None
                            cnet_mask_args = get_image_tag_args('ControlNet Mask', mask_image, key=key, set_dir=set_dir)
                            controlnet[idx]['mask_image'] = cnet_mask_args.get('image', None)
                            if cnet_mask_args:
                                if set_dir is None:
                                    set_dir = cnet_mask_args.get('selected_folder', None)
            mods['controlnet'] = controlnet
        except Exception as e:
            logging.error(f"Error collecting ControlNet tag values: {e}")
    if reactor:
        try:
            image = reactor.get('image', None)
            mask_image = reactor.get('mask', None)
            if image:
                reactor_args = get_image_tag_args('ReActor Enabled', image, key='reactor', set_dir=None)
                if reactor_args:
                    reactor_args.pop('selected_folder', None)
                    mods['reactor'].update(reactor_args)
                    mods['reactor']['enabled'] = True
                    if mask_image:
                        reactor_mask_args = get_image_tag_args('ReActor Mask', mask_image, key='reactor_mask', set_dir=set_dir)
                        mods['reactor']['mask'] = reactor_mask_args.get('image', '')
                        if reactor_mask_args and set_dir is None:
                            set_dir = reactor_mask_args.get('selected_folder', None)
        except Exception as e:
            logging.error(f"Error collecting ReActor tag values: {e}")
    return mods

def collect_img_tag_values(tags):
    sd_output_dir = 'ad_discordbot/sd_outputs/'
    img_payload_mods = {
        'flow': None,
        'img_censoring': None,
        'change_imgmodel': None,
        'swap_imgmodel': None,
        'payload': {},
        'param_variances': {},
        'controlnet': [],
        'forge_couple': {},
        'layerdiffuse': {},
        'reactor': {},
        'send_user_image': None,
        'img2img': {},
        'img2img_mask': {}
        }
    payload_order_hack = {}
    controlnet_args = {}
    forge_couple_args = {}
    layerdiffuse_args = {}
    reactor_args = {}
    try:
        for tag in tags['matches']:
            if isinstance(tag, tuple):
                tag = tag[0] # For tags with prompt insertion indexes
            for key, value in tag.items():
                if key == 'sd_output_dir':
                    sd_output_dir = str(value)
                elif key == 'flow' and img_payload_mods['flow'] is None:
                    img_payload_mods['flow'] = dict(value)
                elif key == 'img_censoring' and img_payload_mods['img_censoring'] is None:
                    img_payload_mods['img_censoring'] = int(value)
                elif key == 'change_imgmodel' and img_payload_mods['change_imgmodel'] is None:
                    img_payload_mods['change_imgmodel'] = str(value)
                elif key == 'swap_imgmodel' and img_payload_mods['swap_imgmodel'] is None:
                    img_payload_mods['swap_imgmodel'] = str(value)
                elif key == 'payload': # Allow multiple to accumulate
                    try:
                        if img_payload_mods['payload']:
                            payload_order_hack = dict(value)
                            update_dict(payload_order_hack, img_payload_mods['payload'])
                            img_payload_mods['payload'] = payload_order_hack                           
                        else:
                            img_payload_mods['payload'] = dict(value)
                    except:
                        logging.warning("Error processing a matched 'payload' tag; ensure it is a dictionary.")
                elif key == 'img_param_variances': # Allow multiple to accumulate
                    try:
                        update_dict(img_payload_mods['param_variances'], dict(value))
                    except:
                        logging.warning("Error processing a matched 'img_param_variances' tag; ensure it is a dictionary.")
                # get layerdiffuse tag params                    
                elif key == 'layerdiffuse':
                    img_payload_mods['layerdiffuse']['method'] = str(value)
                elif key.startswith('laydiff_'):
                    laydiff_key = key[len('laydiff_'):]
                    layerdiffuse_args[laydiff_key] = value
                # get any user image
                elif key == 'send_user_image':
                    user_image_args = get_image_tag_args('User image', str(value), key=None, set_dir=None)
                    user_image_args.pop('selected_folder')
                    img_payload_mods['send_user_image'] = user_image_args
                # get reactor tag params
                elif key == 'reactor':
                    img_payload_mods['reactor']['image'] = value
                elif key.startswith('reactor_'):
                    reactor_key = key[len('reactor_'):]
                    reactor_args[reactor_key] = value
                # get forge_couple tag params                    
                elif key == 'forge_couple':
                    if value.startswith('['):
                        img_payload_mods['forge_couple']['maps'] = list(value)
                    else: img_payload_mods['forge_couple']['direction'] = str(value)
                elif key.startswith('couple_'):
                    forge_couple_key = key[len('couple_'):]
                    if value.startswith('['):
                        forge_couple_args[forge_couple_key] = list(value)
                    else:
                        forge_couple_args[forge_couple_key] = str(value)
                # get controlnet tag params
                elif key.startswith('controlnet'):
                    index = int(key[len('controlnet'):]) if key != 'controlnet' else 0  # Determine the index (cnet unit) for main controlnet args
                    controlnet_args.setdefault(index, {}).update({'image': value, 'enabled': True})         # Update controlnet args at the specified index
                elif key.startswith('cnet'):
                    # Determine the index for controlnet_args sublist
                    if key.startswith('cnet_'):
                        index = int(key.split('_')[0][len('cnet'):]) if not key.startswith('cnet_') else 0  # Determine the index (cnet unit) for additional controlnet args
                    controlnet_args.setdefault(index, {}).update({key.split('_', 1)[-1]: value})   # Update controlnet args at the specified index
                # get any img2img
                elif key == 'img2img':
                    img_payload_mods['img2img'] = str(value) # get base64 in next function
                # get any inpaint mask
                elif key == 'img2img_mask':
                    img_payload_mods['img2img_mask'] = str(value) # get base64 in next function
        # Add the collected SD WebUI extension args to the img_payload_mods dict
        for index in sorted(set(controlnet_args.keys())):   # This flattens down any gaps between collected ControlNet units (ensures lowest index is 0, next is 1, and so on)
            cnet_basesettings = copy.copy(bot_settings.settings['imgmodel']['payload']['alwayson_scripts']['controlnet']['args'][0])  # Copy of required dict items
            cnet_unit_args = controlnet_args.get(index, {})
            cnet_unit = update_dict(cnet_basesettings, cnet_unit_args)
            img_payload_mods['controlnet'].append(cnet_unit)
        img_payload_mods['forge_couple'].update(forge_couple_args)
        img_payload_mods['layerdiffuse'].update(layerdiffuse_args)
        img_payload_mods['reactor'].update(reactor_args)

        img_payload_mods = collect_img_extension_mods(img_payload_mods)
        return sd_output_dir, img_payload_mods
    except Exception as e:
        logging.error(f"Error collecting Img tag values: {e}")
        return sd_output_dir, tags

def initialize_img_payload(img_prompt, neg_prompt):
    try:
        # Initialize img_payload settings
        img_payload = {"prompt": img_prompt, "negative_prompt": neg_prompt, "width": 512, "height": 512, "steps": 20, "resize_mode": 1}
        # Apply settings from imgmodel configuration
        imgmodel_img_payload = copy.deepcopy(bot_settings.settings['imgmodel'].get('payload', {}))
        img_payload.update(imgmodel_img_payload)
        img_payload['override_settings'] = copy.deepcopy(bot_settings.settings['imgmodel'].get('override_settings', {}))
        return img_payload
    except Exception as e:
        logging.error(f"Error initializing img payload: {e}")

def match_img_tags(img_prompt, tags):
    try:
        # Unmatch any previously matched tags which try to insert text into the img_prompt
        for tag in tags['matches'][:]:  # Iterate over a copy of the list
            if tag.get('imgtag_matched_early'): # extract text insertion key pairs from previously matched tags
                new_tag = {}
                tag_copy = copy.copy(tag)
                for key, value in tag_copy.items(): # Iterate over a copy of the tag
                    if (key in ["trigger", "matched_trigger", "imgtag_matched_early", "case_sensitive", "on_prefix_only", "search_mode", "img_text_joining", "phase"]
                        or key.startswith(('positive_prompt', 'negative_prompt'))):
                        new_tag[key] = value
                        if not key == 'phase':
                            del tag[key] # Remove the key from the original tag
                tags['unmatched']['userllm'].append(new_tag) # append to unmatched list
                # Remove tag items from original list that became an empty list
                if not tag:
                    tags['matches'].remove(tag)
        # match tags for 'img' phase.
        tags = match_tags(img_prompt, tags, phase='img')
        # Rematch any previously matched tags that failed to match text in img_prompt
        for tag in tags['unmatched']['userllm'][:]:  # Iterate over a copy of the list
            if tag.get('imgtag_matched_early') and tag.get('imgtag_uninserted'):
                tags['matches'].append(tag)
                tags['unmatched']['userllm'].remove(tag)
        return tags
    except Exception as e:
        logging.error(f"Error matching tags for img phase: {e}")
        return tags

async def img_gen_task(user, channel, source, img_prompt, params, i=None, tags={}):
    try:
        check_key = bot_settings.settings['imgmodel'].get('override_settings') or bot_settings.settings['imgmodel']['payload'].get('override_settings')
        if check_key.get('sd_model_checkpoint') == 'None': # Model currently unloaded
            await channel.send("**Cannot process image request:** No Img model is currently loaded")
            logging.warning(f'Bot tried to generate image for {user}, but no Img model was loaded')
        if not tags:
            img_prompt, tags = await get_tags(img_prompt)
            tags = match_img_tags(img_prompt, tags)
        # Initialize img_payload
        neg_prompt = params.get('neg_prompt', '')
        img_payload = initialize_img_payload(img_prompt, neg_prompt)
        # collect matched tag values
        sd_output_dir, img_payload_mods = collect_img_tag_values(tags)
        send_user_image = img_payload_mods.get('send_user_image', None)
        # Apply tags relevant to Img gen
        img_payload, imgmodel_params, params = await process_img_payload_tags(img_payload, img_payload_mods, params)
        # Check censoring
        censor_mode = None
        if img_payload.get('img_censoring', 0) > 0:
            censor_mode = img_payload['img_censoring']
            if censor_mode == 2:
                if img_send_embed_info:
                    img_send_embed_info.title = "Image prompt was flagged as inappropriate."
                    img_send_embed_info.description = ""
                    await channel.send(embed=img_send_embed_info)
                return censor_mode
        # Process loractl
        if config['sd']['extensions'].get('lrctl', {}).get('enabled', False):
            tags = apply_loractl(tags)
        # Apply tags relevant to Img prompts
        img_payload = process_img_prompt_tags(img_payload, tags)
        # Apply menu selections from /image command
        img_payload = apply_imgcmd_params(img_payload, params)
        # Clean anything up that gets messy
        img_payload = clean_img_payload(img_payload)
        # Change imgmodel if triggered by tags
        should_swap = False
        if imgmodel_params:
            img_payload['override_settings']['sd_model_checkpoint'] = imgmodel_params['imgmodel'].get('imgmodel_name')
            current_imgmodel = imgmodel_params['imgmodel'].get('current_imgmodel', '')
            should_swap = await change_imgmodel_task(user, channel, imgmodel_params)
        # Generate and send images
        endpoint = params.get('endpoint', '/sdapi/v1/txt2img')
        await process_image_gen(img_payload, censor_mode, channel, tags, endpoint, sd_output_dir)
        should_send_text = should_bot_do('should_send_text', default=True, tags=tags)
        should_gen_text = should_bot_do('should_gen_text', default=True, tags=tags)
        if (source == 'image' or (should_send_text and not should_gen_text)) and img_send_embed_info:
            img_send_embed_info.title = f"{user} requested an image:"
            img_send_embed_info.description = params.get('message', img_prompt)
            if i:
                if hasattr(i, 'followup'): await i.followup.reply(embed=img_send_embed_info)
                else: await i.reply(embed=img_send_embed_info)
            else: await channel.send(embed=img_send_embed_info)
        if send_user_image:
            send_user_image = discord.File(send_user_image)
            await channel.send(file=send_user_image)
        # If switching back to original Img model
        if should_swap:
            await change_imgmodel_task(user, channel, params={'imgmodel': {'imgmodel_name': current_imgmodel, 'mode': 'swap_back', 'verb': 'Swapping back to'}})
        return
    except Exception as e:
        logging.error(f"An error occurred in img_gen_task(): {e}")

#################################################################
######################## /IMAGE COMMAND #########################
#################################################################
if sd_enabled:

    # Updates size options for /image command
    def update_size_options(average):
        global size_choices
        options = load_file('ad_discordbot/dict_cmdoptions.yaml')
        sizes = options.get('sizes', [])
        aspect_ratios = [size.get("ratio") for size in sizes.get('ratios', [])]
        size_choices.clear()  # Clear the existing list
        ratio_options = calculate_aspect_ratio_sizes(average, aspect_ratios)
        static_options = sizes.get('static_sizes', [])
        size_options = (ratio_options or []) + (static_options or [])
        size_choices.extend(
            app_commands.Choice(name=option['name'], value=option['name'])
            for option in size_options)

    # Updates size ControlNet data for /image command
    async def update_cnet_options():
        global cnet_data
        if cnet_data:
            cnet_data = await get_cnet_data()

    # Update /image command options        
    async def update_image_cmd_menus(average):
        update_size_options(average)
        await update_cnet_options()
        await client.tree.sync()

    def round_to_precision(val, prec):
        return round(val / prec) * prec

    def res_to_model_fit(width, height, mp_target):
        mp = width * height
        scale = math.sqrt(mp_target / mp)
        new_wid = int(round_to_precision(width * scale, 64))
        new_hei = int(round_to_precision(height * scale, 64))
        return new_wid, new_hei

    def calculate_aspect_ratio_sizes(avg, aspect_ratios):
        ratio_options = []
        mp_target = avg*avg
        doubleavg = avg*2
        for ratio in aspect_ratios:
            ratio_parts = tuple(map(int, ratio.replace(':', '/').split('/')))
            ratio_sum = ratio_parts[0]+ratio_parts[1]
            # Approximate the width and height based on the average and aspect ratio
            width = round((ratio_parts[0]/ratio_sum)*doubleavg)
            height = round((ratio_parts[1]/ratio_sum)*doubleavg)
            # Round to correct megapixel precision
            width, height = res_to_model_fit(width, height, mp_target)
            if width > height: aspect_type = "landscape"
            elif width < height: aspect_type = "portrait"
            else: aspect_type = "square"
            # Format the result
            size_name = f"{width} x {height} ({ratio} {aspect_type})"
            ratio_options.append({'name': size_name, 'width': width, 'height': height})
        return ratio_options

    def average_width_height(width, height):
        avg = (width + height) // 2
        if (width + height) % 2 != 0: avg += 1
        return avg

    async def get_imgcmd_choices(size_options, style_options):
        try:
            size_choices = [
                app_commands.Choice(name=option['name'], value=option['name'])
                for option in size_options]
            style_choices = [
                app_commands.Choice(name=option['name'], value=option['name'])
                for option in style_options]
            return size_choices, style_choices
        except Exception as e:
            logging.error(f"An error occurred while building choices for /image: {e}")  

    async def get_imgcmd_options():
        try:
            options = load_file('ad_discordbot/dict_cmdoptions.yaml')
            options = dict(options)
            active_settings = load_file('ad_discordbot/activesettings.yaml')
            active_settings = dict(active_settings)
            # Get sizes and aspect ratios from 'dict_cmdoptions.yaml'
            sizes = options.get('sizes', {})
            aspect_ratios = [size.get("ratio") for size in sizes.get('ratios', [])]
            # Calculate the average and aspect ratio sizes
            width = active_settings.get('imgmodel', {}).get('payload', {}).get('width', 512)
            height = active_settings.get('imgmodel', {}).get('payload', {}).get('height', 512)
            average = average_width_height(width, height)
            ratio_options = calculate_aspect_ratio_sizes(average, aspect_ratios)
            # Collect any defined static sizes
            static_options = sizes.get('static_sizes', [])
            # Merge dynamic and static sizes
            size_options = (ratio_options or []) + (static_options or [])
            # Get style and controlnet options
            style_options = options.get('styles', {})
            return size_options, style_options
        except Exception as e:
            logging.error(f"An error occurred while building options for /image: {e}")

    async def get_cnet_data():
        filtered_cnet_data = {}
        if config['sd']['extensions'].get(f'controlnet_enabled', False):
            try:
                all_cnet_data = await sd_api(endpoint='/controlnet/control_types', method='get', json=None, retry=False)
                for key, value in all_cnet_data["control_types"].items():
                    if key == "All":
                        continue
                    if key in ["Reference", "Revision", "Shuffle"]:
                        value['name'] = key
                        filtered_cnet_data[key] = value
                    elif value["default_model"] != "None":
                        value['name'] = key
                        filtered_cnet_data[key] = value
            except:
                cnet_online = await ext_online('controlnet', '/controlnet/model_list')
                if cnet_online:
                    logging.warning("ControlNet is both enabled in config.py and detected. However, ad_discordbot relies on the '/controlnet/control_types' \
                        API endpoint which is missing. See here: (https://github.com/altoiddealer/ad_discordbot/wiki/troubleshooting).")
        return filtered_cnet_data

    async def ext_online(ext, endpoint):
        if config['sd']['extensions'].get(f'{ext}_enabled', False):
            try:
                online = await sd_api(endpoint=endpoint, method='get', json=None, retry=False)
                if online: return True
                else: return False
            except:
                logging.warning(f"{ext} is enabled in config.py, but was not responsive from {SD_CLIENT} API. Omitting option from '/image' command.")
        return False
    # Get size and style options for /image command
    size_options, style_options = asyncio.run(get_imgcmd_options())
    size_choices, style_choices = asyncio.run(get_imgcmd_choices(size_options, style_options))
    # Get filtered ControlNet data for /image command
    cnet_data = asyncio.run(get_cnet_data())
    # Test API reactor endpoint for /image command
    reactor_online = asyncio.run(ext_online('reactor', '/reactor/models'))

    if cnet_data and reactor_online:
        @client.hybrid_command(name="image", description=f'Generate an image using {SD_CLIENT}')
        @app_commands.describe(style='Applies a positive/negative prompt preset')
        @app_commands.describe(img2img='Diffuses from an input image instead of pure latent noise.')
        @app_commands.describe(img2img_mask='Masks the diffusion strength for the img2img input. Requires img2img.')
        @app_commands.describe(face_swap='For best results, attach a square (1:1) cropped image of a face, to swap into the output.')
        @app_commands.describe(controlnet='Guides image diffusion using an input image or map.')
        @app_commands.choices(size=size_choices)
        @app_commands.choices(style=style_choices)
        async def image(ctx: discord.ext.commands.Context, prompt: str, size: typing.Optional[app_commands.Choice[str]], style: typing.Optional[app_commands.Choice[str]], neg_prompt: typing.Optional[str], img2img: typing.Optional[discord.Attachment], img2img_mask: typing.Optional[discord.Attachment],
            face_swap: typing.Optional[discord.Attachment], controlnet: typing.Optional[discord.Attachment]):
            user_selections = {"prompt": prompt, "size": size.value if size else None, "style": style.value if style else None, "neg_prompt": neg_prompt, "img2img": img2img if img2img else None, "img2img_mask": img2img_mask if img2img_mask else None,
            "face_swap": face_swap if face_swap else None, "cnet": controlnet if controlnet else None}
            await process_image(ctx, user_selections)
    elif cnet_data and not reactor_online:
        @client.hybrid_command(name="image", description=f'Generate an image using {SD_CLIENT}')
        @app_commands.describe(style='Applies a positive/negative prompt preset')
        @app_commands.describe(img2img='Diffuses from an input image instead of pure latent noise.')
        @app_commands.describe(img2img_mask='Masks the diffusion strength for the img2img input. Requires img2img.')
        @app_commands.describe(controlnet='Guides image diffusion using an input image or map.')
        @app_commands.choices(size=size_choices)
        @app_commands.choices(style=style_choices)
        async def image(ctx: discord.ext.commands.Context, prompt: str, size: typing.Optional[app_commands.Choice[str]], style: typing.Optional[app_commands.Choice[str]], neg_prompt: typing.Optional[str], img2img: typing.Optional[discord.Attachment], img2img_mask: typing.Optional[discord.Attachment],
            controlnet: typing.Optional[discord.Attachment]):
            user_selections = {"prompt": prompt, "size": size.value if size else None, "style": style.value if style else None, "neg_prompt": neg_prompt, "img2img": img2img if img2img else None, "img2img_mask": img2img_mask if img2img_mask else None,
            "cnet": controlnet if controlnet else None}
            await process_image(ctx, user_selections)
    elif reactor_online and not cnet_data:
        @client.hybrid_command(name="image", description=f'Generate an image using {SD_CLIENT}')
        @app_commands.describe(style='Applies a positive/negative prompt preset')
        @app_commands.describe(img2img='Diffuses from an input image instead of pure latent noise.')
        @app_commands.describe(img2img_mask='Masks the diffusion strength for the img2img input. Requires img2img.')
        @app_commands.describe(face_swap='For best results, attach a square (1:1) cropped image of a face, to swap into the output.')
        @app_commands.choices(size=size_choices)
        @app_commands.choices(style=style_choices)
        async def image(ctx: discord.ext.commands.Context, prompt: str, size: typing.Optional[app_commands.Choice[str]], style: typing.Optional[app_commands.Choice[str]], neg_prompt: typing.Optional[str], img2img: typing.Optional[discord.Attachment], img2img_mask: typing.Optional[discord.Attachment], 
            face_swap: typing.Optional[discord.Attachment]):
            user_selections = {"prompt": prompt, "size": size.value if size else None, "style": style.value if style else None, "neg_prompt": neg_prompt, "img2img": img2img if img2img else None, "img2img_mask": img2img_mask if img2img_mask else None,
            "face_swap": face_swap if face_swap else None}
            await process_image(ctx, user_selections)
    else:
        @client.hybrid_command(name="image", description=f'Generate an image using {SD_CLIENT}')
        @app_commands.describe(style='Applies a positive/negative prompt preset')
        @app_commands.describe(img2img='Diffuses from an input image instead of pure latent noise.')
        @app_commands.describe(img2img_mask='Masks the diffusion strength for the img2img input. Requires img2img.')
        @app_commands.choices(size=size_choices)
        @app_commands.choices(style=style_choices)
        async def image(ctx: discord.ext.commands.Context, prompt: str,  size: typing.Optional[app_commands.Choice[str]], style: typing.Optional[app_commands.Choice[str]], neg_prompt: typing.Optional[str], img2img: typing.Optional[discord.Attachment], img2img_mask: typing.Optional[discord.Attachment]):
            user_selections = {"prompt": prompt, "size": size.value if size else None, "style": style.value if style else None, "neg_prompt": neg_prompt, "img2img": img2img if img2img else None, "img2img_mask": img2img_mask if img2img_mask else None}
            await process_image(ctx, user_selections)

    async def process_image(ctx, selections):
        # Do not process if SD WebUI is offline
        if not await sd_online(ctx.channel):
            await ctx.defer()
            return
        # User inputs from /image command
        prompt = selections.get('prompt', '')  
        size = selections.get('size', None)
        style = selections.get('style', None)
        neg_prompt = selections.get('neg_prompt', '')
        img2img = selections.get('img2img', None)
        img2img_mask = selections.get('img2img_mask', None)
        face_swap = selections.get('face_swap', None)
        cnet = selections.get('cnet', None)
        # Defaults
        endpoint = '/sdapi/v1/txt2img'
        neg_style_prompt = ""
        size_dict = {}
        faceswapimg = None
        img2img_dict = {}
        cnet_dict = {}
        try:
            prompt = await dynamic_prompting(ctx.author, prompt, i=None)
            message = f"**Prompt:** {prompt}"
            if size:
                selected_size = next((option for option in size_options if option['name'] == size), None)
                if selected_size:
                    size_dict['width'] = selected_size.get('width')
                    size_dict['height'] = selected_size.get('height')
                message += f" | **Size:** {size}"
            if style:
                selected_style_option = next((option for option in style_options if option['name'] == style), None)
                if selected_style_option:
                    prompt = selected_style_option.get('positive').format(prompt)
                    neg_style_prompt = selected_style_option.get('negative')
                message += f" | **Style:** {style}"
            if neg_prompt:
                neg_style_prompt = f"{neg_prompt}, {neg_style_prompt}"
                message += f" | **Negative Prompt:** {neg_prompt}"
            if img2img:
                async def process_image_img2img(img2img, img2img_dict, endpoint, message):
                    #Convert attached image to base64
                    attached_i2i_img = await img2img.read()
                    i2i_image = base64.b64encode(attached_i2i_img).decode('utf-8')
                    img2img_dict['image'] = i2i_image
                    # Ask user to select a Denoise Strength
                    denoise_options = []
                    for value in [round(0.05 * index, 2) for index in range(int(1 / 0.05) + 1)]:
                        denoise_options.append(discord.SelectOption(label=str(value), value=str(value), default=True if value == 0.40 else False))
                    denoise_options = denoise_options[:25]
                    denoise_select = discord.ui.Select(custom_id="denoise", options=denoise_options)
                    # Send Denoise Strength select menu in a view
                    submit_button = discord.ui.Button(style=discord.ButtonStyle.primary, label="Submit")
                    view = discord.ui.View()
                    view.add_item(denoise_select)
                    view.add_item(submit_button)
                    select_message = await ctx.send("Select denoise strength for img2img:", view=view, ephemeral=True)
                    interaction = await client.wait_for("interaction", check=lambda interaction: interaction.message.id == select_message.id)
                    denoising_strength = interaction.data.get("values", ["0.40"])[0]
                    img2img_dict['denoising_strength'] = float(denoising_strength)
                    await interaction.response.defer() # defer response for this interaction
                    await select_message.delete()
                    endpoint = '/sdapi/v1/img2img' # Change API endpoint to img2img
                    message += f" | **Img2Img**, denoise strength: {denoising_strength}"
                    return img2img_dict, endpoint, message
                try:
                    img2img_dict, endpoint, message = await process_image_img2img(img2img, img2img_dict, endpoint, message)
                except Exception as e:
                    logging.error(f"An error occurred while configuring Img2Img for /image command: {e}")
            if img2img_mask:
                if img2img:
                    attached_img2img_mask_img = await img2img_mask.read()
                    img2img_mask_img = base64.b64encode(attached_img2img_mask_img).decode('utf-8')
                    img2img_dict['mask'] = img2img_mask_img
                    message += f" | **Inpainting:** Image Provided"
                else:
                    await ctx.send("Inpainting requires im2img. Not applying img2img_mask mask...", ephemeral=True)
            if face_swap:
                attached_face_img = await face_swap.read()
                faceswapimg = base64.b64encode(attached_face_img).decode('utf-8')
                message += f" | **Face Swap:** Image Provided"
            if cnet:
                async def process_image_controlnet(cnet, cnet_dict, message):
                    try:
                        # Convert attached image to base64
                        attached_cnet_img = await cnet.read()
                        cnetimage = base64.b64encode(attached_cnet_img).decode('utf-8')
                        cnet_dict['image'] = cnetimage
                    except:
                        logging.error(f"Error decoding ControlNet input image for '/image' command: {e}")
                    try:
                        # Ask user to select a Control Type
                        cnet_control_type_options = [discord.SelectOption(label=key, value=key) for key in cnet_data]
                        control_type_select = discord.ui.Select(options=cnet_control_type_options, placeholder="Select ControlNet Control Type", custom_id="cnet_control_type_select")
                        # Send Control Type select menu in a view
                        view = discord.ui.View()
                        view.add_item(control_type_select)
                        select_message = await ctx.send("### Select ControlNet Control Type:", view=view, ephemeral=True)
                        interaction = await client.wait_for("interaction", check=lambda interaction: interaction.message.id == select_message.id)
                        selected_control_type = interaction.data.get("values")[0]
                        selected_control_type = cnet_data[selected_control_type]
                        await interaction.response.defer() # defer response for this interaction
                        await select_message.delete()
                    except Exception as e:
                        logging.error(f"An error occurred while setting ControlNet Control Type in '/image' command: {e}")
                    # View containing Selects for ControlNet Module, Model, Start and End
                    class CnetControlView(discord.ui.View):
                        def __init__(self, cnet_data, selected_control_type):
                            super().__init__()
                            self.cnet_dict = {'module': selected_control_type["default_option"], 'model': selected_control_type["default_model"], 'guidance_start': 0.00, 'guidance_end': 1.00}
                        # Dropdown Menu for Module
                        module_options = [discord.SelectOption(label=module_option, value=module_option, default=True if module_option == selected_control_type["default_option"] else False,
                            description='Default' if module_option == selected_control_type["default_option"] else None) for module_option in selected_control_type["module_list"]]
                        @discord.ui.select(options=module_options, placeholder="Select ControlNet Module", custom_id="cnet_module_select")
                        async def module_select(self, select, interaction):
                            self.cnet_dict['module'] = select.data['values'][0]
                            await select.response.defer()
                        # Dropdown Menu for Model
                        model_options = [discord.SelectOption( label=model_option, value=model_option, default=True if model_option == selected_control_type["default_model"] else False,
                            description='Default' if model_option == selected_control_type["default_model"] else '') for model_option in selected_control_type["model_list"]]
                        @discord.ui.select(options=model_options, placeholder="Select ControlNet Model", custom_id="cnet_model_select", disabled=selected_control_type.get("default_model") == 'None')
                        async def model_select(self, select, interaction):
                            self.cnet_dict['model'] = select.data['values'][0]
                            await select.response.defer()
                        # Dropdown Menu for Start
                        start_options = []
                        for value in [round(0.05 * index, 2) for index in range(int(1 / 0.05) + 1)]:
                            start_options.append(discord.SelectOption(label=str(value), value=str(value), default=True if value == 0.00 else False))
                        @discord.ui.select(options=start_options, placeholder="Select Start Guidance (0.0 - 1.0)", custom_id="cnet_start_select")
                        async def start_select(self, select, interaction):
                            self.cnet_dict['guidance_start'] = float(select.data['values'][0])
                            await select.response.defer()
                        # Dropdown Menu for End
                        end_options = []
                        for value in [round(0.05 * index, 2) for index in range(int(1 / 0.05) + 1)]:
                            end_options.append(discord.SelectOption(label=str(value), value=str(value), default=True if value == 1.00 else False))
                        @discord.ui.select(options=end_options, placeholder="Select End Guidance (0.0 - 1.0)", custom_id="cnet_end_select")
                        async def end_select(self, select, interaction):
                            self.cnet_dict['guidance_end'] = float(select.data['values'][0])
                            await select.response.defer()
                        # Submit button
                        @discord.ui.button(label='Submit', style=discord.ButtonStyle.primary, custom_id="cnet_submit")
                        async def submit_button(self, button, interaction):
                            await button.response.defer()
                            self.stop()
                    # Function to build Select Options based on the selected ControlNet Module
                    def make_cnet_options(selected_module):
                        # Defaults
                        options_a = [discord.SelectOption(label='Not Applicable', value='64')]
                        options_b = [discord.SelectOption(label='Not Applicable', value='64')]
                        label_a = 'Not Applicable'
                        label_b = 'Not Applicable'
                        if (selected_module in ["canny", "mlsd", "normal_midas", "scribble_xdog", "softedge_teed"]
                            or selected_module.startswith(('blur', 'depth_leres', 'recolor_', 'reference', 'CLIP-G', 'tile_colorfix'))):
                            try:
                                # Initialize Specific Options
                                options_a = []
                                options_b = []
                                # Defaults
                                round_a = 2
                                range_a = 1
                                default_a = 10
                                round_b = 2
                                range_b = 256
                                default_b = 0
                                if selected_module.startswith('blur'):
                                    label_a = 'Sigma'
                                    range_a = 64
                                    default_a = 3
                                elif selected_module == 'canny':
                                    label_a = 'Low Threshold'
                                    round_a = 0
                                    range_a = 256
                                    default_a = 7
                                    label_b = 'High Threshold'
                                    round_b = 0
                                    default_b = 16
                                elif selected_module.startswith('depth_leres'):
                                    label_a = 'Remove Near %'
                                    round_a = 1
                                    range_a = 100
                                    default_a = 0
                                    label_b = 'Remove Background %'
                                    round_b = 1
                                    range_b = 100
                                elif selected_module == 'mlsd':
                                    label_a = 'MLSD Value Threshold'
                                    range_a = 2
                                    default_a = 0
                                    label_b = 'MLSD Distance Threshold'
                                    range_b = 20
                                elif selected_module == 'normal_midas':
                                    label_a = 'Normal Background Threshold'
                                    default_a = 8
                                elif selected_module.startswith('recolor'):
                                    label_a = 'Gamma Correction'
                                    round_a = 3
                                    range_a = 2
                                elif selected_module.startswith('reference'):
                                    label_a = 'Style Fidelity'
                                elif selected_module.startswith('CLIP-G'): # AKA 'Revision'
                                    label_a = 'Noise Augmentation'
                                    default_a = 0
                                elif selected_module == 'scribble_xdog':
                                    label_a = 'XDoG Threshold'
                                    range_a = 64
                                elif selected_module == 'softedge_teed':
                                    label_a = 'Safe Steps'
                                    default_a = 8
                                    range_a = 10
                                    round_a = 0
                                elif selected_module.startswith('tile_colorfix'):
                                    label_a = 'Variation'
                                    round_a = 0
                                    range_a = 32
                                    default_a = 5
                                    if selected_module == 'tile_colorfix+sharp':
                                        label_b = 'Sharpness'
                                        round_b = 0
                                        range_b = 2
                                        default_b = 10
                                for index, value in enumerate([round(index * (range_a / 20), round_a) for index in range(20 + 1)]):
                                    value = float(value) if round_a else int(value)
                                    options_a.append(discord.SelectOption(label=str(value), value=str(value), default=index == default_a))
                                for index, value in enumerate([round(index * (range_b / 20), round_b) for index in range(20 + 1)]):
                                    value = float(value) if round_b else int(value)
                                    options_b.append(discord.SelectOption(label=str(value), value=str(value), default=index == default_b))
                            except:
                                logging.error(f"Error building ControlNet options for '/image' command: {e}")
                                return [discord.SelectOption(label='Not Applicable', value='64')], 'Not Applicable', [discord.SelectOption(label='Not Applicable', value='64')], 'Not Applicable'
                        return options_a, label_a, options_b, label_b
                    try:
                        cnet_control_view = CnetControlView(cnet_data, selected_control_type)
                        view_message = await ctx.send('### Select ControlNet Options\n • **Module**\n • **Model**\n • **Start** (0.0 - 1.0)\n • **End** (0.0 - 1.0)\n(if unsure, just Submit with Defaults)', 
                            view=cnet_control_view, ephemeral=True)
                        await cnet_control_view.wait()
                        cnet_dict.update(cnet_control_view.cnet_dict)
                        selected_module = cnet_dict['module']   # For next step
                        await view_message.delete()
                        options_a, label_a, options_b, label_b = make_cnet_options(selected_module)
                    except Exception as e:
                        logging.error(f"An error occurred while configuring initial ControlNet options from '/image' command: {e}")
                    # View containing Selects for ControlNet Weight and Additional Options
                    class CnetOptionsView(discord.ui.View):
                        def __init__(self, options_a, label_a, options_b, label_b):
                            super().__init__()
                            self.cnet_dict = {'weight': 1.00}
                        # Dropdown Menu for Weight
                        weight_options = []
                        for value in [round(0.05 * index, 2) for index in range(int(1 / 0.05) + 1)]:
                            weight_options.append(discord.SelectOption(label=str(value), value=str(value), default=True if value == 1.00 else False))
                        @discord.ui.select(options=weight_options, placeholder="Select ControlNet Weight", custom_id="cnet_weight_select")
                        async def weight_select(self, select, interaction):
                            self.cnet_dict['weight'] = float(select.data['values'][0])
                            await select.response.defer()
                        # Dropdown Menu for Options A
                        @discord.ui.select(options=options_a, placeholder=label_a, custom_id="cnet_options_a_select", disabled=label_a == 'Not Applicable')
                        async def thresh_a_select(self, select, interaction):
                            self.cnet_dict['threshold_a'] = float(select.data['values'][0]) if '.' in select.data['values'][0] else int(select.data['values'][0])
                            await select.response.defer()
                        # Dropdown Menu for Options B
                        @discord.ui.select(options=options_b, placeholder=label_b, custom_id="cnet_options_b_select", disabled=label_b == 'Not Applicable')
                        async def options_b_select(self, select, interaction):
                            self.cnet_dict['threshold_b'] = float(select.data['values'][0]) if '.' in select.data['values'][0] else int(select.data['values'][0])
                            await select.response.defer()
                        # Submit button
                        @discord.ui.button(label='Submit', style=discord.ButtonStyle.primary, custom_id="cnet_submit")
                        async def submit_button(self, button, interaction):
                            await button.response.defer()
                            self.stop()
                    try:
                        view = CnetOptionsView(options_a, label_a, options_b, label_b)
                        message_a = f'\n • **{label_a}**' if label_a != 'Not Applicable' else ''
                        message_b = f'\n • **{label_b}**' if label_b != 'Not Applicable' else ''
                        view_message = await ctx.send(f'### Select ControlNet Options\n • **Weight** (0.0 - 1.0){message_a}{message_b}\n(if unsure, just Submit with Defaults)', view=view, ephemeral=True) 
                        await view.wait()
                        cnet_dict.update(view.cnet_dict)
                        await view_message.delete()
                    except Exception as e:
                        logging.error(f"An error occurred while configuring secondary ControlNet options from /image command: {e}")
                    cnet_dict.update({'enabled': True, 'save_detected_map': True})
                    message += f" | **ControlNet:** (Module: {cnet_dict['module']}, Model: {cnet_dict['model']})"
                    return cnet_dict, message
                try:
                    cnet_dict, message = await process_image_controlnet(cnet, cnet_dict, message)
                except Exception as e:
                    logging.error(f"An error occurred while configuring ControlNet for /image command: {e}")
            params = {'neg_prompt': neg_style_prompt, 'size': size_dict, 'img2img': img2img_dict, 'face_swap': faceswapimg, 'controlnet': cnet_dict, 'endpoint': endpoint, 'message': message}
            await ireply(ctx, 'image') # send a response msg to the user
            # offload to ai_gen queue
            queue_item = {'user': ctx.author, 'channel': ctx.channel, 'source': 'image', 'text': prompt, 'params': params}
            await task_queue.put(queue_item)
        except Exception as e:
            logging.error(f"An error occurred in image(): {e}")
            traceback.print_exc()

#################################################################
######################### MISC COMMANDS #########################
#################################################################
@client.hybrid_command(description="Display help menu")
async def helpmenu(ctx):
    system_embed_info = discord.Embed().from_dict(system_embed_info_json)
    await ctx.send(embed=system_embed_info)

@client.hybrid_command(description="Toggle current channel as main channel for bot to auto-reply without needing to be called")
async def main(i):
    try:
        conn = sqlite3.connect('bot.db')
        c = conn.cursor()
        if i.channel.id in bot_settings.database.main_channels:
            bot_settings.database.main_channels.remove(i.channel.id) # If the channel is already in the main channels, remove it
            c.execute('''DELETE FROM main_channels WHERE channel_id = ?''', (i.channel.id,))
            action_message = f'Removed {i.channel.mention} from main channels. Use "/main" again if you want to add it back.'
        else:
            # If the channel is not in the main channels, add it
            bot_settings.database.main_channels.append(i.channel.id)
            c.execute('''INSERT OR REPLACE INTO main_channels (channel_id) VALUES (?)''', (i.channel.id,))
            action_message = f'Added {i.channel.mention} to main channels. Use "/main" again to remove it.'
        conn.commit()
        conn.close()
        bot_settings.database = Database()
        await i.reply(action_message)
    except Exception as e:
        logging.error(f"Error toggling main channel setting: {e}")

@client.hybrid_command(description="Update dropdown menus without restarting bot script.")
async def sync(ctx: discord.ext.commands.Context):
    try:
        await ctx.reply('Syncing client tree. Note: Menus may not update instantly.', ephemeral=True, delete_after=10)
        logging.info(f"{ctx.author} used '/sync' to sync the client.tree (refresh commands).")
        await bg_task_queue.put(client.tree.sync()) # Process this in the background
    except Exception as e:
        logging.error(f"Error syncing client.tree with '/sync': {e}")

#################################################################
######################### LLM COMMANDS ##########################
#################################################################
if textgenwebui_enabled:
    # /reset command - Resets current character
    @client.hybrid_command(description="Reset the conversation with current character")
    async def reset_character(ctx: discord.ext.commands.Context):
        try:
            shared.stop_everything = True
            await ireply(ctx, 'character reset') # send a response msg to the user
            # offload to ai_gen queue
            queue_item = {'user': ctx.author, 'channel': ctx.channel, 'source': 'reset', 'params': {'character': {'char_name': client.user.display_name, 'verb': 'Resetting', 'mode': 'reset'}}}
            await task_queue.put(queue_item)
        except Exception as e:
            logging.error(f"Error with /reset: {e}")

    # Context menu command to Regenerate last reply
    @client.tree.context_menu(name="regenerate")
    async def regen_llm_gen(i: discord.Interaction, message: discord.Message):
        text = message.content
        await i.response.defer(thinking=False)
        # await ireply(i, 'regenerate') # send a response msg to the user
        # offload to ai_gen queue
        queue_item = {'i': i, 'user': i.user.display_name, 'channel': i.channel, 'source': 'regen', 'text': text, 'message': message.id}
        await task_queue.put(queue_item)

    # Context menu command to Continue last reply
    @client.tree.context_menu(name="continue")
    async def continue_llm_gen(i: discord.Interaction, message: discord.Message):
        text = message.content
        await i.response.defer(thinking=False)
        # await ireply(i, 'continue') # send a response msg to the user
        # offload to ai_gen queue
        queue_item = {'i': i, 'user': i.user.display_name, 'channel': i.channel, 'source': 'cont', 'text': text, 'message': message.id}
        await task_queue.put(queue_item)

async def load_character_data(char_name):
    char_data = None
    for ext in ['.yaml', '.yml', '.json']:
        character_file = os.path.join("characters", f"{char_name}{ext}")
        if os.path.exists(character_file):
            char_data = load_file(character_file)
            if char_data is None:
                continue
            
            char_data = dict(char_data)
            break  # Break the loop if data is successfully loaded
            
    if char_data is None:
        logging.error(f"Failed to load data for: {char_name}, perhaps missing file?")
        
    return char_data

# Collect character information
async def character_loader(source):
    try:
        # Get data using textgen-webui native character loading function
        _, name, _, greeting, context = load_character(source, '', '')
        missing_keys = [key for key, value in {'name': name, 'greeting': greeting, 'context': context}.items() if not value]
        if any (missing_keys):
            logging.warning(f'Note that character "{source}" is missing the following info:"{missing_keys}".')
        textgen_data = {'name': name, 'greeting': greeting, 'context': context}
        # Check for extra bot data
        char_data = await load_character_data(source)
        char_instruct = char_data.get('instruction_template_str', None)
        # Merge with basesettings
        char_data = merge_base(char_data, 'llmcontext')
        # Reset warning for character specific TTS
        bot_settings.database.update_was_warned('char_tts', 0)
        # Gather context specific keys from the character data
        char_llmcontext = {}
        for key, value in char_data.items():
            if key == 'extensions':
                await update_extensions(value)
            elif key == 'use_voice_channel':
                await voice_channel(value)
            elif key == 'tags':
                value = await update_tags(value) # Unpack any tag presets
        # Merge llmcontext data and extra data
        char_llmcontext.update(textgen_data)
        # Collect behavior data
        char_behavior = char_data.get('behavior', {})
        char_behavior = merge_base(char_behavior, 'behavior')
        # Collect llmstate data
        char_llmstate = char_data.get('state', {})
        char_llmstate = merge_base(char_llmstate, 'llmstate,state')
        # Commit the character data to bot_settings.settings
        settings_dict = bot_settings.get_settings_dict()
        settings_dict['llmcontext'] = dict(char_llmcontext) # Replace the entire dictionary key
        update_dict(settings_dict['behavior'], dict(char_behavior))
        update_dict(settings_dict['llmstate']['state'], dict(char_llmstate))
        # Print mode in cmd
        logging.info(f"Initializing in {bot_settings.settings['llmstate']['state']['mode']} mode")
        # Data for saving to activesettings.yaml (skipped in on_ready())
        return char_instruct, char_llmcontext, char_behavior, char_llmstate
    except Exception as e:
        logging.error(f"Error loading character. Check spelling and file structure. Use bot cmd '/character' to try again. {e}")

def update_last_time(location='last_change'):
    try:
        conn = sqlite3.connect('bot.db')
        c = conn.cursor()
        now = datetime.now()
        formatted_now = now.strftime('%Y-%m-%d %H:%M:%S')
        c.execute(f'''UPDATE {location} SET timestamp = ?''', (formatted_now,))
        conn.commit()
        conn.close()
        bot_settings.database = Database()
    except Exception as e:
        logging.error(f"An error occurred while logging time of profile update to bot.db: {e}")

# Task to manage discord profile updates
delayed_profile_update_task = None

async def delayed_profile_update(username, avatar, remaining_cooldown):
    try:
        await asyncio.sleep(remaining_cooldown)
        if username:
            await client.user.edit(username=username)
        if avatar:
            await client.user.edit(avatar=avatar)
        logging.info(f"Updated discord client profile (username/avatar). Profile can be updated again in 10 minutes.")
        update_last_time('last_change')  # Store the current datetime in bot.db
    except Exception as e:
        logging.error(f"Error while changing character username or avatar: {e}")

async def update_client_profile(channel, char_name):
    try:
        global delayed_profile_update_task
        # Cancel delayed profile update task if one is already pending
        if delayed_profile_update_task and not delayed_profile_update_task.done():
            delayed_profile_update_task.cancel()
        # Do not update profile if name is same and no update task is scheduled
        elif (client.user.display_name == char_name):
            return
        avatar = None
        folder = 'characters'
        picture_path = os.path.join(folder, f'{char_name}.png')
        if os.path.exists(picture_path):
            with open(picture_path, 'rb') as f:
                avatar = f.read()
        # Check for cooldown before allowing profile change
        last_change = bot_settings.database.last_change
        last_change = datetime.strptime(last_change, '%Y-%m-%d %H:%M:%S')
        last_cooldown = last_change + timedelta(minutes=10)
        if datetime.now() >= last_cooldown:
            # Apply changes immediately if outside 10 minute cooldown
            delayed_profile_update_task = asyncio.create_task(delayed_profile_update(char_name, avatar, 0))
        else:
            remaining_cooldown = last_cooldown - datetime.now()
            seconds = int(remaining_cooldown.total_seconds())
            await channel.send(f'**Due to Discord limitations, character name/avatar will update in {seconds} seconds.**', delete_after=10)
            logging.info(f"Due to Discord limitations, character name/avatar will update in {remaining_cooldown} seconds.")
            delayed_profile_update_task = asyncio.create_task(delayed_profile_update(char_name, avatar, seconds))
    except Exception as e:
        logging.error(f"An error occurred while updating Discord profile: {e}")

# Apply character changes
async def change_character(channel, char_name):
    try:
        # Load the character
        char_instruct, char_llmcontext, char_behavior, char_llmstate = await character_loader(char_name)
        update_instruct = char_instruct or instruction_template_str or None # 'instruction_template_str' is global variable
        if update_instruct:
            settings_dict = bot_settings.get_settings_dict()
            settings_dict['llmstate']['state']['instruction_template_str'] = update_instruct
        # Update discord username / avatar
        await update_client_profile(channel, char_name)
        # Save the updated active_settings to activesettings.yaml
        active_settings = load_file('ad_discordbot/activesettings.yaml')
        active_settings['llmcontext'] = char_llmcontext
        active_settings['behavior'] = char_behavior
        active_settings['llmstate']['state'] = char_llmstate
        save_yaml_file('ad_discordbot/activesettings.yaml', active_settings)
        # Ensure all settings are synchronized
        await update_bot_settings() # Sync updated user settings
        # Clear chat history
        history_manager.reset_session_history()
    except Exception as e:
        await channel.send(f"An error occurred while changing character: {e}")
        logging.error(f"An error occurred while changing character: {e}")
    return

async def process_character(ctx, selected_character_value):
    try:
        if not selected_character_value:
            await ctx.reply('**No character was selected**.', ephemeral=True, delete_after=5)
            return
        char_name = Path(selected_character_value).stem
        await ireply(ctx, 'character change') # send a response msg to the user
        # offload to ai_gen queue
        queue_item = {'user': ctx.author, 'channel': ctx.channel, 'source': 'character', 'params': {'character': {'char_name': char_name, 'verb': 'Changing', 'mode': 'change'}}}
        await task_queue.put(queue_item)
    except Exception as e:
        logging.error(f"Error processing selected character from /character command: {e}")

def get_all_characters():
    all_characters = []
    filtered_characters = []
    try:
        for file in sorted(Path("characters").glob("*")):
            if file.suffix in [".json", ".yml", ".yaml"]:
                character = {}
                character['name'] = file.stem
                all_characters.append(character)

                char_data = load_file(file)
                if char_data is None:
                    continue
                
                char_data = dict(char_data)
                if char_data.get('bot_in_character_menu', True):
                    filtered_characters.append(character)

    except Exception as e:
        logging.error(f"An error occurred while getting all characters: {e}")
    return all_characters, filtered_characters

if textgenwebui_enabled:
    all_characters, filtered_characters = get_all_characters()
    if filtered_characters:
        character_options = [app_commands.Choice(name=character["name"], value=character["name"]) for character in filtered_characters[:25]]
        character_options_label = f'{character_options[0].name[0]}-{character_options[-1].name[0]}'.lower()
        if len(filtered_characters) > 25:
            character_options1 = [app_commands.Choice(name=character["name"], value=character["name"]) for character in filtered_characters[25:50]]
            character_options1_label = f'{character_options1[0].name[0]}-{character_options1[-1].name[0]}'.lower()
            if character_options1_label == character_options_label:
                character_options1_label = f'{character_options1_label}_1'
            if len(filtered_characters) > 50:
                character_options2 = [app_commands.Choice(name=character["name"], value=character["name"]) for character in filtered_characters[50:75]]
                character_options2_label = f'{character_options2[0].name[0]}-{character_options2[-1].name[0]}'.lower()
                if character_options2_label == character_options_label or character_options2_label == character_options1_label:
                    character_options2_label = f'{character_options2_label}_2'
                if len(filtered_characters) > 75:
                    character_options3 = [app_commands.Choice(name=character["name"], value=character["name"]) for character in filtered_characters[75:100]]
                    character_options3_label = f'{character_options3[0].name[0]}-{character_options3[-1].name[0]}'.lower()
                    if character_options3_label == character_options_label or character_options3_label == character_options1_label or character_options3_label == character_options2_label:
                        character_options3_label = f'{character_options2_label}_3'
                    if len(filtered_characters) > 100:
                        filtered_characters = filtered_characters[:100]
                        logging.warning("'/character' command only allows up to 100 characters. Some characters were omitted.")

        if len(filtered_characters) <= 25:
            @client.hybrid_command(name="character", description='Choose an character')
            @app_commands.rename(characters=f'characters_{character_options_label}')
            @app_commands.describe(characters=f'characters {character_options_label.upper()}')
            @app_commands.choices(characters=character_options)
            async def character(ctx: discord.ext.commands.Context, characters: typing.Optional[app_commands.Choice[str]]):
                selected_character = characters.value if characters is not None else ''
                await process_character(ctx, selected_character)

        elif 25 < len(filtered_characters) <= 50:
            @client.hybrid_command(name="character", description='Choose an character (pick only one)')
            @app_commands.rename(characters_1=f'characters_{character_options_label}')
            @app_commands.describe(characters_1=f'characters {character_options_label.upper()}')
            @app_commands.choices(characters_1=character_options)
            @app_commands.rename(characters_2=f'characters_{character_options1_label}')
            @app_commands.describe(characters_2=f'characters {character_options1_label.upper()}')
            @app_commands.choices(characters_2=character_options1)
            async def character(ctx: discord.ext.commands.Context, characters_1: typing.Optional[app_commands.Choice[str]], characters_2: typing.Optional[app_commands.Choice[str]]):
                if characters_1 and characters_2:
                    await ctx.send("More than one character was selected. Using the first selection.", ephemeral=True)
                selected_character = ((characters_1 or characters_2) and (characters_1 or characters_2).value) or ''
                await process_character(ctx, selected_character)

        elif 50 < len(filtered_characters) <= 75:
            @client.hybrid_command(name="character", description='Choose an character (pick only one)')
            @app_commands.rename(characters_1=f'characters_{character_options_label}')
            @app_commands.describe(characters_1=f'characters {character_options_label.upper()}')
            @app_commands.choices(characters_1=character_options)
            @app_commands.rename(characters_2=f'characters_{character_options1_label}')
            @app_commands.describe(characters_2=f'characters {character_options1_label.upper()}')
            @app_commands.choices(characters_2=character_options1)
            @app_commands.rename(characters_3=f'characters_{character_options2_label}')
            @app_commands.describe(characters_3=f'characters {character_options2_label.upper()}')
            @app_commands.choices(characters_3=character_options2)
            async def character(ctx: discord.ext.commands.Context, characters_1: typing.Optional[app_commands.Choice[str]], characters_2: typing.Optional[app_commands.Choice[str]], characters_3: typing.Optional[app_commands.Choice[str]]):
                if sum(1 for v in (characters_1, characters_2, characters_3) if v) > 1:
                    await ctx.send("More than one character was selected. Using the first selection.", ephemeral=True)
                selected_character = ((characters_1 or characters_2 or characters_3) and (characters_1 or characters_2 or characters_3).value) or ''
                await process_character(ctx, selected_character)

        elif 75 < len(filtered_characters) <= 100:
            @client.hybrid_command(name="character", description='Choose an character (pick only one)')
            @app_commands.rename(characters_1=f'characters_{character_options_label}')
            @app_commands.describe(characters_1=f'characters {character_options_label.upper()}')
            @app_commands.choices(characters_1=character_options)
            @app_commands.rename(characters_2=f'characters_{character_options1_label}')
            @app_commands.describe(characters_2=f'characters {character_options1_label.upper()}')
            @app_commands.choices(characters_2=character_options1)
            @app_commands.rename(characters_3=f'characters_{character_options2_label}')
            @app_commands.describe(characters_3=f'characters {character_options2_label.upper()}')
            @app_commands.choices(characters_3=character_options2)
            @app_commands.rename(characters_4=f'characters_{character_options3_label}')
            @app_commands.describe(characters_4=f'characters {character_options3_label.upper()}')
            @app_commands.choices(characters_4=character_options3)
            async def character(ctx: discord.ext.commands.Context, characters_1: typing.Optional[app_commands.Choice[str]], characters_2: typing.Optional[app_commands.Choice[str]], characters_3: typing.Optional[app_commands.Choice[str]], characters_4: typing.Optional[app_commands.Choice[str]]):
                if sum(1 for v in (characters_1, characters_2, characters_3, characters_4) if v) > 1:
                    await ctx.send("More than one character was selected. Using the first selection.", ephemeral=True)
                selected_character = ((characters_1 or characters_2 or characters_3 or characters_4) and (characters_1 or characters_2 or characters_3 or characters_4).value) or ''
                await process_character(ctx, selected_character)

#################################################################
####################### /IMGMODEL COMMAND #######################
#################################################################
# Apply user defined filters to imgmodel list
async def filter_imgmodels(imgmodels):
    try:
        imgmodels_data = load_file('ad_discordbot/dict_imgmodels.yaml')
        filter_list = imgmodels_data.get('settings', {}).get('filter', None)
        exclude_list = imgmodels_data.get('settings', {}).get('exclude', None)
        if filter_list or exclude_list:
            imgmodels = [
                imgmodel for imgmodel in imgmodels
                if (
                    (not filter_list or any(re.search(re.escape(filter_text), imgmodel.get('imgmodel_name', '') + imgmodel.get('sd_model_checkpoint', ''), re.IGNORECASE) for filter_text in filter_list))
                    and (not exclude_list or not any(re.search(re.escape(exclude_text), imgmodel.get('imgmodel_name', '') + imgmodel.get('sd_model_checkpoint', ''), re.IGNORECASE) for exclude_text in exclude_list))
                )
            ]
        return imgmodels
    except Exception as e:
        logging.error(f"Error filtering image model list: {e}")

# Build list of imgmodels depending on user preference (user .yaml / API)
async def fetch_imgmodels():
    try:
        try:
            imgmodels = await sd_api(endpoint='/sdapi/v1/sd-models', method='get', json=None, retry=False)
            # Update 'title' keys in fetched list for uniformity
            for imgmodel in imgmodels:
                if 'title' in imgmodel:
                    imgmodel['sd_model_checkpoint'] = imgmodel.pop('title')
        except Exception as e:
            logging.error(f"Error fetching image models from {SD_CLIENT} API: {e}")
            if str(e).startswith('Cannot connect to host'):
                logging.warning('"/imgmodels" command will initialize as an empty list. Stable Diffusion must be running before launching ad_discordbot.')
            return ''
        if imgmodels:
            imgmodels = await filter_imgmodels(imgmodels)
            return imgmodels
    except Exception as e:
        logging.error(f"Error fetching image models: {e}")

async def update_imgmodel(channel, selected_imgmodel, selected_imgmodel_tags):
    try:
        active_settings = load_file('ad_discordbot/activesettings.yaml')
        current_w, current_h = active_settings['imgmodel'].get('payload', {}).get('width', 512), active_settings['imgmodel'].get('payload', {}).get('height', 512)
        new_w, new_h = selected_imgmodel.get('payload', {}).get('width', 512), selected_imgmodel.get('payload', {}).get('height', 512)
        active_settings['imgmodel'] = selected_imgmodel
        active_settings['imgmodel']['tags'] = selected_imgmodel_tags
        save_yaml_file('ad_discordbot/activesettings.yaml', active_settings)
        await update_bot_settings() # Sync updated user settings
        ### IF API IMG MODEL UNLOADING GETS EVER DEBUGGED
        # if selected_imgmodel['imgmodel_name'] == 'None':
        # _ = await sd_api(endpoint='/sdapi/v1/unload-checkpoint', method='post', json=None)
        #     change_embed.title = 'Unloaded Img model'
        #     change_embed.description = ''
        #     await channel.send(embed=change_embed)
        #     return
        # Load the imgmodel and VAE via API
        model_data = active_settings['imgmodel'].get('override_settings') or active_settings['imgmodel']['payload'].get('override_settings')
        _ = await sd_api(endpoint='/sdapi/v1/options', method='post', json=model_data, retry=True)
        # Update size options for /image command
        current_avg = average_width_height(current_w, current_h)    # get current average width/height
        new_avg = average_width_height(new_w, new_h)                # get new average width/height
        if current_avg != new_avg:                                  # Update size options in menus if they are different
            await bg_task_queue.put(update_image_cmd_menus(new_avg))
    except Exception as e:
        logging.error(f"Error updating settings with the selected imgmodel data: {e}")

# Check filesize/filters with selected imgmodel to assume resolution / tags
async def guess_model_data(selected_imgmodel, presets):
    try:
        filename = selected_imgmodel.get('filename', None)
        if not filename:
            return ''
        # Check filesize of selected imgmodel to assume resolution and tags 
        file_size_bytes = os.path.getsize(filename)
        file_size_gb = file_size_bytes / (1024 ** 3)  # 1 GB = 1024^3 bytes
        match_counts = []
        for preset in presets:
            # no guessing needed for exact match
            exact_match = preset.pop('exact_match', '')
            if exact_match and selected_imgmodel.get('imgmodel_name') == exact_match:
                logging.info(f'Applying exact match imgmodel preset for "{exact_match}".')
                return preset
            # score presets by how close they match the selected imgmodel
            filter_list = preset.pop('filter', [])
            exclude_list = preset.pop('exclude', [])
            match_count = 0
            if filter_list:
                if all(re.search(re.escape(filter_text), filename, re.IGNORECASE) for filter_text in filter_list):
                    match_count += 1
                else:
                    match_count -= 1
            if exclude_list:
                if not any(re.search(re.escape(exclude_text), filename, re.IGNORECASE) for exclude_text in exclude_list):
                    match_count += 1
                else:
                    match_count -= 1
            if 'max_filesize' in preset and preset['max_filesize'] > file_size_gb:
                match_count += 1
                del preset['max_filesize']
            match_counts.append((preset, match_count))
        match_counts.sort(key=lambda x: x[1], reverse=True)  # Sort presets based on match counts
        matched_preset = match_counts[0][0] if match_counts else ''
        return matched_preset
    except Exception as e:
        logging.error(f"Error guessing selected imgmodel data: {e}")

async def merge_imgmodel_data(selected_imgmodel):
    try:
        selected_imgmodel_name = selected_imgmodel.get('imgmodel_name')
        ### IF API IMG MODEL UNLOADING GETS EVER DEBUGGED
        # if selected_imgmodel_name == 'None': # Unloading model
        #     selected_imgmodel_tags = []
        #     return selected_imgmodel, selected_imgmodel_name, selected_imgmodel_tags
        # Get tags if defined
        selected_imgmodel_tags = None
        imgmodel_settings = {'payload': {}, 'override_settings': {}}
        imgmodels_data = load_file('ad_discordbot/dict_imgmodels.yaml')
        if imgmodels_data.get('settings', {}).get('auto_change_imgmodels', {}).get('guess_model_params', True):
            imgmodel_presets = copy.deepcopy(imgmodels_data.get('presets', []))
            matched_preset = await guess_model_data(selected_imgmodel, imgmodel_presets)
            if matched_preset:
                selected_imgmodel_tags = matched_preset.pop('tags', None)
                imgmodel_settings['payload'] = matched_preset.get('payload', {})
        imgmodel_settings['override_settings']['sd_model_checkpoint'] = selected_imgmodel['sd_model_checkpoint']
        imgmodel_settings['imgmodel_name'] = selected_imgmodel_name
        # Replace input dictionary
        selected_imgmodel = imgmodel_settings
        # Merge the selected imgmodel data with base imgmodel data
        selected_imgmodel = merge_base(selected_imgmodel, 'imgmodel')
        # Unpack any tag presets
        selected_imgmodel_tags = await update_tags(selected_imgmodel_tags)
        return selected_imgmodel, selected_imgmodel_name, selected_imgmodel_tags
    except Exception as e:
        logging.error(f"Error merging selected imgmodel data with base imgmodel data: {e}")

async def get_selected_imgmodel_data(selected_imgmodel_value):
    try:
        selected_imgmodel = {}
        ### IF API IMG MODEL UNLOADING GETS EVER DEBUGGED
        # Unloading the current Img model
        # if selected_imgmodel_value == 'None':
        #     selected_imgmodel = {'override_settings': {'sd_model_checkpoint': 'None'}, 'imgmodel_name': 'None'}
        #     return selected_imgmodel
        # if selected_imgmodel_value == 'Exit':
        #      selected_imgmodel = {'imgmodel_name': 'None were selected'}
        #     return selected_imgmodel
        all_imgmodel_data = copy.deepcopy(all_imgmodels)
        for imgmodel in all_imgmodel_data:
            # check that the value matches a valid checkpoint
            if imgmodel.get('imgmodel_name') == selected_imgmodel_value:
                selected_imgmodel = {
                    "sd_model_checkpoint": imgmodel["sd_model_checkpoint"],
                    "imgmodel_name": imgmodel.get("imgmodel_name"),
                    "filename": imgmodel.get("filename", None)
                }
                break
        if not selected_imgmodel:
            logging.error(f'Img model not found: {selected_imgmodel_value}')
        return selected_imgmodel 
    except Exception as e:
        logging.error(f"Error getting selected imgmodel data: {e}")
        return {}

async def process_imgmodel(ctx, selected_imgmodel_value):
    try:
        if not selected_imgmodel_value:
            await ctx.reply('**No Img model was selected**.', ephemeral=True, delete_after=5)
            return
        await ireply(ctx, 'Img model change') # send a response msg to the user
        # offload to ai_gen queue
        queue_item = {'user': ctx.author, 'channel': ctx.channel, 'source': 'imgmodel', 'params': {'imgmodel': {'imgmodel_name': selected_imgmodel_value}}}
        await task_queue.put(queue_item)
    except Exception as e:
        logging.error(f"Error processing selected imgmodel from /imgmodel command: {e}")

if sd_enabled:
    all_imgmodels = []
    all_imgmodels = asyncio.run(fetch_imgmodels())

    if all_imgmodels:
        for imgmodel in all_imgmodels:
            if 'model_name' in imgmodel:
                imgmodel['imgmodel_name'] = imgmodel.pop('model_name')
        
        ### IF API IMG MODEL UNLOADING GETS EVER DEBUGGED
        # unload_options = [app_commands.Choice(name="Unload Model", value="None"),
        # app_commands.Choice(name="Do Not Unload Model", value="Exit")]

        imgmodel_options = [app_commands.Choice(name=imgmodel["imgmodel_name"], value=imgmodel["imgmodel_name"]) for imgmodel in all_imgmodels[:25]]
        imgmodel_options_label = f'{imgmodel_options[0].name[0]}-{imgmodel_options[-1].name[0]}'.lower()
        if len(all_imgmodels) > 25:
            imgmodel_options1 = [app_commands.Choice(name=imgmodel["imgmodel_name"], value=imgmodel["imgmodel_name"]) for imgmodel in all_imgmodels[25:50]]
            imgmodel_options1_label = f'{imgmodel_options1[0].name[0]}-{imgmodel_options1[-1].name[0]}'.lower()
            if imgmodel_options1_label == imgmodel_options_label:
                imgmodel_options1_label = f'{imgmodel_options1_label}_1'
            if len(all_imgmodels) > 50:
                imgmodel_options2 = [app_commands.Choice(name=imgmodel["imgmodel_name"], value=imgmodel["imgmodel_name"]) for imgmodel in all_imgmodels[50:75]]
                imgmodel_options2_label = f'{imgmodel_options2[0].name[0]}-{imgmodel_options2[-1].name[0]}'.lower()
                if imgmodel_options2_label == imgmodel_options_label or imgmodel_options2_label == imgmodel_options1_label:
                    imgmodel_options2_label = f'{imgmodel_options2_label}_2'
                if len(all_imgmodels) > 75:
                    imgmodel_options3 = [app_commands.Choice(name=imgmodel["imgmodel_name"], value=imgmodel["imgmodel_name"]) for imgmodel in all_imgmodels[75:100]]
                    imgmodel_options3_label = f'{imgmodel_options3[0].name[0]}-{imgmodel_options3[-1].name[0]}'.lower()
                    if imgmodel_options3_label == imgmodel_options_label or imgmodel_options3_label == imgmodel_options1_label or imgmodel_options3_label == imgmodel_options2_label:
                        imgmodel_options3_label = f'{imgmodel_options2_label}_3'
                    if len(all_imgmodels) > 100:
                        all_imgmodels = all_imgmodels[:100]
                        logging.warning("'/imgmodel' command only allows up to 100 image models. Some models were omitted.")

        if len(all_imgmodels) <= 25:
            @client.hybrid_command(name="imgmodel", description='Choose an imgmodel')
            @app_commands.rename(imgmodels=f'imgmodels_{imgmodel_options_label}')
            @app_commands.describe(imgmodels=f'Imgmodels {imgmodel_options_label.upper()}')
            @app_commands.choices(imgmodels=imgmodel_options)
            async def imgmodel(ctx: discord.ext.commands.Context, imgmodels: typing.Optional[app_commands.Choice[str]]):
        # @app_commands.choices(unload=unload_options) ### IF API IMG MODEL UNLOADING GETS EVER DEBUGGED
        # async def imgmodel(ctx: discord.ext.commands.Context, imgmodels: typing.Optional[app_commands.Choice[str]], unload: typing.Optional[app_commands.Choice[str]]):
        #     if imgmodels and unload:
        #         await ctx.send("More than one option was selected. Using the first selection.", ephemeral=True)
        #     selected_imgmodel = ((imgmodels or unload) and (imgmodels or unload).value) or ''
                selected_imgmodel = imgmodels.value if imgmodels is not None else ''
                await process_imgmodel(ctx, selected_imgmodel)

        elif 25 < len(all_imgmodels) <= 50:
            @client.hybrid_command(name="imgmodel", description='Choose an imgmodel (pick only one)')
            @app_commands.rename(models_1=f'imgmodels_{imgmodel_options_label}')
            @app_commands.describe(models_1=f'Imgmodels {imgmodel_options_label.upper()}')
            @app_commands.choices(models_1=imgmodel_options)
            @app_commands.rename(models_2=f'imgmodels_{imgmodel_options1_label}')
            @app_commands.describe(models_2=f'Imgmodels {imgmodel_options1_label.upper()}')
            @app_commands.choices(models_2=imgmodel_options1)
            async def imgmodel(ctx: discord.ext.commands.Context, models_1: typing.Optional[app_commands.Choice[str]], models_2: typing.Optional[app_commands.Choice[str]]):
        # @app_commands.choices(unload=unload_options) ### IF API IMG MODEL UNLOADING GETS EVER DEBUGGED
        # async def imgmodel(ctx: discord.ext.commands.Context, models_1: typing.Optional[app_commands.Choice[str]], models_2: typing.Optional[app_commands.Choice[str]], unload: typing.Optional[app_commands.Choice[str]]):
        #     if sum(1 for v in (models_1, models_2, unload) if v) > 1:
                if models_1 and models_2:
                    await ctx.send("More than one option was selected. Using the first selection.", ephemeral=True)
        #     selected_imgmodel = ((models_1 or models_2 or unload) and (models_1 or models_2 or unload).value) or ''
                selected_imgmodel = ((models_1 or models_2) and (models_1 or models_2).value) or ''
                await process_imgmodel(ctx, selected_imgmodel)

        elif 50 < len(all_imgmodels) <= 75:
            @client.hybrid_command(name="imgmodel", description='Choose an imgmodel (pick only one)')
            @app_commands.rename(models_1=f'imgmodels_{imgmodel_options_label}')
            @app_commands.describe(models_1=f'Imgmodels {imgmodel_options_label.upper()}')
            @app_commands.choices(models_1=imgmodel_options)
            @app_commands.rename(models_2=f'imgmodels_{imgmodel_options1_label}')
            @app_commands.describe(models_2=f'Imgmodels {imgmodel_options1_label.upper()}')
            @app_commands.choices(models_2=imgmodel_options1)
            @app_commands.rename(models_3=f'imgmodels_{imgmodel_options2_label}')
            @app_commands.describe(models_3=f'Imgmodels {imgmodel_options2_label.upper()}')
            @app_commands.choices(models_3=imgmodel_options2)
            async def imgmodel(ctx: discord.ext.commands.Context, models_1: typing.Optional[app_commands.Choice[str]], models_2: typing.Optional[app_commands.Choice[str]], models_3: typing.Optional[app_commands.Choice[str]]):
        # @app_commands.choices(unload=unload_options) ### IF API IMG MODEL UNLOADING GETS EVER DEBUGGED
        # async def imgmodel(ctx: discord.ext.commands.Context, models_1: typing.Optional[app_commands.Choice[str]], models_2: typing.Optional[app_commands.Choice[str]], models_3: typing.Optional[app_commands.Choice[str]], unload: typing.Optional[app_commands.Choice[str]]):
        #     if sum(1 for v in (models_1, models_2, models_3, unload) if v) > 1:
                if sum(1 for v in (models_1, models_2, models_3) if v) > 1:
                    await ctx.send("More than one option was selected. Using the first selection.", ephemeral=True)
        #     selected_imgmodel = ((models_1 or models_2 or models_3 or unload) and (models_1 or models_2 or models_3 or unload).value) or ''
                selected_imgmodel = ((models_1 or models_2 or models_3) and (models_1 or models_2 or models_3).value) or ''
                await process_imgmodel(ctx, selected_imgmodel)

        elif 75 < len(all_imgmodels) <= 100:
            @client.hybrid_command(name="imgmodel", description='Choose an imgmodel (pick only one)')
            @app_commands.rename(models_1=f'imgmodels_{imgmodel_options_label}')
            @app_commands.describe(models_1=f'Imgmodels {imgmodel_options_label.upper()}')
            @app_commands.choices(models_1=imgmodel_options)
            @app_commands.rename(models_2=f'imgmodels_{imgmodel_options1_label}')
            @app_commands.describe(models_2=f'Imgmodels {imgmodel_options1_label.upper()}')
            @app_commands.choices(models_2=imgmodel_options1)
            @app_commands.rename(models_3=f'imgmodels_{imgmodel_options2_label}')
            @app_commands.describe(models_3=f'Imgmodels {imgmodel_options2_label.upper()}')
            @app_commands.choices(models_3=imgmodel_options2)
            @app_commands.rename(models_4=f'imgmodels_{imgmodel_options3_label}')
            @app_commands.describe(models_4=f'Imgmodels {imgmodel_options3_label.upper()}')
            @app_commands.choices(models_4=imgmodel_options3)
            async def imgmodel(ctx: discord.ext.commands.Context, models_1: typing.Optional[app_commands.Choice[str]], models_2: typing.Optional[app_commands.Choice[str]], models_3: typing.Optional[app_commands.Choice[str]], models_4: typing.Optional[app_commands.Choice[str]]):
        # @app_commands.choices(unload=unload_options) ### IF API IMG MODEL UNLOADING GETS EVER DEBUGGED
        # async def imgmodel(ctx: discord.ext.commands.Context, models_1: typing.Optional[app_commands.Choice[str]], models_2: typing.Optional[app_commands.Choice[str]], models_3: typing.Optional[app_commands.Choice[str]], models_4: typing.Optional[app_commands.Choice[str]], unload: typing.Optional[app_commands.Choice[str]]):
        #     if sum(1 for v in (models_1, models_2, models_3, models_4, unload) if v) > 1:
                if sum(1 for v in (models_1, models_2, models_3, models_4) if v) > 1:
                    await ctx.send("More than one option was selected. Using the first selection.", ephemeral=True)
        #     selected_imgmodel = ((models_1 or models_2 or models_3 or models_4 or unload) and (models_1 or models_2 or models_3 or models_4 or unload).value) or ''
                selected_imgmodel = ((models_1 or models_2 or models_3 or models_4) and (models_1 or models_2 or models_3 or models_4).value) or ''
                await process_imgmodel(ctx, selected_imgmodel)

#################################################################
####################### /LLMMODEL COMMAND #######################
#################################################################
# Process selected LLM model
async def process_llmmodel(ctx, selected_llmmodel):
    try:
        if not selected_llmmodel:
            await ctx.reply('**No LLM model was selected**.', ephemeral=True, delete_after=5)
            return
        await ireply(ctx, 'LLM model change') # send a response msg to the user
        # offload to ai_gen queue
        queue_item = {'user': ctx.author, 'channel': ctx.channel, 'source': 'llmmodel', 'params': {'llmmodel': {'llmmodel_name': selected_llmmodel, 'verb': 'Changing', 'mode': 'change'}}}
        await task_queue.put(queue_item)
    except Exception as e:
        logging.error(f"Error processing /llmmodel command: {e}")

if textgenwebui_enabled and all_llmmodels:
    llmmodel_options = [app_commands.Choice(name=llmmodel, value=llmmodel) for llmmodel in all_llmmodels[:25]]
    llmmodel_options_label = f'{llmmodel_options[1].name[0]}-{llmmodel_options[-1].name[0]}'.lower() # Using second "Name" since first name is "None"
    if len(all_llmmodels) > 25:
        llmmodel_options1 = [app_commands.Choice(name=llmmodel, value=llmmodel) for llmmodel in all_llmmodels[25:50]]
        llmmodel_options1_label = f'{llmmodel_options1[0].name[0]}-{llmmodel_options1[-1].name[0]}'.lower()
        if llmmodel_options1_label == llmmodel_options_label:
            llmmodel_options1_label = f'{llmmodel_options1_label}_1'
        if len(all_llmmodels) > 50:
            llmmodel_options2 = [app_commands.Choice(name=llmmodel, value=llmmodel) for llmmodel in all_llmmodels[50:75]]
            llmmodel_options2_label = f'{llmmodel_options2[0].name[0]}-{llmmodel_options2[-1].name[0]}'.lower()
            if llmmodel_options2_label == llmmodel_options_label or llmmodel_options2_label == llmmodel_options1_label:
                llmmodel_options2_label = f'{llmmodel_options2_label}_2'
            if len(all_llmmodels) > 75:
                llmmodel_options3 = [app_commands.Choice(name=llmmodel, value=llmmodel) for llmmodel in all_llmmodels[75:100]]
                llmmodel_options3_label = f'{llmmodel_options3[0].name[0]}-{llmmodel_options3[-1].name[0]}'.lower()
                if llmmodel_options3_label == llmmodel_options_label or llmmodel_options3_label == llmmodel_options1_label or llmmodel_options3_label == llmmodel_options2_label:
                    llmmodel_options3_label = f'{llmmodel_options3_label}_3'
                if len(all_llmmodels) > 100:
                    all_llmmodels = all_llmmodels[:100]
                    logging.warning("'/llmmodel' command only allows up to 100 LLM models. Some models were omitted.")

    if len(all_llmmodels) <= 25:
        @client.hybrid_command(name="llmmodel", description='Choose an LLM model')
        @app_commands.rename(llmmodels=f'llm-models_{llmmodel_options_label}')
        @app_commands.describe(llmmodels=f'LLM models {llmmodel_options_label.upper()}')
        @app_commands.choices(llmmodels=llmmodel_options)
        async def llmmodel(ctx: discord.ext.commands.Context, llmmodels: typing.Optional[app_commands.Choice[str]]):
            selected_llmmodel = llmmodels.value if llmmodels is not None else ''
            await process_llmmodel(ctx, selected_llmmodel)

    elif 25 < len(all_llmmodels) <= 50:
        @client.hybrid_command(name="llmmodel", description='Choose an LLM model (pick only one)')
        @app_commands.rename(models_1=f'llm-models_{llmmodel_options_label}')
        @app_commands.describe(models_1=f'LLM models {llmmodel_options_label.upper()}')
        @app_commands.choices(models_1=llmmodel_options)
        @app_commands.rename(models_2=f'llm-models_{llmmodel_options1_label}')
        @app_commands.describe(models_2=f'LLM models {llmmodel_options1_label.upper()}')
        @app_commands.choices(models_2=llmmodel_options1)
        async def llmmodel(ctx: discord.ext.commands.Context, models_1: typing.Optional[app_commands.Choice[str]], models_2: typing.Optional[app_commands.Choice[str]]):
            if models_1 and models_2:
                await ctx.send("More than one LLM model was selected. Using the first selection.", ephemeral=True)
            selected_llmmodel = ((models_1 or models_2) and (models_1 or models_2).value) or ''
            await process_llmmodel(ctx, selected_llmmodel)

    elif 50 < len(all_llmmodels) <= 75:
        @client.hybrid_command(name="llmmodel", description='Choose an LLM model (pick only one)')
        @app_commands.rename(models_1=f'llm-models_{llmmodel_options_label}')
        @app_commands.describe(models_1=f'LLM models {llmmodel_options_label.upper()}')
        @app_commands.choices(models_1=llmmodel_options)
        @app_commands.rename(models_2=f'llm-models_{llmmodel_options1_label}')
        @app_commands.describe(models_2=f'LLM models {llmmodel_options1_label.upper()}')
        @app_commands.choices(models_2=llmmodel_options1)
        @app_commands.rename(models_3=f'llm-models_{llmmodel_options2_label}')
        @app_commands.describe(models_3=f'LLM models {llmmodel_options2_label.upper()}')
        @app_commands.choices(models_3=llmmodel_options2)
        async def llmmodel(ctx: discord.ext.commands.Context, models_1: typing.Optional[app_commands.Choice[str]], models_2: typing.Optional[app_commands.Choice[str]], models_3: typing.Optional[app_commands.Choice[str]]):
            if sum(1 for v in (models_1, models_2, models_3) if v) > 1:
                await ctx.send("More than one LLM model was selected. Using the first selection.", ephemeral=True)
            selected_llmmodel = ((models_1 or models_2 or models_3) and (models_1 or models_2 or models_3).value) or ''
            await process_llmmodel(ctx, selected_llmmodel)

    elif 75 < len(all_llmmodels) <= 100:
        @client.hybrid_command(name="llmmodel", description='Choose an LLM model (pick only one)')
        @app_commands.rename(models_1=f'llm-models_{llmmodel_options_label}')
        @app_commands.describe(models_1=f'LLM models {llmmodel_options_label.upper()}')
        @app_commands.choices(models_1=llmmodel_options)
        @app_commands.rename(models_2=f'llm-models_{llmmodel_options1_label}')
        @app_commands.describe(models_2=f'LLM models {llmmodel_options1_label.upper()}')
        @app_commands.choices(models_2=llmmodel_options1)
        @app_commands.rename(models_3=f'llm-models_{llmmodel_options2_label}')
        @app_commands.describe(models_3=f'LLM models {llmmodel_options2_label.upper()}')
        @app_commands.choices(models_3=llmmodel_options2)
        @app_commands.rename(models_4=f'llm-models_{llmmodel_options3_label}')
        @app_commands.describe(models_4=f'LLM models {llmmodel_options3_label.upper()}')
        @app_commands.choices(models_4=llmmodel_options3)
        async def llmmodel(ctx: discord.ext.commands.Context, models_1: typing.Optional[app_commands.Choice[str]], models_2: typing.Optional[app_commands.Choice[str]], models_3: typing.Optional[app_commands.Choice[str]], models_4: typing.Optional[app_commands.Choice[str]]):
            if sum(1 for v in (models_1, models_2, models_3, models_4) if v) > 1:
                await ctx.send("More than one LLM model was selected. Using the first selection.", ephemeral=True)
            selected_llmmodel = ((models_1 or models_2 or models_3 or models_4) and (models_1 or models_2 or models_3 or models_4).value) or ''
            await process_llmmodel(ctx, selected_llmmodel)

#################################################################
####################### /SPEAK COMMAND #######################
#################################################################
async def process_speak_silero_non_eng(ctx, lang):
    non_eng_speaker = None
    non_eng_model = None
    try:
        with open('extensions/silero_tts/languages.json', 'r') as file:
            languages_data = json.load(file)
        if lang in languages_data:
            default_voice = languages_data[lang].get('default_voice')
            if default_voice: non_eng_speaker = default_voice
            silero_model = languages_data[lang].get('model_id')
            if silero_model: non_eng_model = silero_model
            tts_args = {'silero_tts': {'language': lang, 'speaker': non_eng_speaker, 'model_id': non_eng_model}}
        if not (non_eng_speaker and non_eng_model):
            await ctx.send(f'Could not determine the correct voice and model ID for language "{lang}". Defaulting to English.', ephemeral=True)
            tts_args = {'silero_tts': {'language': 'English', 'speaker': 'en_1'}}
    except Exception as e:
        logging.error(f"Error processing non-English voice for silero_tts: {e}")
        await ctx.send(f"Error processing non-English voice for silero_tts: {e}", ephemeral=True)
    return tts_args

async def process_speak_args(ctx, selected_voice=None, lang=None, user_voice=None):
    try:
        tts_args = {}
        if lang:
            if tts_client == 'elevenlabs_tts':
                if lang != 'English':
                    tts_args.setdefault(tts_client, {}).setdefault('model', 'eleven_multilingual_v1')
                    # Currently no language parameter for elevenlabs_tts
            else:
                tts_args.setdefault(tts_client, {}).setdefault(tts_lang_key, lang)
                tts_args[tts_client][tts_lang_key] = lang
        if selected_voice or user_voice:
            tts_args.setdefault(tts_client, {}).setdefault(tts_voice_key, 'temp_voice.wav' if user_voice else selected_voice)
        elif tts_client == 'silero_tts' and lang:
            if lang != 'English':
                tts_args = await process_speak_silero_non_eng(ctx, lang) # returns complete args for silero_tts
                if selected_voice: await ctx.send(f'Currently, non-English languages will use a default voice (not using "{selected_voice}")', ephemeral=True)
        elif tts_client in last_extension_params and tts_voice_key in last_extension_params[tts_client]:
            pass # Default to voice in last_extension_params
        elif f'{tts_client}-{tts_voice_key}' in shared.settings:
            pass # Default to voice in shared.settings
        else:
            await ctx.send("No voice was selected or provided, and a default voice was not found. Request will probably fail...", ephemeral=True)
        return tts_args
    except Exception as e:
        logging.error(f"Error processing tts options: {e}")
        await ctx.send(f"Error processing tts options: {e}", ephemeral=True)

async def convert_and_resample_mp3(ctx, mp3_file, output_directory=None):
    try:
        audio = AudioSegment.from_mp3(mp3_file)
        if audio.channels == 2:
            audio = audio.set_channels(1)   # should be Mono
        audio = audio.set_frame_rate(22050) # ideal sample rate
        audio = audio.set_sample_width(2)   # 2 bytes for 16 bits
        output_directory = output_directory or os.path.dirname(mp3_file)
        wav_filename = os.path.splitext(os.path.basename(mp3_file))[0] + '.wav'
        wav_path = f"{output_directory}/{wav_filename}"
        audio.export(wav_path, format="wav")
        logging.info(f'User provided file "{mp3_file}" was converted to .wav for "/speak" command')
        return wav_path
    except Exception as e:
        logging.error(f"Error converting user's .mp3 to .wav: {e}")
        await ctx.send("An error occurred while processing the voice file.", ephemeral=True)
    finally:
        if mp3_file: os.remove(mp3_file)

async def process_user_voice(ctx, voice_input=None):
    try:
        if not (voice_input and getattr(voice_input, 'content_type', '').startswith("audio/")):
            return ''
        if tts_client != 'alltalk_tts' and tts_client != 'coqui_tts':
            await ctx.send("Sorry, current tts extension does not allow using a voice attachment (only works for 'alltalk_tts' and 'coqui_tts)", ephemeral=True)
            return ''
        voiceurl = voice_input.url
        voiceurl_without_params = voiceurl.split('?')[0]
        if not voiceurl_without_params.endswith((".wav", ".mp3")):
            await ctx.send("Invalid audio format. Please try again with a WAV or MP3 file.", ephemeral=True)
            return ''
        voice_data_ext = voiceurl_without_params[-4:]
        user_voice = f'extensions/{tts_client}/voices/temp_voice{voice_data_ext}'
        async with aiohttp.ClientSession() as session:
            async with session.get(voiceurl) as resp:
                if resp.status == 200:
                    voice_data = await resp.read()
                    with open(user_voice, 'wb') as f:
                        f.write(voice_data)
                else:
                    await ctx.send("Error downloading your audio file. Please try again.", ephemeral=True)
                    return ''
        if voice_data_ext == '.mp3':
            try:
                user_voice = await convert_and_resample_mp3(ctx, user_voice, output_directory=None)
            except:
                if user_voice: os.remove(user_voice)
        return user_voice
    except Exception as e:
        logging.error(f"Error processing user provided voice file: {e}")
        await ctx.send("An error occurred while processing the voice file.", ephemeral=True)

async def process_speak(ctx, input_text, selected_voice=None, lang=None, voice_input=None):
    try:
        if not (selected_voice or voice_input):
            await ctx.reply('**No voice was selected**.', ephemeral=True, delete_after=5)
            return
        user_voice = await process_user_voice(ctx, voice_input)
        tts_args = await process_speak_args(ctx, selected_voice, lang, user_voice)
        await ireply(ctx, 'tts') # send a response msg to the user
        # offload to ai_gen queue
        queue_item = {'user': ctx.author, 'channel': ctx.channel, 'source': 'speak', 'text': input_text, 'params': {'tts_args': tts_args, 'user_voice': user_voice}}
        await task_queue.put(queue_item)
    except Exception as e:
        logging.error(f"Error processing tts request: {e}")
        await ctx.send(f"Error processing tts request: {e}", ephemeral=True)

async def fetch_speak_options():
    try:
        lang_list = []
        all_voicess = []
        if tts_client == 'coqui_tts' or tts_client == 'alltalk_tts':
            lang_list = ['Arabic', 'Chinese', 'Czech', 'Dutch', 'English', 'French', 'German', 'Hungarian', 'Italian', 'Japanese', 'Korean', 'Polish', 'Portuguese', 'Russian', 'Spanish', 'Turkish']
            if tts_client == 'coqui_tts':
                from extensions.coqui_tts.script import get_available_voices
            elif tts_client == 'alltalk_tts':
                from extensions.alltalk_tts.script import get_available_voices
            all_voices = get_available_voices()
        elif tts_client == 'silero_tts':
            lang_list = ['English', 'Spanish', 'French', 'German', 'Russian', 'Tatar', 'Ukranian', 'Uzbek', 'English (India)', 'Avar', 'Bashkir', 'Bulgarian', 'Chechen', 'Chuvash', 'Kalmyk', 'Karachay-Balkar', 'Kazakh', 'Khakas', 'Komi-Ziryan', 'Mari', 'Nogai', 'Ossetic', 'Tuvinian', 'Udmurt', 'Yakut']
            logging.warning('''There's too many Voice/language permutations to make them all selectable in "/speak" command. Loading a bunch of English options. Non-English languages will automatically play using respective default speaker.''')
            all_voices = [f"en_{index}" for index in range(1, 76)] # will just include English voices in select menus. Other languages will use defaults.
        elif tts_client == 'elevenlabs_tts':
            lang_list = ['English', 'German', 'Polish', 'Spanish', 'Italian', 'French', 'Portuegese', 'Hindi', 'Arabic']
            logging.info('''Getting list of available voices for elevenlabs_tts for "/speak" command...''')
            from extensions.elevenlabs_tts.script import refresh_voices, update_api_key
            if tts_api_key:
                update_api_key(tts_api_key)
            all_voices = refresh_voices()
        all_voices.sort() # Sort alphabetically
        return lang_list, all_voices
    except Exception as e:
        logging.error(f"Error building options for '/speak' command: {e}")

if textgenwebui_enabled and tts_client and tts_client in supported_tts_clients:
    lang_list, all_voices = asyncio.run(fetch_speak_options())
    voice_options = [app_commands.Choice(name=voice_name.replace('_', ' ').title(), value=f'{voice_name}') for voice_name in all_voices[:25]]
    voice_options_label = f'{voice_options[0].name[0]}-{voice_options[-1].name[0]}'.lower()
    if len(all_voices) > 25:
        voice_options1 = [app_commands.Choice(name=voice_name.replace('_', ' ').title(), value=f'{voice_name}') for voice_name in all_voices[25:50]]
        voice_options1_label = f'{voice_options1[0].name[0]}-{voice_options1[-1].name[0]}'.lower()
        if voice_options1_label == voice_options_label:
            voice_options1_label = f'{voice_options1_label}_1'
        if len(all_voices) > 50:
            voice_options2 = [app_commands.Choice(name=voice_name.replace('_', ' ').title(), value=f'{voice_name}') for voice_name in all_voices[50:75]]
            voice_options2_label = f'{voice_options2[0].name[0]}-{voice_options2[-1].name[0]}'.lower()
            if voice_options2_label == voice_options_label or voice_options2_label == voice_options1_label:
                voice_options2_label = f'{voice_options2_label}_2'
            if len(all_voices) > 75:
                all_voices = all_voices[:75]
                logging.warning("'/speak' command only allows up to 75 voices. Some voices were omitted.")
    if lang_list: lang_options = [app_commands.Choice(name=lang, value=lang) for lang in lang_list]
    else: lang_options = [app_commands.Choice(name='English', value='English')] # Default to English

    if len(all_voices) <= 25:
        @client.hybrid_command(name="speak", description='AI will speak your text using a selected voice')
        @app_commands.rename(voice=f'voices_{voice_options_label}')
        @app_commands.describe(voice=f'Voices {voice_options_label.upper()}')
        @app_commands.choices(voice=voice_options)
        @app_commands.choices(lang=lang_options)
        async def speak(ctx: discord.ext.commands.Context, input_text: str, voice: typing.Optional[app_commands.Choice[str]], lang: typing.Optional[app_commands.Choice[str]], voice_input: typing.Optional[discord.Attachment]):
            selected_voice = voice.value if voice is not None else ''
            voice_input = voice_input if voice_input is not None else ''
            lang = lang.value if lang is not None else ''
            await process_speak(ctx, input_text, selected_voice, lang, voice_input)

    elif 25 < len(all_voices) <= 50:
        @client.hybrid_command(name="speak", description='AI will speak your text using a selected voice (pick only one)')
        @app_commands.rename(voice_1=f'voices_{voice_options_label}')
        @app_commands.describe(voice_1=f'Voices {voice_options_label.upper()}')
        @app_commands.choices(voice_1=voice_options)
        @app_commands.rename(voice_2=f'voices_{voice_options1_label}')
        @app_commands.describe(voice_2=f'Voices {voice_options1_label.upper()}')
        @app_commands.choices(voice_2=voice_options1)
        @app_commands.choices(lang=lang_options)
        async def speak(ctx: discord.ext.commands.Context, input_text: str, voice_1: typing.Optional[app_commands.Choice[str]], voice_2: typing.Optional[app_commands.Choice[str]], lang: typing.Optional[app_commands.Choice[str]], voice_input: typing.Optional[discord.Attachment]):
            if voice_1 and voice_2:
                await ctx.send("A voice was picked from two separate menus. Using the first selection.", ephemeral=True)
            selected_voice = ((voice_1 or voice_2) and (voice_1 or voice_2).value) or ''
            voice_input = voice_input if voice_input is not None else ''
            lang = lang.value if lang is not None else ''
            await process_speak(ctx, input_text, selected_voice, lang, voice_input)

    elif 50 < len(all_voices) <= 75:
        @client.hybrid_command(name="speak", description='AI will speak your text using a selected voice (pick only one)')
        @app_commands.rename(voice_1=f'voices_{voice_options_label}')
        @app_commands.describe(voice_1=f'Voices {voice_options_label.upper()}')
        @app_commands.choices(voice_1=voice_options)
        @app_commands.rename(voice_2=f'voices_{voice_options1_label}')
        @app_commands.describe(voice_2=f'Voices {voice_options1_label.upper()}')
        @app_commands.choices(voice_2=voice_options1)
        @app_commands.rename(voice_3=f'voices_{voice_options2_label}')
        @app_commands.describe(voice_3=f'Voices {voice_options2_label.upper()}')
        @app_commands.choices(voice_3=voice_options2)
        @app_commands.choices(lang=lang_options)
        async def speak(ctx: discord.ext.commands.Context, input_text: str, voice_1: typing.Optional[app_commands.Choice[str]], voice_2: typing.Optional[app_commands.Choice[str]], voice_3: typing.Optional[app_commands.Choice[str]], lang: typing.Optional[app_commands.Choice[str]], voice_input: typing.Optional[discord.Attachment]):
            if sum(1 for v in (voice_1, voice_2, voice_3) if v) > 1:
                await ctx.send("A voice was picked from two separate menus. Using the first selection.", ephemeral=True)
            selected_voice = ((voice_1 or voice_2 or voice_3) and (voice_1 or voice_2 or voice_3).value) or ''
            voice_input = voice_input if voice_input is not None else ''
            lang = lang.value if lang is not None else ''
            await process_speak(ctx, input_text, selected_voice, lang, voice_input)

#################################################################
####################### DEFAULT SETTINGS ########################
#################################################################
# Sub-classes under a main class 'Settings'
class Behavior:
    def __init__(self):
        self.reply_to_itself = 0.0
        self.chance_to_reply_to_other_bots = 0.5
        self.reply_to_bots_when_adressed = 0.3
        self.only_speak_when_spoken_to = True
        self.ignore_parentheses = True
        self.go_wild_in_channel = True
        self.conversation_recency = 600
        self.user_conversations = {}

    def update_behavior_dict(self, new_data):
        # Update specific attributes of the behavior instance
        for key, value in new_data.items():
            if hasattr(self, key):
                setattr(self, key, value)

    def update_user_dict(self, user_id):
        # Update the last conversation time for a user
        self.user_conversations[user_id] = datetime.now()

    def in_active_conversation(self, user_id):
        # Check if a user is in an active conversation with the bot
        last_conversation_time = self.user_conversations.get(user_id)
        if last_conversation_time:
            time_since_last_conversation = datetime.now() - last_conversation_time
            return time_since_last_conversation.total_seconds() < self.conversation_recency
        return False

    def bot_should_reply(self, i, text):
        # Don't reply to @everyone or to itself
        if i.mention_everyone or (i.author == client.user and not self.probability_to_reply(self.reply_to_itself)):
            return False
        # Whether to reply to other bots
        if i.author.bot and client.user.display_name.lower() in text.lower() and i.channel.id in bot_settings.database.main_channels:
            if 'bye' in text.lower(): # don't reply if another bot is saying goodbye
                return False
            return self.probability_to_reply(self.reply_to_bots_when_adressed)
        # Whether to reply when text is nested in parentheses
        if self.ignore_parentheses and (i.content.startswith('(') and i.content.endswith(')')) or (i.content.startswith('<:') and i.content.endswith(':>')):
            return False
        # Whether to reply if only speak when spoken to
        if (self.only_speak_when_spoken_to and (client.user.mentioned_in(i) or any(word in i.content.lower() for word in client.user.display_name.lower().split()))) \
            or (self.in_active_conversation(i.author.id) and i.channel.id in bot_settings.database.main_channels):
            return True
        reply = False
        # few more conditions
        if i.author.bot and i.channel.id in bot_settings.database.main_channels:
            reply = self.probability_to_reply(self.chance_to_reply_to_other_bots)
        if self.go_wild_in_channel and i.channel.id in bot_settings.database.main_channels:
            reply = True
        if reply:
            self.update_user_dict(i.author.id)
        return reply

    def probability_to_reply(self, probability):
        # Determine if the bot should reply based on a probability
        return random.random() < probability

class ImgModel:
    def __init__(self):
        self.imgmodel_name = '' # label used for /imgmodel command
        self.override_settings = {}
        self.img_payload = {
            'alwayson_scripts': {
                'controlnet': {
                    'args': [{'enabled': False, 'image': None, 'mask_image': None, 'model': 'None', 'module': 'None', 'weight': 1.0, 'processor_res': 64, 'pixel_perfect': True, 'guidance_start': 0.0, 'guidance_end': 1.0, 'threshold_a': 64, 'threshold_b': 64, 'control_mode': 0, 'resize_mode': 1, 'lowvram': False, 'save_detected_map': False}]
                },
                'layerdiffuse': {
                    'args': {'enabled': False, 'method': '(SDXL) Only Generate Transparent Image (Attention Injection)', 'weight': 1.0, 'stop_at': 1.0, 'foreground': None, 'background': None, 'blending': None, 'resize_mode': 'Crop and Resize', 'output_mat_for_i2i': False, 'fg_prompt': '', 'bg_prompt': '', 'blended_prompt': ''}
                },
                'forge_couple': {
                    'args': {'enable': False, 'mode': 'Basic', 'sep': 'SEP', 'direction': 'Horizontal', 'global_effect': 'First Line', 'global_weight': 0.5, 'maps': [['0:0.5', '0.0:1.0', '1.0'],['0.5:1.0', '0.0:1.0', '1.0']]}
                },                
                'reactor': {
                    'args': {'image': '', 'enabled': False, 'source_faces': '0', 'target_faces': '0', 'model': 'inswapper_128.onnx', 'restore_face': 'CodeFormer', 'restore_visibility': 1, 'restore_upscale': True, 'upscaler': '4x_NMKD-Superscale-SP_178000_G', 'scale': 1.5, 'upscaler_visibility': 1, 'swap_in_source_img': False, 'swap_in_gen_img': True, 'log_level': 1, 'gender_detect_source': 0, 'gender_detect_target': 0, 'save_original': False, 'codeformer_weight': 0.8, 'source_img_hash_check': False, 'target_img_hash_check': False, 'system': 'CUDA', 'face_mask_correction': True, 'source_type': 0, 'face_model': '', 'source_folder': '', 'multiple_source_images': None, 'random_img': True, 'force_upscale': True, 'threshold': 0.6, 'max_faces': 2}
                }
            }
        }
        self.tags = []

class LLMContext:
    def __init__(self):
        self.context = 'The following is a conversation with an AI Large Language Model. The AI has been trained to answer questions, provide recommendations, and help with decision making. The AI follows user requests. The AI thinks outside the box.'
        self.extensions = {}
        self.greeting = '' # 'How can I help you today?'
        self.name = 'AI'
        self.use_voice_channel = False
        self.bot_in_character_menu = True

class LLMState:
    def __init__(self):
        self.text = ''
        self.state = {
            # These are defaults for 'Midnight Enigma' preset
            'preset': '',
            'grammar_string': '',
            'add_bos_token': True,
            'auto_max_new_tokens': False,
            'ban_eos_token': False, 
            'character_menu': '',
            'chat_generation_attempts': 1,
            'chat_prompt_size': 2048,
            'custom_stopping_strings': '',
            'custom_system_message': '',
            'custom_token_bans': '',
            'do_sample': True,
            'dynamic_temperature': False,
            'dynatemp_low': 1,
            'dynatemp_high': 1,
            'dynatemp_exponent': 1,
            'encoder_repetition_penalty': 1,
            'epsilon_cutoff': 0,
            'eta_cutoff': 0,
            'frequency_penalty': 0,
            'greeting': '',
            'guidance_scale': 1,
            'history': {'internal': [], 'visible': []},
            'max_new_tokens': 512,
            'max_tokens_second': 0,
            'max_updates_second': 0,
            'min_p': 0.00,
            'mirostat_eta': 0.1,
            'mirostat_mode': 0,
            'mirostat_tau': 5,
            'mode': 'chat',
            'name1': '',
            'name1_instruct': '',
            'name2': '',
            'name2_instruct': '',
            'negative_prompt': '',
            'no_repeat_ngram_size': 0,
            'penalty_alpha': 0,
            'presence_penalty': 0,
            'prompt_lookup_num_tokens': 0,
            'repetition_penalty': 1.18,
            'repetition_penalty_range': 1024,
            'sampler_priority': [],
            'seed': -1.0,
            'skip_special_tokens': True,
            'stop_at_newline': False,
            'stopping_strings': '',
            'stream': True,
            'temperature': 0.98,
            'temperature_last': False,
            'tfs': 1,
            'top_a': 0,
            'top_k': 100,
            'top_p': 0.37,
            'truncation_length': 2048,
            'turn_template': '',
            'typical_p': 1,
            'user_bio': '',
            'chat_template_str': '''{%- for message in messages %}\n    {%- if message['role'] == 'system' -%}\n        {{- message['content'] + '\\n\\n' -}}\n    {%- else -%}\n        {%- if message['role'] == 'user' -%}\n            {{- name1 + ': ' + message['content'] + '\\n'-}}\n        {%- else -%}\n            {{- name2 + ': ' + message['content'] + '\\n' -}}\n        {%- endif -%}\n    {%- endif -%}\n{%- endfor -%}''',
            'instruction_template_str': '''{%- set ns = namespace(found=false) -%}\n{%- for message in messages -%}\n    {%- if message['role'] == 'system' -%}\n        {%- set ns.found = true -%}\n    {%- endif -%}\n{%- endfor -%}\n{%- if not ns.found -%}\n    {{- '' + 'Below is an instruction that describes a task. Write a response that appropriately completes the request.' + '\\n\\n' -}}\n{%- endif %}\n{%- for message in messages %}\n    {%- if message['role'] == 'system' -%}\n        {{- '' + message['content'] + '\\n\\n' -}}\n    {%- else -%}\n        {%- if message['role'] == 'user' -%}\n            {{-'### Instruction:\\n' + message['content'] + '\\n\\n'-}}\n        {%- else -%}\n            {{-'### Response:\\n' + message['content'] + '\\n\\n' -}}\n        {%- endif -%}\n    {%- endif -%}\n{%- endfor -%}\n{%- if add_generation_prompt -%}\n    {{-'### Response:\\n'-}}\n{%- endif -%}''',
            'chat-instruct_command': '''Continue the chat dialogue below. Write a single reply for the character "<|character|>".\n\n<|prompt|>'''
            }
        self.regenerate = False
        self._continue = False

# Holds the default value of all sub-classes.
class Settings:
    def __init__(self):
        self.behavior = Behavior()
        self.imgmodel = ImgModel()
        self.llmcontext = LLMContext()
        self.llmstate = LLMState()

    # Returns the value of Settings as a dictionary
    def settings_to_dict(self):
        return {
            'behavior': vars(self.behavior),
            'imgmodel': vars(self.imgmodel),
            'llmcontext': vars(self.llmcontext),
            'llmstate': vars(self.llmstate)
        }
    
    # Allows printing default values of Settings
    def __str__(self):
        attributes = ", ".join(f"{attr}={getattr(self, attr)}" for attr in dir(self) if not callable(getattr(self, attr)) and not attr.startswith("__"))
        return f"{self.__class__.__name__}({attributes})"

class Database:
    def __init__(self):
        self.take_notes_about_users = None # not yet implemented
        self.learn_about_and_use_guild_emojis = None # not yet implemented
        self.read_chatlog = None # not yet implemented
        self.first_run = self.initialize_first_run()
        self.last_change = self.initialize_last_time('last_change')
        self.last_user_msg = self.initialize_last_time('last_user_msg')
        self.main_channels = self.initialize_main_channels()
        self.warned_once = self.initialize_warned_once()

    def initialize_first_run(self):
        conn = sqlite3.connect('bot.db')
        c = conn.cursor()
        c.execute('''SELECT name FROM sqlite_master WHERE type='table' AND name='first_run' ''')
        is_first_run_table_exists = c.fetchone()
        if not is_first_run_table_exists:
            c.execute('''CREATE TABLE IF NOT EXISTS first_run (is_first_run BOOLEAN)''')
            c.execute('''INSERT INTO first_run (is_first_run) VALUES (1)''')
            conn.commit()
            conn.close()
            return True
        c.execute('''SELECT COUNT(*) FROM first_run''')
        is_first_run_exists = c.fetchone()[0]
        conn.close()
        return is_first_run_exists == 0

    def initialize_last_time(self, location='last_change'):
        try:
            conn = sqlite3.connect('bot.db')
            c = conn.cursor()
            c.execute(f'''CREATE TABLE IF NOT EXISTS {location} (timestamp TEXT)''')
            c.execute(f'''SELECT timestamp FROM {location}''')
            timestamp = c.fetchone()
            if timestamp is None or timestamp[0] is None:
                now = datetime.now()
                formatted_now = now.strftime('%Y-%m-%d %H:%M:%S')
                if timestamp is None:
                    c.execute(f'''INSERT INTO {location} (timestamp) VALUES (?)''', (formatted_now,))
                else:
                    c.execute(f'''UPDATE {location} SET timestamp = ?''', (formatted_now,))
                conn.commit()
                conn.close()
                return formatted_now
            conn.close()
            return timestamp[0] if timestamp else None
        except Exception as e:
            logging.error(f"Error initializing {location}: {e}")

    def initialize_main_channels(self):
        conn = sqlite3.connect('bot.db')
        c = conn.cursor()
        c.execute('''CREATE TABLE IF NOT EXISTS main_channels (channel_id TEXT UNIQUE)''')
        c.execute('''SELECT channel_id FROM main_channels''')
        result = [int(row[0]) for row in c.fetchall()]
        conn.close()
        return result if result else []

    def initialize_warned_once(self):
        conn = sqlite3.connect('bot.db')
        c = conn.cursor()
        c.execute('''CREATE TABLE IF NOT EXISTS warned_once (flag_name TEXT UNIQUE, value INTEGER)''')
        flags_to_insert = [('loractl', 0), ('char_tts', 0), ('no_llmmodel', 0), ('forgecouple', 0), ('layerdiffuse', 0), ('dynaprompt', 0)]
        for flag_name, value in flags_to_insert:
            c.execute('''INSERT OR REPLACE INTO warned_once (flag_name, value) VALUES (?, ?)''', (flag_name, value))
        conn.commit()
        conn.close()

    def was_warned(self, flag_name):
        conn = sqlite3.connect('bot.db')
        c = conn.cursor()
        c.execute('''SELECT value FROM warned_once WHERE flag_name = ?''', (flag_name,))
        result = c.fetchone()
        conn.close()
        if result:
            return result[0]
        else:
            return None

    def update_was_warned(self, flag_name, value):
        conn = sqlite3.connect('bot.db')
        c = conn.cursor()
        c.execute('''UPDATE warned_once SET value = ? WHERE flag_name = ?''', (value, flag_name))
        conn.commit()
        conn.close()

class ChatHistoryManager:
    def __init__(self):
        self.session_history = {'internal': [], 'visible': []}
        self.recent_messages = {'user': [], 'llm': []}
        self.collected_prompt = ''

    # Retain most recent 10 elements or 10,000 characters from user prompts and bot replies
    def manage_recent_messages(self, prompt, reply=None):
        if prompt:
            self.recent_messages['user'].insert(0, prompt)
            while len(self.recent_messages['user']) > 10 or sum(len(message) for message in self.recent_messages['user']) > 10000:
                oldest_message = self.recent_messages['user'].pop()
        if reply:
            self.recent_messages['llm'].insert(0, reply)
            while len(self.recent_messages['llm']) > 10 or sum(len(message) for message in self.recent_messages['llm']) > 10000:
                oldest_message = self.recent_messages['llm'].pop()
    
    # Manage the session history for textgen-webui
    def manage_prompt_history(self, prompt, reply=None, save_history=True):
        if reply is None:                       # Only prompt is received
            if self.collected_prompt:           # If there are previously collected prompts
                self.collected_prompt += '\n\n' + prompt
            else:
                self.collected_prompt = prompt
        else:                                   # Both prompt and reply are received
            if self.collected_prompt:           # If there are previously collected prompts
                prompt = self.collected_prompt + '\n\n' + prompt
                self.collected_prompt = ''      # Reset collected prompts

            if save_history:
                self.session_history['internal'].append([prompt, reply])
                self.session_history['visible'].append([prompt, reply])

    def manage_history(self, prompt, reply=None, save_history=True):
        self.manage_recent_messages(prompt, reply)
        self.manage_prompt_history(prompt, reply, save_history)

    def reset_session_history(self):
        self.session_history = {'internal': [], 'visible': []}

history_manager = ChatHistoryManager()

class BotSettings:
    def __init__(self):
        self.defaults = Settings() # Instance of the default settings
        self.defaults = self.defaults.settings_to_dict() # Convert instance to dict
        self.active_settings = load_file('ad_discordbot/activesettings.yaml')
        self.active_settings = dict(self.active_settings)
        self.settings = fix_dict(self.active_settings, self.defaults)
        self.behavior = Behavior()
        self.behavior.update_behavior_dict(self.active_settings['behavior'])
        self.database = Database()

    def get_settings_dict(self):
        return self.settings

bot_settings = BotSettings()

client.run(bot_token, root_logger=True, log_handler=handler)<|MERGE_RESOLUTION|>--- conflicted
+++ resolved
@@ -1,5057 +1,5049 @@
-from datetime import datetime, timedelta
-from pathlib import Path
-import asyncio
-import random
-import logging
-import logging.handlers
-import json
-import re
-import glob
-import os
-import warnings
-import discord
-from discord.ext import commands
-from discord import app_commands, File
-from discord.ext.commands.context import Context
-import typing
-import torch
-import io
-import base64
-import yaml
-from PIL import Image, PngImagePlugin
-import requests
-import sqlite3
-import pprint
-import aiohttp
-import math
-import time
-from itertools import product
-from threading import Lock, Thread
-from pydub import AudioSegment
-import copy
-from shutil import copyfile
-import sys
-import traceback
-
-#################################################################
-#################### DISCORD / BOT STARTUP ######################
-#################################################################
-# Start logger
-logging.basicConfig(format='%(levelname)s [%(asctime)s]: %(message)s (Line: %(lineno)d in %(funcName)s, %(filename)s )',
-                    datefmt='%Y-%m-%d %H:%M:%S', 
-                    level=logging.INFO) # logging.DEBUG)
-
-handler = logging.FileHandler(filename='discord.log', encoding='utf-8', mode='w')
-handler = logging.handlers.RotatingFileHandler(
-    filename='discord.log',
-    encoding='utf-8',
-    maxBytes=32 * 1024 * 1024,  # 32 MiB
-    backupCount=5,  # Rotate through 5 files
-)
-
-# Resolve legacy config method
-class Config:
-    def __init__(self):
-        self.config = {}
-
-    def legacy_required_values(self):
-        from ad_discordbot import config
-        required_configs = ['discord', 'sd', 'textgenwebui']
-        for config_name in required_configs:
-            try:
-                config_value = getattr(config, config_name)
-                self.config[config_name] = config_value
-            except AttributeError:
-                logging.warning(f"'config.py' is missing the '{config_name}' configuration.")
-            else:
-                if not config_value:
-                    logging.warning(f"'config.py' has an empty value for '{config_name}' configuration.")
-        try:
-            self.config['dynamic_prompting'] = config.dynamic_prompting_enabled
-        except:
-            logging.warning("'config.py' is missing a new parameter 'dynamic_prompting_enabled'. Defaulting to 'True' (enabled) ")
-            self.config['dynamic_prompting'] = True
-
-    def init_config(self):
-        try:
-            config_path = os.path.join('ad_discordbot', 'config.yaml')
-            with open(config_path, 'r', encoding='utf-8') as file:
-                self.config = yaml.safe_load(file)
-        except FileNotFoundError:
-            logging.error("Main bot config file 'config.yaml' not found.")
-            try:
-                self.legacy_required_values()
-                logging.info("Found legacy 'config.py'. Please migrate your settings from 'config.py' as it will soon be unsupported.")
-            except FileNotFoundError:
-                logging.error("Legacy config file 'config.py' not found.")
-                sys.exit(2)
-        except yaml.YAMLError as e:
-            logging.error(f"Error loading 'config.yaml': {e}")
-            sys.exit(2)
-
-    def get_config_dict(self):
-        return self.config
-
-config = Config()
-config.init_config()
-config = config.get_config_dict()
-
-# Discord bot token
-TOKEN = config['discord'].get('TOKEN', None)
-
-# Intercept custom bot arguments
-def parse_bot_args():
-    bot_arg_list = ["--limit-history", "--token"]
-    bot_argv = []
-    for arg in bot_arg_list:
-        try:
-            index = sys.argv.index(arg)
-        except:
-            index = None
-        
-        if index is not None:
-            bot_argv.append(sys.argv.pop(index))
-            bot_argv.append(sys.argv.pop(index))
-
-    import argparse
-    parser = argparse.ArgumentParser(formatter_class=lambda prog: argparse.HelpFormatter(prog, max_help_position=54))
-    parser.add_argument("--token", type=str, help="Discord bot token to use their API.")
-    parser.add_argument("--limit-history", type=int, help="When the history gets too large, performance issues can occur. Limit the history to improve performance.")
-    bot_args = parser.parse_args(bot_argv)
-    return bot_args
-    
-bot_args = parse_bot_args()
-
-# Check bot token
-bot_token = bot_args.token if bot_args.token else TOKEN
-if not bot_token:
-    logging.error("Discord bot token is required. Please refer to install instructions (https://github.com/altoiddealer/ad_discordbot).")
-    sys.exit(2)
-
-os.environ['GRADIO_ANALYTICS_ENABLED'] = 'False'
-os.environ["BITSANDBYTES_NOWELCOME"] = "1"
-warnings.filterwarnings("ignore", category=UserWarning, message="TypedStorage is deprecated")
-warnings.filterwarnings("ignore", category=UserWarning, message="You have modified the pretrained model configuration to control generation")
-
-# Set discord intents
-intents = discord.Intents.default()
-intents.message_content = True
-intents.reactions = True  # Enable reaction events
-intents.guild_messages = True # Allows updating topic
-client = commands.Bot(command_prefix=".", intents=intents)
-
-#################################################################
-####################### DISCORD EMBEDS ##########################
-#################################################################
-embed_color = config['discord'].get('embed_settings', {}).get('color', 0x1e1f22)
-
-system_embed_info = None
-img_gen_embed_info = None
-img_send_embed_info = None
-change_embed_info = None
-flow_embed_info = None
-
-enabled_embeds = config['discord'].get('embed_settings', {}).get('show_embeds', {})
-
-if enabled_embeds.get('system', True):
-    system_embed_info_json = {
-        "title": "Welcome to ad_discordbot!",
-        "description": """
-        **/helpmenu** - Display this message
-        **/character** - Change character
-        **/main** - Toggle if Bot always replies, per channel
-        **/image** - prompt an image to be generated (or try "draw <subject>")
-        **/speak** - if TTS settings are enabled, the bot can speak your text
-        **__Changing settings__** ('.../ad\_discordbot/dict\_.yaml' files)
-        **/imgmodel** - Change Img model and any model-specific settings
-        """,
-        "url": "https://github.com/altoiddealer/ad_discordbot",
-        "color": embed_color
-    }
-    system_embed_info = discord.Embed().from_dict(system_embed_info_json)
-
-if enabled_embeds.get('images', True):
-    img_gen_embed_info = discord.Embed(title = "Processing image generation ...", description=" ", url='https://github.com/altoiddealer/ad_discordbot', color=embed_color)
-    img_send_embed_info = discord.Embed(title= 'User requested an image ...', description=" ", url='https://github.com/altoiddealer/ad_discordbot', color=embed_color)
-
-if enabled_embeds.get('changes', True):
-    change_embed_info = discord.Embed(title = "Changing model ...", description=" ", url='https://github.com/altoiddealer/ad_discordbot', color=embed_color)
-
-if enabled_embeds.get('flows', True):
-    flow_embed_info = discord.Embed(title = 'Processing flow ... ', description=" ", url='https://github.com/altoiddealer/ad_discordbot/wiki/tags', color=embed_color)
-
-#################################################################
-################### Stable Diffusion Startup ####################
-#################################################################
-sd_enabled = config['sd'].get('enabled', True)
-
-if sd_enabled:
-    SD_URL = config['sd'].get('SD_URL', None) # Get the URL from config.yaml
-    if SD_URL is None:
-        SD_URL = config['sd'].get('A1111', 'http://127.0.0.1:7860')
-
-    async def sd_api(endpoint, method='get', json=None, retry=True):
-        try:
-            async with aiohttp.ClientSession() as session:
-                request_method = getattr(session, method.lower())  
-                async with request_method(url=f'{SD_URL}{endpoint}', json=json) as response:
-                    if response.status == 200:
-                        r = await response.json()
-                        return r
-                    else:
-                        logging.error(f'{SD_URL}{endpoint} response: "{response.status}"')
-                        if retry and response.status in [408, 500]:
-                            logging.info("Retrying the request in 3 seconds...")
-                            await asyncio.sleep(3)
-                            return await sd_api(endpoint, method, json, retry=False)
-        except Exception as e:
-            if endpoint == '/sdapi/v1/server-restart' or endpoint == '/sdapi/v1/progress':
-                return None
-            else:
-                logging.error(f'Error getting data from "{SD_URL}{endpoint}": {e}')
-                traceback.print_exc()
-                return e
-
-    async def get_sd_sysinfo():
-        try:
-            r = await sd_api(endpoint='/sdapi/v1/cmd-flags', method='get', json=None, retry=False)
-            ui_settings_file = r.get("ui_settings_file", "")
-            if "webui-forge" in ui_settings_file:
-                return 'SD WebUI Forge'
-            elif "webui" in ui_settings_file:
-                return 'A1111 SD WebUI'
-            else:
-                return 'SD WebUI'
-        except Exception as e:
-            logging.error(f"Error getting SD sysinfo API: {e}")
-            return None
-
-    SD_CLIENT = asyncio.run(get_sd_sysinfo()) # Stable Diffusion client name to use in messages, warnings, etc
-
-    # Function to attempt restarting the SD WebUI Client in the event it gets stuck
-    @client.hybrid_command(description=f"Immediately Restarts the {SD_CLIENT} server. Requires '--api-server-stop' SD WebUI launch flag.")
-    async def restart_sd_client(ctx: discord.ext.commands.Context):
-        try:
-            system_embed = None
-            await ctx.send(f"**`/restart_sd_client` __will not work__ unless {SD_CLIENT} was launched with flag: `--api-server-stop`**", delete_after=10)
-            await sd_api(endpoint='/sdapi/v1/server-restart', method='post', json=None, retry=False)
-            title = f"{ctx.author} used '/restart_sd_client'. Restarting {SD_CLIENT} ..."
-            if system_embed_info:
-                system_embed_info.title = title
-                system_embed_info.description = f'Attempting to re-establish connection in 5 seconds (Attempt 1 of 10)'
-                system_embed = await ctx.send(embed=system_embed_info)
-            logging.info(title)
-            response = None
-            retry = 1
-            while response is None and retry < 11:
-                if system_embed_info:
-                    system_embed_info.description = f'Attempting to re-establish connection in 5 seconds (Attempt {retry} of 10)'
-                    if system_embed: system_embed = await system_embed.edit(embed=system_embed_info)
-                await asyncio.sleep(5)
-                response = await sd_api(endpoint='/sdapi/v1/progress', method='get', json=None, retry=False)             
-                retry += 1
-            if response:
-                title = f"{SD_CLIENT} restarted successfully."
-                if system_embed_info:
-                    system_embed_info.title = title
-                    system_embed_info.description = f"Connection re-established after {retry} out of 10 attempts."
-                    if system_embed: system_embed = await system_embed.edit(embed=system_embed_info)
-                logging.info(title)
-            else:
-                title = f"{SD_CLIENT} server unresponsive after Restarting."
-                if system_embed_info:
-                    system_embed_info.title = title
-                    system_embed_info.description = f"Connection was not re-established after 10 attempts."
-                    if system_embed: system_embed = await system_embed.edit(embed=system_embed_info)
-                logging.error(title)
-        except Exception as e:
-            logging.error(f"Error resetting the {SD_CLIENT} server: {e}")
-
-    if SD_CLIENT:
-        logging.info(f"Initializing with SD WebUI enabled: '{SD_CLIENT}'")
-    else:
-        sd_enabled = False
-
-#################################################################
-##################### TEXTGENWEBUI STARTUP ######################
-#################################################################
-if not 'textgenwebui' in config:
-    logging.warning("'config.py' is missing a new dictionary 'textgenwebui'. Enabling TGWUI by default.")
-    textgenwebui_enabled = True
-else:
-    textgenwebui_enabled = config['textgenwebui'].get('enabled', True)
-
-if textgenwebui_enabled:
-    import modules.extensions as extensions_module
-    from modules.chat import chatbot_wrapper, load_character
-    from modules import shared
-    from modules import chat, utils
-    from modules import LoRA
-    from modules.models import load_model, unload_model
-    from modules.models_settings import get_model_metadata, update_model_parameters, get_fallback_settings, infer_loader
-
-## Majority of this code section is copypasta from modules/server.py
-
-def init_textgenwebui_settings():
-    # Loading custom settings
-    settings_file = None
-    # Check if a settings file is provided and exists
-    if shared.args.settings is not None and Path(shared.args.settings).exists():
-        settings_file = Path(shared.args.settings)
-    # Check if settings file exists
-    elif Path("settings.json").exists():
-        settings_file = Path("settings.json")
-    elif Path("settings.yaml").exists():
-        settings_file = Path("settings.yaml")
-    if settings_file is not None:
-        logging.info(f"Loading settings from {settings_file}...")
-        file_contents = open(settings_file, 'r', encoding='utf-8').read()
-        new_settings = json.loads(file_contents) if settings_file.suffix == "json" else yaml.safe_load(file_contents)
-        shared.settings.update(new_settings)
-
-    # Fallback settings for models
-    shared.model_config['.*'] = get_fallback_settings()
-    shared.model_config.move_to_end('.*', last=False)  # Move to the beginning
-
-# legacy version of load_extensions() which allows extension params to be updated during runtime
-def load_extensions(extensions, available_extensions):
-    extensions_module.state = {}
-    for index, name in enumerate(shared.args.extensions):
-        if name in available_extensions:
-            if name != 'api':
-                logging.info(f'Loading the extension "{name}"')
-            try:
-                try:
-                    exec(f"import extensions.{name}.script")
-                except ModuleNotFoundError:
-                    logging.error(f"Could not import the requirements for '{name}'. Make sure to install the requirements for the extension.\n\nLinux / Mac:\n\npip install -r extensions/{name}/requirements.txt --upgrade\n\nWindows:\n\npip install -r extensions\\{name}\\requirements.txt --upgrade\n\nIf you used the one-click installer, paste the command above in the terminal window opened after launching the cmd script for your OS.")
-                    raise
-                extension = getattr(extensions, name).script
-                extensions_module.apply_settings(extension, name)
-                if hasattr(extension, "setup"):
-                    logging.warning(f'Extension "{name}" is hasattr "setup". Skipping...')
-                    continue
-                extensions_module.state[name] = [True, index]
-            except:
-                logging.error(f'Failed to load the extension "{name}".')
-
-tts_settings = {}
-try:
-    tts_settings = config.get('textgenwebui', {}).get('tts_settings', {})
-except:
-    tts_settings = config['discord'].get('tts_settings', {})
-
-supported_tts_clients = ['alltalk_tts', 'coqui_tts', 'silero_tts', 'elevenlabs_tts']
-
-def init_textgenwebui_extensions():
-    # monkey patch load_extensions behavior from pre-commit b3fc2cd
-    extensions_module.load_extensions = load_extensions
-
-    shared.args.extensions = []
-    extensions_module.available_extensions = utils.get_available_extensions()
-    
-    # If any TTS extension defined in config.py, set tts bot vars and add extension to shared.args.extensions
-    tts_client = tts_settings.get('extension', '') # tts client
-    tts_api_key = None
-    tts_voice_key = None
-    tts_lang_key = None
-    if tts_client:
-        if tts_client not in supported_tts_clients:
-            logging.warning(f'tts client "{tts_client}" is not yet confirmed to be work. The "/speak" command will not be registered. List of supported tts_clients: {supported_tts_clients}')
-
-        tts_api_key = tts_settings.get('api_key', None)
-        if tts_client == 'alltalk_tts':
-            tts_voice_key = 'voice'
-            tts_lang_key = 'language'
-        if tts_client == 'coqui_tts':
-            tts_voice_key = 'voice'
-            tts_lang_key = 'language'
-        if tts_client == 'silero_tts':
-            tts_voice_key = 'speaker'
-            tts_lang_key = 'language'
-        if tts_client == 'elevenlabs_tts':
-            tts_voice_key = 'selected_voice'
-            tts_lang_key = ''
-        if tts_client not in shared.args.extensions:
-            shared.args.extensions.append(tts_client)
-
-    # Activate the extensions
-    for extension in shared.settings['default_extensions']:
-        shared.args.extensions = shared.args.extensions or []
-        if extension not in shared.args.extensions:
-            shared.args.extensions.append(extension)
-
-    if shared.args.extensions and len(shared.args.extensions) > 0:
-        extensions_module.load_extensions(extensions_module.extensions, extensions_module.available_extensions)
-
-    return tts_client, tts_api_key, tts_voice_key, tts_lang_key
-
-def init_textgenwebui_llmmodels():
-    # Model defined through --model
-    if shared.args.model is not None:
-        shared.model_name = shared.args.model
-
-    # Only one model is available
-    elif len(all_llmmodels) == 1:
-        shared.model_name = all_llmmodels[0]
-
-    # Select the model from a command-line menu
-    elif shared.args.model_menu:
-        if len(all_llmmodels) == 0:
-            logging.error("No LLM models are available! Please download at least one.")
-            sys.exit(0)
-        else:
-            print('The following LLM models are available:\n')
-            for index, model in enumerate(all_llmmodels):
-                print(f'{index+1}. {model}')
-
-            print(f'\nWhich one do you want to load? 1-{len(all_llmmodels)}\n')
-            i = int(input()) - 1
-            print()
-
-        shared.model_name = all_llmmodels[i]
-
-# Check user settings (models/config-user.yaml) to determine loader
-def get_llm_model_loader(model):
-    loader = None
-    user_model_settings = {}
-    settings = shared.user_config
-    for pat in settings:
-        if re.match(pat.lower(), model.lower()):
-            for k in settings[pat]:
-                user_model_settings[k] = settings[pat][k]
-    if 'loader' in user_model_settings:
-        loader = user_model_settings['loader']
-        return loader
-    else:
-        loader = infer_loader(model, user_model_settings)
-    return loader
-
-instruction_template_str = None
-
-def load_llm_model(loader=None):
-    try:
-        # If any model has been selected, load it
-        if shared.model_name != 'None':
-            p = Path(shared.model_name)
-            if p.exists():
-                model_name = p.parts[-1]
-                shared.model_name = model_name
-            else:
-                model_name = shared.model_name
-
-            model_settings = get_model_metadata(model_name)
-
-            global instruction_template_str
-            instruction_template_str = model_settings.get('instruction_template_str', '')
-
-            update_model_parameters(model_settings, initial=True)  # hijack the command-line arguments
-
-            # Load the model
-            shared.model, shared.tokenizer = load_model(model_name, loader)
-            if shared.args.lora:
-                logging.error('Not implemented yet, unknown function: add_lora_to_model(shared.args.lora)') # TODO
-                # add_lora_to_model(shared.args.lora)
-    except Exception as e:
-        logging.error(f"An error occurred while loading LLM Model: {e}")
-
-if textgenwebui_enabled:
-    init_textgenwebui_settings()
-    tts_client, tts_api_key, tts_voice_key, tts_lang_key = init_textgenwebui_extensions()
-    # Get list of available models
-    all_llmmodels = utils.get_available_models()
-    init_textgenwebui_llmmodels()
-    load_llm_model()
-    shared.generation_lock = Lock()
-
-#################################################################
-##################### BACKGROUND QUEUE TASK #####################
-#################################################################
-bg_task_queue = asyncio.Queue()
-
-async def process_tasks_in_background():
-    while True:
-        task = await bg_task_queue.get()
-        await task
-
-#################################################################
-######################## MISC FUNCTIONS #########################
-#################################################################
-# Function to load .json, .yml or .yaml files
-def load_file(file_path):
-    try:
-        file_suffix = Path(file_path).suffix.lower()
-
-        if file_suffix in [".json", ".yml", ".yaml"]:
-            with open(file_path, 'r', encoding='utf-8') as file:
-                if file_suffix in [".json"]:
-                    data = json.load(file)
-                else:
-                    data = yaml.safe_load(file)
-            return data
-        else:
-            logging.error(f"Unsupported file format: {file_suffix}")
-            return None
-    except FileNotFoundError:
-        logging.error(f"File not found: {file_suffix}")
-        return None
-    except Exception as e:
-        logging.error(f"An error occurred while reading {file_path}: {str(e)}")
-        return None
-
-def merge_base(newsettings, basekey):
-    def deep_update(original, update):
-        for key, value in update.items():
-            if isinstance(value, dict) and key in original and isinstance(original[key], dict):
-                deep_update(original[key], value)
-            else:
-                original[key] = value
-    try:
-        base_settings = load_file('ad_discordbot/dict_base_settings.yaml')
-        keys = basekey.split(',')
-        current_dict = base_settings
-        for key in keys:
-            if key in current_dict:
-                current_dict = current_dict[key].copy()
-            else:
-                return None
-        deep_update(current_dict, newsettings) # Recursively update the dictionary
-        return current_dict
-    except Exception as e:
-        logging.error(f"Error loading ad_discordbot/dict_base_settings.yaml ({basekey}): {e}")
-        return newsettings
-
-# Send message response to user's interaction command
-async def ireply(i, process):
-    try:
-        if task_event.is_set():  # If a queued item is currently being processed
-            ireply = await i.reply(f'Your {process} request was added to the task queue', ephemeral=True, delete_after=5)
-            # del_time = 5
-        else:
-            ireply = await i.reply(f'Processing your {process} request', ephemeral=True, delete_after=3)
-        #     del_time = 1
-    except Exception as e:
-        logging.error(f"Error sending message response to user's interaction command: {e}")
-
-# Adds missing keys/values
-def fix_dict(set, req):
-    for k, req_v in req.items():
-        if k not in set:
-            set[k] = req_v
-        elif isinstance(req_v, dict):
-            fix_dict(set[k], req_v)
-    return set
-
-# Updates matched keys, AND adds missing keys
-def update_dict(d, u):
-    for k, v in u.items():
-        if isinstance(v, dict):
-            d[k] = update_dict(d.get(k, {}), v)
-        else:
-            d[k] = v
-    for k in d.keys() - u.keys():
-        u[k] = d[k]
-    return u
-
-# Updates matched keys, AND adds missing keys, BUT sums together number values
-def sum_update_dict(d, u):
-    def get_decimal_places(value):
-        # Function to get the number of decimal places in a float.
-        if isinstance(value, float):
-            return len(str(value).split('.')[1])
-        else:
-            return 0
-    for k, v in u.items():
-        if isinstance(v, dict):
-            d[k] = sum_update_dict(d.get(k, {}), v)
-        elif isinstance(v, (int, float)) and not isinstance(v, bool):
-            current_value = d.get(k, 0)
-            max_decimal_places = max(get_decimal_places(current_value), get_decimal_places(v))
-            d[k] = round(current_value + v, max_decimal_places)
-        else:
-            d[k] = v
-    for k in d.keys() - u.keys():
-        u[k] = d[k]
-    return u
-
-# Updates matched keys, but DOES NOT add missing keys
-def update_dict_matched_keys(d, u):
-    for k, v in u.items():
-        if isinstance(v, dict):
-            d[k] = update_dict(d.get(k, {}), v)
-        else:
-            d[k] = v
-    return d
-
-def save_yaml_file(file_path, data):
-    try:
-        with open(file_path, 'w') as file:
-            yaml.dump(data, file, encoding='utf-8', default_flow_style=False, width=float("inf"), sort_keys=False)
-    except Exception as e:
-        logging.error(f"An error occurred while saving {file_path}: {str(e)}")
-
-async def send_long_message(channel, message_text):
-    """ Splits a longer message into parts while preserving sentence boundaries and code blocks """
-    activelang = ''
-
-    # Helper function to ensure even pairs of code block markdown
-    def ensure_even_code_blocks(chunk_text, code_block_inserted):
-        nonlocal activelang  # Declare activelang as nonlocal to modify the global variable
-        code_block_languages = ["asciidoc", "autohotkey", "bash", "coffeescript", "cpp", "cs", "css", "diff", "fix", "glsl", "ini", "json", "md", "ml", "prolog", "ps", "py", "tex", "xl", "xml", "yaml", "html"]
-        code_block_count = chunk_text.count("```")
-        if code_block_inserted:
-            # If a code block was inserted in the previous chunk, add a leading set of "```"
-            chunk_text = f"```{activelang}\n" + chunk_text
-            code_block_inserted = False  # Reset the code_block_inserted flag
-        code_block_count = chunk_text.count("```")
-        if code_block_count % 2 == 1:
-            # Check last code block for syntax like "```yaml"
-            last_code_block_index = chunk_text.rfind("```")
-            last_code_block = chunk_text[last_code_block_index + len("```"):].strip()
-            for lang in code_block_languages:
-                if (last_code_block.lower()).startswith(lang):
-                    activelang = lang
-                    break  # Stop checking if a match is found
-            # If there is an odd number of code blocks, add a closing set of "```"
-            chunk_text += "```"
-            code_block_inserted = True
-        return chunk_text, code_block_inserted
-
-    if len(message_text) <= 1980:
-        sent_message = await channel.send(message_text)
-    else:
-        code_block_inserted = False  # Initialize code_block_inserted to False
-        while message_text:
-            # Find the last occurrence of either a line break or the end of a sentence
-            last_line_break = message_text.rfind("\n", 0, 1980)
-            last_sentence_end = message_text.rfind(". ", 0, 1980)
-            # Determine the index to split the string
-            if last_line_break >= 0 and last_sentence_end >= 0:
-                # If both a line break and a sentence end were found, choose the one that occurred last
-                chunk_length = max(last_line_break, last_sentence_end) + 1
-            elif last_line_break >= 0:
-                # If only a line break was found, use it as the split point
-                chunk_length = last_line_break + 1
-            elif last_sentence_end >= 0:
-                # If only a sentence end was found, use it as the split point
-                chunk_length = last_sentence_end + 2  # Include the period and space
-            else:
-                chunk_length = 1980 # If neither was found, split at the maximum limit of 2000 characters
-            chunk_text = message_text[:chunk_length]
-            chunk_text, code_block_inserted = ensure_even_code_blocks(chunk_text, code_block_inserted)
-            sent_message = await channel.send(chunk_text)
-            message_text = message_text[chunk_length:]
-            if len(message_text) <= 1980:
-                # Send the remaining text as a single chunk if it's shorter than or equal to 2000 characters
-                chunk_text, code_block_inserted = ensure_even_code_blocks(message_text, code_block_inserted)
-                sent_message = await channel.send(chunk_text)
-                break
-
-#################################################################
-########################## BOT STARTUP ##########################
-#################################################################
-## Function to automatically change image models
-# Select imgmodel based on mode, while avoid repeating current imgmodel
-async def auto_select_imgmodel(current_imgmodel_name, imgmodel_names, mode='random'):   
-    try:
-        imgmodels = copy.deepcopy(all_imgmodels)
-        if mode == 'random':
-            if current_imgmodel_name:
-                matched_imgmodel = None
-                for imgmodel, imgmodel_name in zip(imgmodels, imgmodel_names):
-                    if imgmodel_name == current_imgmodel_name:
-                        matched_imgmodel = imgmodel
-                        break
-                if len(imgmodels) >= 2 and matched_imgmodel is not None:
-                    imgmodels.remove(matched_imgmodel)
-            selected_imgmodel = random.choice(imgmodels)
-        elif mode == 'cycle':
-            if current_imgmodel_name in imgmodel_names:
-                current_index = imgmodel_names.index(current_imgmodel_name)
-                next_index = (current_index + 1) % len(imgmodel_names)  # Cycle to the beginning if at the end
-                selected_imgmodel = imgmodels[next_index]
-            else:
-                selected_imgmodel = random.choice(imgmodels) # If no image model set yet, select randomly
-                logging.info("The previous imgmodel name was not matched in list of fetched imgmodels, so cannot 'cycle'. New imgmodel was instead picked at random.")
-        return selected_imgmodel
-    except Exception as e:
-        logging.error(f"Error automatically selecting image model: {e}")
-
-# Task to auto-select an imgmodel at user defined interval
-async def auto_update_imgmodel_task(mode, duration):
-    while True:
-        await asyncio.sleep(duration)
-        try:
-            imgmodels_data = load_file('ad_discordbot/dict_imgmodels.yaml')
-            auto_change_settings = imgmodels_data.get('settings', {}).get('auto_change_imgmodels', {})
-            channel = auto_change_settings.get('channel_announce', None)
-            if channel == 11111111111111111111: channel = None
-            active_settings = load_file('ad_discordbot/activesettings.yaml')
-            current_imgmodel_name = active_settings.get('imgmodel', {}).get('imgmodel_name', '')
-            imgmodel_names = [imgmodel.get('imgmodel_name', '') for imgmodel in all_imgmodels]           
-            # Select an imgmodel automatically
-            selected_imgmodel = await auto_select_imgmodel(current_imgmodel_name, imgmodel_names, mode)
-            if channel: channel = client.get_channel(channel)
-            # offload to ai_gen queue
-            queue_item = {'user': 'Automatically', 'channel': channel, 'source': 'imgmodel', 'params': {'imgmodel': selected_imgmodel}}
-            await task_queue.put(queue_item)
-        except Exception as e:
-            logging.error(f"Error automatically updating image model: {e}")
-        #await asyncio.sleep(duration)
-
-imgmodel_update_task = None # Global variable allows process to be cancelled and restarted (reset sleep timer)
-
-if sd_enabled:
-    # Register command for helper function to toggle auto-select imgmodel
-    @client.hybrid_command(description='Toggles the automatic Img model changing task')
-    async def toggle_auto_change_imgmodels(ctx):
-        global imgmodel_update_task
-        if imgmodel_update_task and not imgmodel_update_task.done():
-            imgmodel_update_task.cancel()
-            if ctx: await ctx.send("Auto-change Imgmodels task was cancelled.", ephemeral=True, delete_after=5)
-            logging.info("Auto-change Imgmodels task was cancelled via '/toggle_auto_change_imgmodels_task'")
-        else:
-            await bg_task_queue.put(start_auto_change_imgmodels())
-            if ctx: await ctx.send(f"Auto-change Img models task was started.", ephemeral=True, delete_after=5)
-
-# helper function to begin auto-select imgmodel task
-async def start_auto_change_imgmodels():
-    try:
-        global imgmodel_update_task
-        imgmodels_data = load_file('ad_discordbot/dict_imgmodels.yaml')
-        auto_change_settings = imgmodels_data.get('settings', {}).get('auto_change_imgmodels', {})
-        mode = auto_change_settings.get('mode', 'random')
-        frequency = auto_change_settings.get('frequency', 1.0)
-        duration = frequency*3600 # 3600 = 1 hour
-        imgmodel_update_task = client.loop.create_task(auto_update_imgmodel_task(mode, duration))
-        logging.info(f"Auto-change Imgmodels task was started (Mode: '{mode}', Frequency: {frequency} hours).")
-    except Exception as e:
-        logging.error(f"Error starting auto-change Img models task: {e}")
-
-# Try getting a valid character file source
-def get_character():
-    try:
-        # This will be either the char name found in activesettings.yaml, or the default char name
-        source = bot_settings.settings['llmcontext']['name']
-        # If name doesn't match the bot's discord username, try to figure out best char data to initialize with
-        if source != client.user.display_name:
-            sources = [
-                client.user.display_name, # Try current bot name
-                bot_settings.settings['llmcontext']['name'] # Try last known name
-            ]
-            for try_source in sources:
-                logging.info(f'Trying to load character "{try_source}"...')
-                try:
-                    _, char_name, _, _, _ = load_character(try_source, '', '')
-                    if char_name:
-                        logging.info(f'Initializing with character "{try_source}". Use "/character" for changing characters.')       
-                        source = try_source                     
-                        break  # Character loaded successfully, exit the loop
-                except Exception as e:
-                    logging.error(f"Error loading character for chat mode: {e}")
-            if not char_name:
-                logging.error(f"Character not found in '/characters'. Tried files: {sources}")
-        # Load character, but don't save it's settings to activesettings (Only user actions will result in modifications)
-        return source
-    except Exception as e:
-        logging.error(f"Error trying to load character data: {e}")
-        return None
-
-# If first time bot script is run
-async def first_run():
-    try:
-        for guild in client.guilds: # Iterate over all guilds the bot is a member of
-            text_channels = guild.text_channels
-            if text_channels and system_embed_info:
-                default_channel = text_channels[0]  # Get the first text channel of the guild
-                system_embed_info = discord.Embed().from_dict(system_embed_info_json)
-                await default_channel.send(embed=system_embed_info)
-                break  # Exit the loop after sending the message to the first guild
-        logging.info('Welcome to ad_discordbot! Use "/helpmenu" to see main commands. (https://github.com/altoiddealer/ad_discordbot) for more info.')
-    except Exception as e:
-        if str(e).startswith("403"):
-            logging.warning("The bot tried to send a welcome message, but probably does not have access/permissions to your default channel (probably #General)")
-        else:
-            logging.error(f"An error occurred while welcoming user to the bot: {e}")
-    finally:
-        conn = sqlite3.connect('bot.db')
-        c = conn.cursor()
-        c.execute('''UPDATE first_run SET is_first_run = ?''', (0,)) # log "0" for false
-        conn.commit()
-        conn.close()
-        bot_settings.database = Database()
-
-# Unpack tag presets and add global tag keys
-async def update_tags(tags):
-    if not isinstance(tags, list):
-        logging.warning(f'''One or more "tags" are improperly formatted. Please ensure each tag is formatted as a list item designated with a hyphen (-)''')
-        return tags
-    try:
-        tags_data = load_file('ad_discordbot/dict_tags.yaml')
-        global_tag_keys = tags_data.get('global_tag_keys', [])
-        tag_presets = tags_data.get('tag_presets', [])
-        updated_tags = []
-        for tag in tags:
-            if 'tag_preset_name' in tag:
-                # Find matching tag preset in tag_presets
-                for preset in tag_presets:
-                    if 'tag_preset_name' in preset and preset['tag_preset_name'] == tag['tag_preset_name']:
-                        # Merge corresponding tag presets
-                        updated_tags.extend(preset.get('tags', []))
-                        tag.pop('tag_preset_name', None)
-                        break
-            if tag:
-                updated_tags.append(tag)
-        # Add global tag keys to each tag item
-        for tag in updated_tags:
-            for key, value in global_tag_keys.items():
-                if key not in tag:
-                    tag[key] = value
-        updated_tags = await expand_triggers(updated_tags) # expand any simplified trigger phrases
-        return updated_tags
-    except Exception as e:
-        logging.error(f"Error loading tag presets: {e}")
-        return tags
-
-async def update_bot_base_tags():
-    try:
-        tags_data = load_file('ad_discordbot/dict_tags.yaml')
-        base_tags_data = tags_data.get('base_tags', [])
-        base_tags = copy.deepcopy(base_tags_data)
-        settings_dict = bot_settings.get_settings_dict()
-        settings_dict['tags'] = await update_tags(base_tags)
-    except Exception as e:
-        logging.error(f"Error updating client base tags: {e}")
-
-# Function to overwrite default settings with activesettings
-async def update_bot_settings():
-    try:
-        defaults = Settings() # Instance of the default settings
-        defaults = defaults.settings_to_dict() # Convert instance to dict
-        # Current user custom settings
-        active_settings = load_file('ad_discordbot/activesettings.yaml')
-        active_settings = dict(active_settings)
-        # Add any missing required settings
-        fixed_settings = fix_dict(active_settings, defaults)
-        # Commit fixed settings to bot_settings (always accessible)
-        bot_settings.settings = fixed_settings
-        # Update client behavior
-        bot_settings.behavior = Behavior() # Instance of the default behavior
-        behavior = active_settings['behavior']
-        bot_settings.behavior.update_behavior_dict(behavior)
-        await update_bot_base_tags() # base tags from dict_tags.yaml
-    except Exception as e:
-        logging.error(f"Error updating client settings: {e}")
-
-#################################################################
-########################### ON READY ############################
-#################################################################
-@client.event
-async def on_ready():
-    try:
-        await update_bot_base_tags()
-        # If first time running bot
-        if bot_settings.database.first_run:
-            await first_run()
-        if textgenwebui_enabled:
-            source = get_character() # Try loading character data regardless of mode (chat/instruct)
-            char_instruct = None
-            if source:
-                char_instruct, _, _, _ = await character_loader(source)
-            update_instruct = char_instruct or instruction_template_str or None # 'instruction_template_str' is global variable
-            if update_instruct:
-                settings_dict = bot_settings.get_settings_dict()
-                settings_dict['llmstate']['state']['instruction_template_str'] = update_instruct
-        # Create main task processing queue
-        client.loop.create_task(process_tasks())
-        # Create background task processing queue
-        client.loop.create_task(process_tasks_in_background())
-        # Start background task to sync the discord client tree
-        await bg_task_queue.put(client.tree.sync())
-        # Start background task to to change image models automatically
-        if sd_enabled:
-            imgmodels_data = load_file('ad_discordbot/dict_imgmodels.yaml')
-            if imgmodels_data and imgmodels_data.get('settings', {}).get('auto_change_imgmodels', {}).get('enabled', False):
-                await bg_task_queue.put(start_auto_change_imgmodels())
-        logging.info("Bot is ready")
-    except Exception as e:
-        logging.error(f"Error with on_ready: {e}")
-
-#################################################################
-####################### DISCORD FEATURES ########################
-#################################################################
-# Starboard feature
-starboard_posted_messages = set()
-# Fetch images already starboard'd
-data = load_file('ad_discordbot/starboard_messages.yaml')
-if data:
-    starboard_posted_messages = set(data)
-
-@client.event
-async def on_raw_reaction_add(endorsed_img):
-    if not config['discord'].get('starboard', {}).get('enabled', False):
-        return
-    channel = await client.fetch_channel(endorsed_img.channel_id)
-    message = await channel.fetch_message(endorsed_img.message_id)
-    total_reaction_count = 0
-    if config['discord']['starboard'].get('emoji_specific', False):
-        for emoji in config['discord']['starboard'].get('react_emojis', []):
-            reaction = discord.utils.get(message.reactions, emoji=emoji)
-            if reaction:
-                total_reaction_count += reaction.count
-    else:
-        for reaction in message.reactions:
-            total_reaction_count += reaction.count
-    if total_reaction_count >= config['discord']['starboard'].get('min_reactions', 2):
-        
-        target_channel_id = config['discord']['starboard'].get('target_channel_id', None)
-        if target_channel_id == 11111111111111111111: 
-            target_channel_id = None
-        
-        target_channel = client.get_channel(target_channel_id)
-        if target_channel and message.id not in starboard_posted_messages:
-            # Create the message link
-            message_link = f'[Original Message]({message.jump_url})'
-            # Duplicate image and post message link to target channel
-            if message.attachments:
-                attachment_url = message.attachments[0].url
-                await target_channel.send(message_link)
-                await target_channel.send(attachment_url)
-            elif message.embeds and message.embeds[0].image:
-                image_url = message.embeds[0].image.url
-                await target_channel.send(message_link)
-                await target_channel.send(image_url)
-            # Add the message ID to the set and update the file
-            starboard_posted_messages.add(message.id)
-            save_yaml_file('ad_discordbot/starboard_messages.yaml', list(starboard_posted_messages))
-
-# Post settings to a dedicated channel
-async def post_active_settings():
-    target_channel_id = config['discord']['post_active_settings'].get('target_channel_id', None)
-    if target_channel_id == 11111111111111111111: 
-        target_channel_id = None
-    
-    if target_channel_id:
-        target_channel = await client.fetch_channel(target_channel_id)
-        if target_channel:
-            active_settings = load_file('ad_discordbot/activesettings.yaml')
-            settings_content = yaml.dump(active_settings, default_flow_style=False)
-            
-            def check(m):
-                return True
-            deleted = await target_channel.purge(limit=None, check=check, bulk=True)
-            logging.debug(f'Deleted {len(deleted)} messages from {target_channel}')
-            
-            # Send the entire settings content as a single message
-            await send_long_message(target_channel, f"Current settings:\n```yaml\n{settings_content}\n```")
-        else:
-            logging.error(f"Target channel with ID {target_channel_id} not found.")
-    else:
-        logging.warning("Channel ID must be specified in config.py")
-
-#################################################################
-######################## TTS PROCESSING #########################
-#################################################################
-voice_client = None
-
-async def voice_channel(vc_setting):
-    global voice_client
-    # Start voice client if configured, and not explicitly deactivated in character settings
-    if voice_client is None and (vc_setting is None or vc_setting) and int(tts_settings.get('play_mode', 0)) != 1:
-        try:
-            if tts_client and tts_client in shared.args.extensions:
-                if tts_settings.get('voice_channel', ''):
-                    voice_channel = client.get_channel(tts_settings['voice_channel'])
-                    voice_client = await voice_channel.connect()
-                else:
-                    logging.warning(f'Bot launched with {tts_client}, but no voice channel is specified in config.py')
-            else:
-                if not bot_settings.database.was_warned('char_tts'):
-                    bot_settings.database.update_was_warned('char_tts', 1)
-                    logging.warning(f'Character "use_voice_channel" = True, and "voice channel" is specified in config.py, but no "tts_client" is specified in config.py')
-        except Exception as e:
-            logging.error(f"An error occurred while connecting to voice channel: {e}")
-    # Stop voice client if explicitly deactivated in character settings
-    if voice_client and voice_client.is_connected():
-        try:
-            if vc_setting is False:
-                logging.info("New context has setting to disconnect from voice channel. Disconnecting...")
-                await voice_client.disconnect()
-                voice_client = None
-        except Exception as e:
-            logging.error(f"An error occurred while disconnecting from voice channel: {e}")
-
-last_extension_params = {}
-
-async def update_extensions(params):
-    try:
-        global last_extension_params
-        if last_extension_params or params:
-            if last_extension_params == params:
-                return # Nothing needs updating
-            last_extension_params = params # Update global dict
-        # Add tts API key if one is provided in config.py
-        if tts_api_key:
-            if tts_client not in last_extension_params:
-                last_extension_params[tts_client] = {'api_key': tts_api_key}
-            else:
-                last_extension_params[tts_client].update({'api_key': tts_api_key})
-        # Update extension settings
-        if last_extension_params:
-            last_extensions = list(last_extension_params.keys())
-            # Update shared.settings with last_extension_params
-            for param in last_extensions:
-                listed_param = last_extension_params[param]
-                shared.settings.update({'{}-{}'.format(param, key): value for key, value in listed_param.items()})
-        else:
-            logging.warning(f'** No extension params for this character. Reloading extensions with initial values. **')            
-        extensions_module.load_extensions(extensions_module.extensions, extensions_module.available_extensions)  # Load Extensions (again)
-    except Exception as e:
-        logging.error(f"An error occurred while updating character extension settings: {e}")
-
-queued_tts = []  # Keep track of queued tasks
-
-def after_playback(file, error):
-    global queued_tts
-    if error:
-        logging.info(f'Message from audio player: {error}, output: {error.stderr.decode("utf-8")}')
-    # Check save mode setting
-    if int(tts_settings.get('save_mode', 0)) > 0:
-        try:
-            os.remove(file)
-        except Exception as e:
-            pass
-    # Check if there are queued tasks
-    if queued_tts:
-        # Pop the first task from the queue and play it
-        next_file = queued_tts.pop(0)
-        source = discord.FFmpegPCMAudio(next_file)
-        voice_client.play(source, after=lambda e: after_playback(next_file, e))
-
-async def play_in_voice_channel(file):
-    global voice_client, queued_tts
-    if voice_client is None:
-        logging.warning("**tts response detected, but bot is not connected to a voice channel.**")
-        return
-    # Queue the task if audio is already playing
-    if voice_client.is_playing():
-        queued_tts.append(file)
-    else:
-        # Otherwise, play immediately
-        source = discord.FFmpegPCMAudio(file)
-        voice_client.play(source, after=lambda e: after_playback(file, e))
-
-async def upload_tts_file(channel, tts_resp):
-    filename = os.path.basename(tts_resp)
-    directory = os.path.dirname(tts_resp)
-    wav_size = os.path.getsize(tts_resp)
-    if wav_size <= 8388608:  # Discord's maximum file size for audio (8 MB)
-        with open(tts_resp, "rb") as file:
-            tts_file = File(file, filename=filename)
-        await channel.send(file=tts_file) # lossless .wav output
-    else: # convert to mp3
-        bit_rate = int(tts_settings.get('mp3_bit_rate', 128))
-        mp3_filename = os.path.splitext(filename)[0] + '.mp3'
-        mp3_path = os.path.join(directory, mp3_filename)
-        audio = AudioSegment.from_wav(tts_resp)
-        audio.export(mp3_path, format="mp3", bitrate=f"{bit_rate}k")
-        mp3_size = os.path.getsize(mp3_path) # Check the size of the MP3 file
-        if mp3_size <= 8388608:  # Discord's maximum file size for audio (8 MB)
-            with open(mp3_path, "rb") as file:
-                mp3_file = File(file, filename=mp3_filename)
-            await channel.send(file=mp3_file)
-        else:
-            await channel.send("The audio file exceeds Discord limitation even after conversion.")
-        # if save_mode > 0: os.remove(mp3_path) # currently broken
-
-async def process_tts_resp(channel, tts_resp):
-    play_mode = int(tts_settings.get('play_mode', 0))
-    # Upload to interaction channel
-    if play_mode > 0:
-        await upload_tts_file(channel, tts_resp)
-    # Play in voice channel
-    if play_mode != 1:
-        await bg_task_queue.put(play_in_voice_channel(tts_resp)) # run task in background
-
-#################################################################
-########################### ON MESSAGE ##########################
-#################################################################
-async def fix_llm_payload(llm_payload):
-    # Fix llm_payload by adding any missing required settings
-    defaults = Settings() # Create an instance of the default settings
-    defaults = defaults.settings_to_dict() # Convert instance to dict
-    default_state = defaults['llmstate']['state']
-    current_state = llm_payload['state']
-    llm_payload['state'] = fix_dict(current_state, default_state)
-    return llm_payload
-
-def get_time(offset=0.0, time_format=None, date_format=None):
-    try:
-        new_time = ''
-        new_date = ''
-        current_time = datetime.now()
-        if offset is not None and offset != 0.0:
-            if isinstance(offset, int):
-                current_time = datetime.now() + timedelta(days=offset)
-            elif isinstance(offset, float):
-                days = math.floor(offset)
-                hours = (offset - days) * 24
-                current_time = datetime.now() + timedelta(days=days, hours=hours)
-        time_format = time_format if time_format is not None else '%H:%M:%S'
-        date_format = date_format if date_format is not None else '%Y-%m-%d'
-        new_time = current_time.strftime(time_format)
-        new_date = current_time.strftime(date_format)
-        return new_time, new_date
-    except Exception as e:
-        logging.error(f"Error when getting date/time: {e}")
-        return '', ''
-
-async def swap_llm_character(char_name, user_name, llm_payload):
-    try:
-        char_data = await load_character_data(char_name)
-        name1 = user_name
-        name2 = ''
-        if char_data.get('state', {}):
-            llm_payload['state'] = char_data['state']
-            llm_payload['state']['name1'] = name1
-        if char_data.get('name', 'AI'):
-            llm_payload['state']['name2'] = char_data['name']
-            llm_payload['state']['character_menu'] = char_data['name']
-        if char_data.get('context', ''):
-            llm_payload['state']['context'] = char_data['context']
-        llm_payload = await fix_llm_payload(llm_payload) # Add any missing required information
-        return llm_payload
-    except Exception as e:
-        logging.error(f"An error occurred while loading the file for swap_character: {e}")
-        return llm_payload
-
-def format_prompt_with_recent_output(user, prompt):
-    try:
-        formatted_prompt = copy.copy(prompt)
-        # Find all matches of {user_x} and {llm_x} in the prompt
-        pattern = r'\{(user|llm|history)_([0-9]+)\}'
-        matches = re.findall(pattern, prompt)
-        # Iterate through the matches
-        for match in matches:
-            prefix, index = match
-            index = int(index)
-            if prefix in ['user', 'llm'] and 0 <= index <= 10:
-                message_list = history_manager.recent_messages[prefix]
-                if not message_list or index >= len(message_list):
-                    continue
-                matched_syntax = f"{prefix}_{index}"
-                formatted_prompt = formatted_prompt.replace(f"{{{matched_syntax}}}", message_list[index])
-            elif prefix == 'history' and 0 <= index <= 10:
-                user_message = history_manager.recent_messages['user'][index] if index < len(history_manager.recent_messages['user']) else ''
-                llm_message = history_manager.recent_messages['llm'][index] if index < len(history_manager.recent_messages['llm']) else ''
-                formatted_history = f'"{user}:" {user_message}\n"{client.user.display_name}:" {llm_message}\n'
-                matched_syntax = f"{prefix}_{index}"
-                formatted_prompt = formatted_prompt.replace(f"{{{matched_syntax}}}", formatted_history)
-        formatted_prompt = formatted_prompt.replace('{last_image}', '__temp/temp_img_0.png')
-        return formatted_prompt
-    except Exception as e:
-        logging.error(f'An error occurred while formatting prompt with recent messages: {e}')
-        return prompt
-
-def process_tag_formatting(user, prompt, formatting):
-    try:
-        updated_prompt = copy.copy(prompt)
-        format_prompt = formatting.get('format_prompt', None)
-        time_offset = formatting.get('time_offset', None)
-        time_format = formatting.get('time_format', None)
-        date_format = formatting.get('date_format', None)
-        # Tag handling for prompt formatting
-        if format_prompt is not None:
-            updated_prompt = format_prompt.replace('{prompt}', updated_prompt)
-        # format prompt with any defined recent messages
-        updated_prompt = format_prompt_with_recent_output(user, updated_prompt)
-        # Format time if defined
-        new_time, new_date = get_time(time_offset, time_format, date_format)
-        updated_prompt = updated_prompt.replace('{time}', new_time)
-        updated_prompt = updated_prompt.replace('{date}', new_date)
-        if updated_prompt != prompt:
-            logging.info(f'Prompt was formatted: {updated_prompt}')
-        return updated_prompt
-    except Exception as e:
-        logging.error(f"Error formatting LLM prompt: {e}")
-        return prompt
-
-async def build_flow_queue(input_flow):   
-    try: 
-        flow = copy.copy(input_flow)
-        total_flows = 0
-        flow_base = {}
-        for flow_dict in flow: # find and extract any 'flow_base' first
-            if 'flow_base' in flow_dict:
-                flow_base = flow_dict.get('flow_base')
-                flow.remove(flow_dict)
-                break
-        for step in flow:
-            if not step:
-                continue
-            flow_step = copy.copy(flow_base)
-            flow_step.update(step)
-            counter = 1
-            flow_step_loops = flow_step.pop('flow_step_loops', 0)
-            counter += (flow_step_loops - 1) if flow_step_loops else 0
-            total_flows += counter
-            while counter > 0:
-                counter -= 1
-                await flow_queue.put(flow_step)
-        global flow_event
-        flow_event.set() # flag that a flow is being processed. Check with 'if flow_event.is_set():'
-    except Exception as e:
-        logging.error(f"Error building Flow: {e}")
-
-async def process_llm_payload_tags(user_name, channel, llm_payload, llm_prompt, mods):
-    try:
-        char_params = {}
-        params = {}
-        flow = mods.get('flow', None)
-        save_history = mods.get('save_history', None)
-        load_history = mods.get('load_histor', None)
-        param_variances = mods.get('param_variances', {})
-        state = mods.get('state', {})
-        change_character = mods.get('change_character', None)
-        swap_character = mods.get('swap_character', None)
-        change_llmmodel = mods.get('change_llmmodel', None)
-        swap_llmmodel = mods.get('swap_llmmodel', None)
-        send_user_image = mods.get('send_user_image', None)
-        # Process the tag matches
-        if flow or save_history or load_history or param_variances or state or change_character or swap_character or change_llmmodel or swap_llmmodel or send_user_image:
-            # Flow handling
-            if flow is not None and not flow_event.is_set():
-                await build_flow_queue(flow)
-            # History handling
-            if save_history is not None: llm_payload['save_history'] = save_history # Save this interaction to history (True/False)
-            if load_history is not None:
-                if load_history < 0:
-                    llm_payload['state']['history'] = {'internal': [], 'visible': []} # No history
-                    logging.info("[TAGS] History is being ignored")
-                elif load_history > 0:
-                    # Calculate the number of items to retain (up to the length of session_history)
-                    num_to_retain = min(load_history, len(history_manager.session_history["internal"]))
-                    llm_payload['state']['history']['internal'] = history_manager.session_history['internal'][-num_to_retain:]
-                    llm_payload['state']['history']['visible'] = history_manager.session_history['visible'][-num_to_retain:]
-                    logging.info(f'[TAGS] History is being limited to previous {load_history} exchanges')
-            if param_variances:
-                processed_params = process_param_variances(param_variances)
-                logging.info(f'[TAGS] LLM Param Variances: {processed_params}')
-                sum_update_dict(llm_payload['state'], processed_params) # Updates dictionary while adding floats + ints
-            if state:
-                update_dict(llm_payload['state'], state)
-                logging.info(f'[TAGS] LLM State was modified')
-            # Character handling
-            char_params = change_character or swap_character or {} # 'character_change' will trump 'character_swap'
-            if char_params:
-                # Error handling
-                if not any(char_params == char['name'] for char in all_characters):
-                    logging.error(f'Character not found: {char_params}')
-                else:
-                    if char_params == change_character:
-                        verb = 'Changing'
-                        char_params = {'character': {'char_name': char_params, 'mode': 'change', 'verb': verb}}
-                        await change_char_task(user_name, channel, 'Tags', char_params)
-                    else:
-                        verb = 'Swapping'
-                        llm_payload = await swap_llm_character(swap_character, user_name, llm_payload)
-                    logging.info(f'[TAGS] {verb} Character: {char_params}')
-            # LLM model handling
-            params = change_llmmodel or swap_llmmodel or {} # 'llmmodel_change' will trump 'llmmodel_swap'
-            if params:
-                if params == shared.model_name:
-                    logging.info(f'[TAGS] LLM model was triggered to change, but it is the same as current ("{shared.model_name}").')
-                    params = {} # return empty dict
-                else:
-                    mode = 'change' if params == change_llmmodel else 'swap'
-                    verb = 'Changing' if mode == 'change' else 'Swapping'
-                    # Error handling
-                    if not any(params == model for model in all_llmmodels):
-                        logging.error(f'LLM model not found: {params}')
-                    else:
-                        logging.info(f'[TAGS] {verb} LLM Model: {params}')
-                        params = {'llmmodel': {'llmmodel_name': params, 'mode': mode, 'verb': verb}}
-            # Send User Image handling
-            if send_user_image:
-                params['send_user_image'] = send_user_image
-                logging.info(f"[TAGS] Sending user image: {send_user_image}")
-        return llm_payload, llm_prompt, params
-    except Exception as e:
-        logging.error(f"Error processing LLM tags: {e}")
-        return llm_payload, llm_prompt, {}
-
-def collect_llm_tag_values(tags):
-    llm_payload_mods = {
-        'flow': None,
-        'save_history': None,
-        'load_history': None,
-        'change_character': None,
-        'swap_character': None,
-        'change_llmmodel': None,
-        'swap_llmmodel': None,
-        'send_user_image': None,
-        'param_variances': {},
-        'state': {}
-        }
-    formatting = {
-        'format_prompt': None,
-        'time_offset': None,
-        'time_format': None,
-        'date_format': None
-        }
-    for tag in tags['matches']:
-        # Values that will only apply from the first tag matches
-        if 'flow' in tag and llm_payload_mods['flow'] is None:
-            llm_payload_mods['flow'] = tag.pop('flow')
-        if 'save_history' in tag and llm_payload_mods['save_history'] is None:
-            llm_payload_mods['save_history'] = bool(tag.pop('save_history'))
-        if 'load_history' in tag and llm_payload_mods['load_history'] is None:
-            llm_payload_mods['load_history'] = int(tag.pop('load_history'))
-        if 'change_character' in tag and llm_payload_mods['change_character'] is None:
-            llm_payload_mods['change_character'] = str(tag.pop('change_character'))
-        if 'swap_character' in tag and llm_payload_mods['swap_character'] is None:
-            llm_payload_mods['swap_character'] = str(tag.pop('swap_character'))
-        if 'change_llmmodel' in tag and llm_payload_mods['change_llmmodel'] is None:
-            llm_payload_mods['change_llmmodel'] = str(tag.pop('change_llmmodel'))
-        if 'swap_llmmodel' in tag and llm_payload_mods['swap_llmmodel'] is None:
-            llm_payload_mods['swap_llmmodel'] = str(tag.pop('swap_llmmodel'))
-        if 'send_user_image' in tag and llm_payload_mods['send_user_image'] is None:
-            user_image_file = tag.pop('send_user_image')
-            user_image_args = get_image_tag_args('User image', str(user_image_file), key=None, set_dir=None)
-            user_image_args.pop('selected_folder')
-            llm_payload_mods['send_user_image'] = user_image_args
-        if 'format_prompt' in tag and formatting['format_prompt'] is None:
-            formatting['format_prompt'] = str(tag.pop('format_prompt'))
-        # Values that may apply repeatedly
-        if 'time_offset' in tag:
-            formatting['time_offset'] = float(tag.pop('time_offset'))
-        if 'time_format' in tag:
-            formatting['time_format'] = str(tag.pop('time_format'))
-        if 'date_format' in tag:
-            formatting['date_format'] = str(tag.pop('date_format'))
-        if 'llm_param_variances' in tag:
-            llm_param_variances = dict(tag.pop('llm_param_variances'))
-            try:
-                llm_payload_mods['param_variances'].update(llm_param_variances) # Allow multiple to accumulate.
-            except:
-                logging.warning("Error processing a matched 'llm_param_variances' tag; ensure it is a dictionary.")
-        if 'state' in tag:
-            state = dict(tag.pop('state'))
-            try:
-                llm_payload_mods['state'].update(state) # Allow multiple to accumulate.
-            except:
-                logging.warning("Error processing a matched 'state' tag; ensure it is a dictionary.")
-    return llm_payload_mods, formatting
-
-def process_tag_insertions(prompt, tags):
-    try:
-        # iterate over a copy of the matches, preserving the structure of the original matches list
-        tuple_matches = copy.deepcopy(tags['matches'])
-        tuple_matches = [item for item in tuple_matches if isinstance(item, tuple)]  # Filter out only tuples
-        tuple_matches.sort(key=lambda x: -x[1])  # Sort the tuple matches in reverse order by their second element (start index)
-        for item in tuple_matches:
-            tag, start, end = item # unpack tuple
-            phase = tag.get('phase', 'user')
-            if phase == 'llm':
-                insert_text = tag.pop('insert_text', None)
-                insert_method = tag.pop('insert_text_method', 'after')  # Default to 'after'
-                join = tag.pop('text_joining', ' ')
-            else:
-                insert_text = tag.get('positive_prompt', None)
-                insert_method = tag.pop('positive_prompt_method', 'after')  # Default to 'after'
-                join = tag.pop('img_text_joining', ' ')
-            if insert_text is None:
-                logging.error(f"Error processing matched tag {item}. Skipping this tag.")
-            else:
-                if insert_method == 'replace':
-                    if insert_text == '':
-                        prompt = prompt[:start] + prompt[end:].lstrip()
-                    else:
-                        prompt = prompt[:start] + insert_text + prompt[end:]
-                elif insert_method == 'after':
-                    prompt = prompt[:end] + join + insert_text + prompt[end:]
-                elif insert_method == 'before':
-                    prompt = prompt[:start] + insert_text + join + prompt[start:]
-        # clean up the original matches list
-        updated_matches = []
-        for item in tags['matches']:
-            if isinstance(item, tuple):
-                tag, start, end = item
-            else:
-                tag = item
-            phase = tag.get('phase', 'user')
-            if phase == 'llm':
-                tag.pop('insert_text', None)
-                tag.pop('insert_text_method', None)
-                tag.pop('text_joining', None)
-            else:
-                tag.pop('img_text_joining', None)
-                tag.pop('positive_prompt_method', None)
-            updated_matches.append(tag)
-        tags['matches'] = updated_matches
-        return prompt, tags
-    except Exception as e:
-        logging.error(f"Error processing LLM prompt tags: {e}")
-        return prompt, tags
-
-def process_tag_trumps(matches, trump_params=[]):
-    try:
-        # Collect all 'trump' parameters for all matched tags
-        trump_params = set(trump_params)
-        for tag in matches:
-            if isinstance(tag, tuple):
-                tag_dict = tag[0]  # get tag value if tuple
-            else:
-                tag_dict = tag
-            if 'trumps' in tag_dict:
-                trump_params.update([param.strip().lower() for param in tag_dict['trumps'].split(',')])
-                del tag_dict['trumps']
-        # Remove duplicates from the trump_params set
-        trump_params = set(trump_params)
-        # Iterate over all tags in 'matches' and remove 'trumped' tags
-        untrumped_matches = []
-        for tag in matches:
-            if isinstance(tag, tuple):
-                tag_dict = tag[0]  # get tag value if tuple
-            else:
-                tag_dict = tag
-            if any(trigger.strip().lower() == trump.strip().lower() for trigger in tag_dict.get('trigger', '').split(',') for trump in trump_params):
-                logging.info(f'''[TAGS] Tag with triggers "{tag_dict['trigger']}" was trumped by another tag.''')
-            else:
-                untrumped_matches.append(tag)
-        return untrumped_matches, trump_params
-    except Exception as e:
-        logging.error(f"Error processing matched tags: {e}")
-        return matches  # return original matches if error occurs
-
-def match_tags(search_text, tags, phase='llm'):
-    try:
-        # Remove 'llm' tags if pre-LLM phase, to be added back to unmatched tags list at the end of function
-        if phase == 'llm':
-            llm_tags = tags['unmatched'].pop('llm', []) if 'user' in tags['unmatched'] else []
-        updated_tags = copy.deepcopy(tags)
-        matches = updated_tags['matches']
-        unmatched = updated_tags['unmatched']
-        for list_name, unmatched_list in tags['unmatched'].items():
-            for tag in unmatched_list:
-                if 'trigger' not in tag:
-                    unmatched[list_name].remove(tag)
-                    tag['phase'] = phase
-                    matches.append(tag)
-                    continue
-                case_sensitive = tag.get('case_sensitive', False)
-                triggers = [t.strip() for t in tag['trigger'].split(',')]
-                for index, trigger in enumerate(triggers):
-                    trigger_regex = r'\b{}\b'.format(re.escape(trigger))
-                    if case_sensitive:
-                        trigger_match = re.search(trigger_regex, search_text)
-                    else:
-                        trigger_match = re.search(trigger_regex, search_text, flags=re.IGNORECASE)
-                    if trigger_match:
-                        if not (tag.get('on_prefix_only', False) and trigger_match.start() != 0):
-                            unmatched[list_name].remove(tag)
-                            tag['phase'] = phase
-                            tag['matched_trigger'] = trigger  # retain the matched trigger phrase
-                            if (('insert_text' in tag and phase == 'llm') or ('positive_prompt' in tag and phase == 'img')):
-                                matches.append((tag, trigger_match.start(), trigger_match.end()))  # Add as a tuple with start/end indexes if inserting text later
-                            else:
-                                if 'positive_prompt' in tag:
-                                    tag['imgtag_matched_early'] = True
-                                matches.append(tag)
-                            break  # Exit the loop after a match is found
-                    else:
-                        if ('imgtag_matched_early' in tag) and (index == len(triggers) - 1): # Was previously matched in 'user' text, but not in 'llm' text.
-                            tag['imgtag_uninserted'] = True
-                            matches.append(tag)
-        if matches:
-            updated_tags['matches'], updated_tags['trump_params'] = process_tag_trumps(matches, tags['trump_params']) # trump tags
-        # Add LLM sublist back to unmatched tags list if LLM phase
-        if phase == 'llm':
-            unmatched['llm'] = llm_tags
-        if 'user' in unmatched:
-            del unmatched['user'] # Remove after first phase. Controls the 'llm' tag processing at function start.
-        return updated_tags
-    except Exception as e:
-        logging.error(f"Error matching tags: {e}")
-        return tags
-
-def sort_tags(all_tags):
-    try:
-        sorted_tags = {'matches': [], 'unmatched': {'user': [], 'llm': [], 'userllm': []}, 'trump_params': []}
-        for tag in all_tags:
-            if 'random' in tag:
-                if not isinstance(tag['random'], (int, float)):
-                    logging.error("Error: Value for 'random' in tags should be float value (ex: 0.8).")
-                    continue # Skip this tag
-                if not random.random() < tag['random']:
-                    continue # Skip this tag
-            search_mode = tag.get('search_mode', 'userllm')  # Default to 'userllm' if 'search_mode' is not present
-            if search_mode in sorted_tags['unmatched']:
-                sorted_tags['unmatched'][search_mode].append({k: v for k, v in tag.items() if k != 'search_mode'})
-            else:
-                logging.warning(f"Ignoring unknown search_mode: {search_mode}")
-        return sorted_tags
-    except Exception as e:
-        logging.error(f"Error sorting tags: {e}")
-        return all_tags
-
-async def expand_triggers(all_tags):
-    try:
-        def expand_value(value):
-            # Split the value on commas
-            parts = value.split(',')
-            expanded_values = []
-            for part in parts:
-                # Check if the part contains curly brackets
-                if '{' in part and '}' in part:
-                    # Use regular expression to find all curly bracket groups
-                    group_matches = re.findall(r'\{([^}]+)\}', part)
-                    permutations = list(product(*[group_match.split('|') for group_match in group_matches]))
-                    # Replace each curly bracket group with permutations
-                    for perm in permutations:
-                        expanded_part = part
-                        for part_match in group_matches:
-                            expanded_part = expanded_part.replace('{' + part_match + '}', perm[group_matches.index(part_match)], 1)
-                        expanded_values.append(expanded_part)
-                else:
-                    expanded_values.append(part)
-            return ','.join(expanded_values)
-        for tag in all_tags:
-            if 'trigger' in tag:
-                tag['trigger'] = expand_value(tag['trigger'])
-        return all_tags
-    except Exception as e:
-        logging.error(f"Error expanding tags: {e}")
-        return all_tags
-
-# Function to convert string values to bool/int/float
-def extract_value(value_str):
-    try:
-        value_str = value_str.strip()
-        if value_str.lower() == 'true':
-            return True
-        elif value_str.lower() == 'false':
-            return False
-        elif '.' in value_str:
-            try:
-                return float(value_str)
-            except ValueError:
-                return value_str
-        else:
-            try:
-                return int(value_str)
-            except ValueError:
-                return value_str
-    except Exception as e:
-        logging.error(f"Error converting string to bool/int/float: {e}")
-
-def parse_tag_from_text_value(value_str):
-    try:
-        if value_str.startswith('{') and value_str.endswith('}'):
-            inner_text = value_str[1:-1]  # Remove outer curly brackets
-            key_value_pairs = inner_text.split(',')
-            result_dict = {}
-            for pair in key_value_pairs:
-                key, value = parse_key_pair_from_text(pair)
-                result_dict[key] = value
-            return result_dict
-        elif value_str.startswith('[') and value_str.endswith(']'):
-            inner_text = value_str[1:-1]
-            result_list = []
-            # if list of lists
-            if inner_text.startswith('[') and inner_text.endswith(']'):
-                sublist_strings = re.findall(r'\[[^\[\]]*\]', inner_text)
-                for sublist_string in sublist_strings:
-                    sublist_string = sublist_string.strip()
-                    sublist_values = parse_tag_from_text_value(sublist_string)
-                    result_list.append(sublist_values)
-            # if single list
-            else:
-                list_strings = inner_text.split(',')
-                for list_str in list_strings:
-                    list_str = list_str.strip()
-                    list_value = parse_tag_from_text_value(list_str)
-                    result_list.append(list_value)
-            return result_list
-        else:
-            if (value_str.startswith("'") and value_str.endswith("'")):
-                return value_str.strip("'")
-            elif (value_str.startswith('"') and value_str.endswith('"')):
-                return value_str.strip('"')
-            else:
-                return extract_value(value_str)
-    except Exception as e:
-        logging.error(f"Error parsing nested value: {e}")
-
-def parse_key_pair_from_text(kv_pair):
-    try:
-        key_value = kv_pair.split(':')
-        key = key_value[0].strip()
-        value_str = ':'.join(key_value[1:]).strip()
-        value = parse_tag_from_text_value(value_str)
-        return key, value
-    except Exception as e:
-        logging.error(f"Error parsing nested value: {e}")
-
-# Matches [[this:syntax]] and creates 'tags' from matches
-# Can handle any structure including dictionaries, lists, even nested sublists.
-def get_tags_from_text(text):
-    try:
-        tags_from_text = []
-        pattern = r'\[\[([^\[\]]*?(?:\[\[.*?\]\][^\[\]]*?)*?)\]\]'
-        matches = re.findall(pattern, text)
-        detagged_text = re.sub(pattern, '', text)
-        for match in matches:
-            tag_dict = {}
-            tag_pairs = match.split('|')
-            for pair in tag_pairs:
-                key, value = parse_key_pair_from_text(pair)
-                tag_dict[key] = value
-            tags_from_text.append(tag_dict)
-        if tags_from_text:
-            logging.info(f"[TAGS] Tags from text: '{tags_from_text}'")
-        return detagged_text, tags_from_text
-    except Exception as e:
-        logging.error(f"Error getting tags from text: {e}")
-        return text, []
-
-async def get_tags(text):
-    try:
-        flow_step_tags = []
-        if flow_queue.qsize() > 0:
-            flow_step_tags = [await flow_queue.get()]
-        base_tags = bot_settings.settings.get('tags', []) # base tags
-        imgmodel_tags = bot_settings.settings['imgmodel'].get('tags', []) # imgmodel specific tags
-        char_tags = bot_settings.settings['llmcontext'].get('tags', []) # character specific tags
-        detagged_text, tags_from_text = get_tags_from_text(text)
-        all_tags = tags_from_text + flow_step_tags + char_tags + imgmodel_tags + base_tags  # merge tags to one dictionary
-        sorted_tags = sort_tags(all_tags) # sort tags into phases (user / llm / userllm)
-        return detagged_text, sorted_tags
-    except Exception as e:
-        logging.error(f"Error getting tags: {e}")
-        return text, []      
-
-async def initialize_llm_payload(user, text):
-    llm_payload = copy.deepcopy(bot_settings.settings['llmstate'])
-    llm_payload['text'] = text
-    name1 = user
-    name2 = bot_settings.settings['llmcontext']['name']
-    context = bot_settings.settings['llmcontext']['context']
-    llm_payload['state']['name1'] = name1
-    llm_payload['state']['name2'] = name2
-    llm_payload['state']['name1_instruct'] = name1
-    llm_payload['state']['name2_instruct'] = name2
-    llm_payload['state']['character_menu'] = name2
-    llm_payload['state']['context'] = context
-    llm_payload['save_history'] = True
-    llm_payload['state']['history'] = history_manager.session_history
-    return llm_payload
-
-def get_wildcard_value(matched_text, dir_path='ad_discordbot/wildcards'):
-    selected_option = None
-    braces_pat = r'{{([^{}]+?)}}(?=[^\w$:]|$$|$)'   # {{this syntax|separate items can be divided|another item}}
-    search_phrase = matched_text[2:] if matched_text.startswith('##') else matched_text
-    search_path = f"{search_phrase}.txt"
-    # List files in the directory
-    txt_files = glob.glob(os.path.join(dir_path, search_path))
-    if txt_files:
-        selected_file = random.choice(txt_files)
-        with open(selected_file, 'r') as file:
-            lines = file.readlines()
-            filtered_lines = [line.strip() for line in lines if not line.startswith("#")]
-            selected_option = random.choice(lines).strip()
-    else:
-        # If no matching .txt file is found, try to find a subdirectory
-        subdirectories = glob.glob(os.path.join(dir_path, search_phrase))
-        for subdir in subdirectories:
-            if os.path.isdir(subdir):
-                subdir_files = glob.glob(os.path.join(subdir, '*.txt'))
-                if subdir_files:
-                    selected_file = random.choice(subdir_files)
-                    with open(selected_file, 'r') as file:
-                        lines = file.readlines()
-                        filtered_lines = [line.strip() for line in lines if not line.startswith("#")]
-                        selected_option = random.choice(lines).strip()
-    # Check if selected option has braces pattern
-    if selected_option:
-        braces_match = re.search(braces_pat, selected_option)
-        if braces_match:
-            braces_phrase = braces_match.group(1)
-            selected_option = get_braces_value(braces_phrase)
-        # Check if the selected line contains a nested value
-        if selected_option.startswith('__') and selected_option.endswith('__'):
-            # Extract nested directory path from the nested value
-            nested_dir = selected_option[2:-2]  # Strip the first 2 and last 2 characters
-            nested_dir_path = os.path.join(dir_path, nested_dir)  # Use os.path.join for correct path joining
-            # Get the last component of the nested directory path
-            search_phrase = os.path.split(nested_dir)[-1]
-            # Remove the last component from the nested directory path
-            nested_dir = os.path.join('ad_discordbot/wildcards', os.path.dirname(nested_dir))
-            # Recursively check filenames in the nested directory
-            selected_option = get_wildcard_value(search_phrase, nested_dir)
-    return selected_option
-
-def process_dynaprompt_options(options):
-    weighted_options = []
-    total_weight = 0
-    for option in options:
-        if '::' in option:
-            weight, value = option.split('::')
-            weight = float(weight)
-        else:
-            weight = 1.0
-            value = option
-        total_weight += weight
-        weighted_options.append((weight, value))
-    # Normalize weights
-    normalized_options = [(round(weight / total_weight, 2), value) for weight, value in weighted_options]
-    return normalized_options
-
-def choose_dynaprompt_option(options, num_choices=1):
-    chosen_values = random.choices(options, weights=[weight for weight, _ in options], k=num_choices)
-    return [value for _, value in chosen_values]
-
-def get_braces_value(matched_text):
-    wildcard_pat = r'##[\w-]+(?=[^\w-]|$)'  # ##this-syntax represents a wildcard .txt file
-    num_choices = 1
-    separator = None
-    if '$$' in matched_text:
-        num_choices_str, options_text = matched_text.split('$$', 1)  # Split by the first occurrence of $$
-        if '-' in num_choices_str:
-            min_choices, max_choices = num_choices_str.split('-')
-            min_choices = int(min_choices)
-            max_choices = int(max_choices)
-            num_choices = random.randint(min_choices, max_choices)
-        else:
-            num_choices = int(num_choices_str) if num_choices_str.isdigit() else 1  # Convert to integer if it's a valid number        
-        separator_index = options_text.find('$$')
-        if separator_index != -1:
-            separator = options_text[:separator_index]
-            options_text = options_text[separator_index + 2:]     
-        options = options_text.split('|')  # Extract options after $$
-    else:
-        options = matched_text.split('|')
-    # Process weighting options
-    options = process_dynaprompt_options(options)
-    # Choose option(s)
-    chosen_options = choose_dynaprompt_option(options, num_choices)
-    # Check for selected wildcards
-    for index, option in enumerate(chosen_options):
-        wildcard_match = re.search(wildcard_pat, option)
-        if wildcard_match:
-            wildcard_phrase = wildcard_match.group()
-            wildcard_value = get_wildcard_value(matched_text=wildcard_phrase, dir_path='ad_discordbot/wildcards')
-            if wildcard_value:
-                chosen_options[index] = wildcard_value
-    chosen_options = [option for option in chosen_options if option is not None]
-    if separator:
-        replaced_text = separator.join(chosen_options)
-    else:
-        replaced_text = ', '.join(chosen_options) if num_choices > 1 else chosen_options[0]
-    return replaced_text
-
-async def dynamic_prompting(user, text, i=None):
-    if not config.get('dynamic_prompting_enabled', True):
-        if not bot_settings.database.was_warned('dynaprompt'):
-            bot_settings.database.update_was_warned('dynaprompt', 1)
-            logging.warning("'config.yaml' is missing a new parameter 'dynamic_prompting_enabled'. Defaulting to 'True' (enabled) ")
-    if not dynamic_prompting:
-        return text
-    # copy text for adding comments
-    text_with_comments = text
-    # define wildcards directions
-    wildcard_dir = 'ad_discordbot/wildcards'
-    os.makedirs(wildcard_dir, exist_ok=True)
-    # define patterns
-    braces_pat = r'{{([^{}]+?)}}(?=[^\w$:]|$$|$)'   # {{this syntax|separate items can be divided|another item}}
-    wildcard_pat = r'##[\w-]+(?=[^\w-]|$)'          # ##this-syntax represents a wildcard .txt file
-    # Process braces patterns
-    braces_start_indexes = []
-    braces_matches = re.finditer(braces_pat, text)
-    braces_matches = sorted(braces_matches, key=lambda x: -x.start())  # Sort matches in reverse order by their start indices
-    for match in braces_matches:
-        braces_start_indexes.append(match.start())  # retain all start indexes for updating 'text_with_comments' for wildcard match phase
-        matched_text = match.group(1)               # Extract the text inside the braces
-        replaced_text = get_braces_value(matched_text)   
-        # Replace matched text
-        text = text.replace(match.group(0), replaced_text, 1)
-        # Update comment
-        highlighted_changes = '`' + replaced_text + '`'
-        text_with_comments = text_with_comments.replace(match.group(0), highlighted_changes, 1)
-    # Process wildcards not in braces
-    wildcard_matches = re.finditer(wildcard_pat, text)
-    wildcard_matches = sorted(wildcard_matches, key=lambda x: -x.start())  # Sort matches in reverse order by their start indices
-    for match in wildcard_matches:
-        matched_text = match.group()
-        replaced_text = get_wildcard_value(matched_text=matched_text, dir_path=wildcard_dir)
-        if replaced_text:
-            start, end = match.start(), match.end()
-            # Replace matched text
-            text = text[:start] + replaced_text + text[end:]
-            # Calculate offset based on the number of braces matches with lower start indexes
-            offset = sum(1 for idx in braces_start_indexes if idx < start) * 2
-            adjusted_start = start + offset
-            adjusted_end = end + offset
-            highlighted_changes = '`' + replaced_text + '`'
-            text_with_comments = (text_with_comments[:adjusted_start] + highlighted_changes + text_with_comments[adjusted_end:])
-    # send a message showing the selected options
-    if i and (braces_matches or wildcard_matches):
-        await i.reply(content=f"__Text with **[Dynamic Prompting](<https://github.com/altoiddealer/ad_discordbot/wiki/dynamic-prompting>)**__:\n>>> **{user}**: {text_with_comments}", mention_author=False, silent=True)
-    return text
-
-@client.event
-async def on_message(i):
-    try:
-        text = i.clean_content # primarly converts @mentions to actual user names
-        if textgenwebui_enabled and not bot_settings.behavior.bot_should_reply(i, text): return # Check that bot should reply or not
-        if not bot_settings.database.main_channels and client.user.mentioned_in(i): await main(i) # if None, set channel as main
-        update_last_time('last_user_msg') # Store the current datetime in bot.db
-        # if @ mentioning bot, remove the @ mention from user prompt
-        if text.startswith(f"@{client.user.display_name} "):
-            text = text.replace(f"@{client.user.display_name} ", "", 1)
-        # apply wildcards
-        text = await dynamic_prompting(i.author, text, i)
-        queue_item = {'i': i, 'user': i.author, 'channel': i.channel, 'source': 'on_message', 'text': text} 
-        await task_queue.put(queue_item)
-    except Exception as e:
-        logging.error(f"An error occurred in on_message: {e}")
-
-#################################################################
-#################### QUEUED FROM ON MESSAGE #####################
-#################################################################
-async def on_message_task(user, channel, source, text, i):
-    try:
-        params = {}
-        # collects all tags, sorted into sub-lists by phase (user / llm / userllm)
-        text, tags = await get_tags(text)
-        # match tags labeled for user / userllm.
-        tags = match_tags(text, tags, phase='llm')
-        # check if triggered to not respond with text
-        should_gen_text = should_bot_do('should_gen_text', default=True, tags=tags)
-        if should_gen_text:
-            # build llm_payload with defaults
-            llm_payload = await initialize_llm_payload(user.name, text)
-            # make working copy of user's request (without @ mention)
-            llm_prompt = copy.copy(text)
-            # apply tags to prompt
-            llm_prompt, tags = process_tag_insertions(llm_prompt, tags)
-            # collect matched tag values
-            llm_payload_mods, formatting = collect_llm_tag_values(tags)
-            # apply tags relevant to LLM payload
-            llm_payload, llm_prompt, params = await process_llm_payload_tags(user.name, channel, llm_payload, llm_prompt, llm_payload_mods)
-            # apply formatting tags to LLM prompt
-            llm_prompt = process_tag_formatting(user.name, llm_prompt, formatting)
-            # offload to ai_gen queue
-            llm_payload['text'] = llm_prompt
-            await hybrid_llm_img_gen(user, channel, source, text, tags, llm_payload, params, i)
-            return
-        should_gen_image = should_bot_do('should_gen_image', default=False, tags=tags)
-        if should_gen_image:
-            if await sd_online(channel):
-                await channel.send(f'Bot was triggered by Tags to not respond with text.\n**Processing image generation using your input as the prompt ...**', delete_after=5) # msg for if LLM model is unloaded
-            llm_prompt = copy.copy(text)
-            await img_gen_task(user.name, channel, source, llm_prompt, params, i, tags)
-    except Exception as e:
-        logging.error(f"An error occurred processing on_message request: {e}")
-
-async def hybrid_llm_img_gen(user, channel, source, text, tags, llm_payload, params, i=None):
-    try:
-        change_embed = None
-        img_gen_embed = None
-        tts_resp = None
-        img_note = ''
-        # Check params to see if an LLM model change/swap was triggered by Tags
-        llmmodel_params = params.get('llmmodel', {})
-        send_user_image = params.get('send_user_image', None)
-        mode = llmmodel_params.get('mode', 'change') # default to 'change' unless a tag was triggered with 'swap'
-        if llmmodel_params:
-            orig_llmmodel = copy.deepcopy(shared.model_name)                    # copy current LLM model name
-            change_embed = await change_llmmodel_task(user, channel, params)    # Change LLM model
-            if mode == 'swap' and change_embed: await change_embed.delete()                      # Delete embed before the second call
-        # make a 'Prompting...' embed when generating text for an image response
-        should_gen_image = should_bot_do('should_gen_image', default=False, tags=tags)
-        if should_gen_image and textgenwebui_enabled:
-            if await sd_online(channel):
-                if shared.model_name == 'None':
-                    await channel.send('**Processing image generation using message as the image prompt ...**', delete_after=5) # msg for if LLM model is unloaded
-                else:
-                    if img_gen_embed_info:
-                        img_gen_embed_info.title = "Prompting ..."
-                        img_gen_embed_info.description = " "
-                        img_gen_embed = await channel.send(embed=img_gen_embed_info)
-        # if no LLM model is loaded, notify that no text will be generated     
-        if textgenwebui_enabled:
-            if shared.model_name == 'None':
-                if not bot_settings.database.was_warned('no_llmmodel'):
-                    bot_settings.database.update_was_warned('no_llmmodel', 1)
-                    await channel.send(f'(Cannot process text request: No LLM model is currently loaded. Use "/llmmodel" to load a model.)', delete_after=10)
-                    logging.warning(f'Bot tried to generate text for {user}, but no LLM model was loaded')
-            # generate text with textgen-webui
-            last_resp, tts_resp = await llm_gen(llm_payload)
-            # If no text was generated, treat user input at the response
-            if last_resp is not None:
-                logging.info("reply sent: \"" + user.name + ": {'text': '" + llm_payload["text"] + "', 'response': '" + last_resp + "'}\"")
-            else:
-                if should_gen_image and sd_enabled: last_resp = copy.copy(text)
-                else: return
-            # if LLM model swapping was triggered
-            if mode == 'swap':
-                params['llmmodel']['llmmodel_name'] = orig_llmmodel
-                change_embed = await change_llmmodel_task(user, channel, params)    # Swap LLM Model back
-                if change_embed: await change_embed.delete()                        # Delete embed again after the second call
-        # process image generation (A1111 / Forge)
-        if sd_enabled:
-            tags = match_img_tags(last_resp, tags)
-            if not should_gen_image:
-                should_gen_image = should_bot_do('should_gen_image', default=False, tags=tags) # Check again post-LLM
-            if should_gen_image:
-                if img_gen_embed: await img_gen_embed.delete()
-                await img_gen_task(user, channel, source, last_resp, params, i, tags)
-        if tts_resp: await process_tts_resp(channel, tts_resp)
-        mention_resp = update_mention(user.mention, last_resp) # @mention non-consecutive users
-        should_send_text = should_bot_do('should_send_text', default=True, tags=tags)
-        if should_send_text:
-            await send_long_message(channel, mention_resp)
-        if send_user_image:
-            send_user_image = discord.File(send_user_image)
-            await channel.send(file=send_user_image)
-        return
-    except Exception as e:
-        logging.error(f'An error occurred while processing "{source}" request: {e}')
-<<<<<<< HEAD
-        img_gen_embed_info = discord.Embed()
-        img_gen_embed_info.title = f'An error occurred while processing "{source}" request'
-        img_gen_embed_info.description = e
-        if img_gen_embed: await img_gen_embed.edit(embed=img_gen_embed_info)
-        else: await channel.send(embed=img_gen_embed_info)
-=======
-        if img_gen_embed_info:
-            img_gen_embed_info.title = f'An error occurred while processing "{source}" request'
-            img_gen_embed_info.description = e
-            if img_gen_embed: await img_gen_embed.edit(embed=img_gen_embed_info)
-            else: await channel.send(embed=img_gen_embed_info)
->>>>>>> 15b85af4
-        if change_embed: await change_embed.delete()
-
-#################################################################
-##################### QUEUED LLM GENERATION #####################
-#################################################################
-# Add dynamic stopping strings
-async def extra_stopping_strings(llm_payload):
-    try:
-        name1_value = llm_payload['state']['name1']
-        name2_value = llm_payload['state']['name2']
-        # Check and replace in custom_stopping_strings
-        custom_stopping_strings = llm_payload['state']['custom_stopping_strings']
-        if "name1" in custom_stopping_strings:
-            custom_stopping_strings = custom_stopping_strings.replace("name1", name1_value)
-        if "name2" in custom_stopping_strings:
-            custom_stopping_strings = custom_stopping_strings.replace("name2", name2_value)
-        llm_payload['state']['custom_stopping_strings'] = custom_stopping_strings
-        # Check and replace in stopping_strings
-        stopping_strings = llm_payload['state']['stopping_strings']
-        if "name1" in stopping_strings:
-            stopping_strings = stopping_strings.replace("name1", name1_value)
-        if "name2" in stopping_strings:
-            stopping_strings = stopping_strings.replace("name2", name2_value)
-        llm_payload['state']['stopping_strings'] = stopping_strings
-        return llm_payload
-    except Exception as e:
-        logging.error(f'An error occurred while updating stopping strings: {e}')
-        return llm_payload
-    
-# Send LLM Payload - get response
-async def llm_gen(llm_payload):
-    try:
-        if shared.model_name == 'None':
-            return None, None
-        llm_payload = await extra_stopping_strings(llm_payload)
-        loop = asyncio.get_event_loop()
-
-        # Subprocess prevents losing discord heartbeat
-        def process_responses():
-            last_resp = ''
-            tts_resp = ''
-            for resp in chatbot_wrapper(text=llm_payload['text'], state=llm_payload['state'], regenerate=llm_payload['regenerate'], _continue=llm_payload['_continue'], loading_message=True, for_ui=False):
-                i_resp = resp.get('internal', [])
-                if len(i_resp) > 0:
-                    last_resp = i_resp[len(i_resp) - 1][1]
-                # look for tts response
-                vis_resp = resp.get('visible', [])
-                if len(vis_resp) > 0:
-                    last_vis_resp = vis_resp[-1][-1]
-                    if 'audio src=' in last_vis_resp:
-                        audio_format_match = re.search(r'audio src="file/(.*?\.(wav|mp3))"', last_vis_resp)
-                        if audio_format_match:
-                            tts_resp = audio_format_match.group(1)
-            return last_resp, tts_resp  # bot's reply
-
-        # Offload the synchronous task to a separate thread using run_in_executor
-        last_resp, tts_resp = await loop.run_in_executor(None, process_responses)
-
-        save_history = llm_payload.get('save_history', True)
-        history_manager.manage_history(prompt=llm_payload['text'], reply=last_resp, save_history=save_history)
-
-        return last_resp, tts_resp
-    except Exception as e:
-        logging.error(f'An error occurred in llm_gen(): {e}')
-        if str(e).startswith('list index out of range'):
-            logging.warning(f'Note (this may not be the cause of error): "regen" and "continue" commands only work if bot sent message during current session.')
-        traceback.print_exc()
-        return None, None
-
-async def cont_regen_task(i, user, text, channel, source, message):
-    try:
-        cmd = ''
-        system_embed = None
-        llm_payload = await initialize_llm_payload(user, text)
-        llm_payload['save_history'] = False
-        if source == 'cont':
-            cmd = 'Continuing'
-            llm_payload['_continue'] = True
-        else:
-            cmd = 'Regenerating'
-            llm_payload['regenerate'] = True
-        if shared.model_name == 'None':
-            await channel.send('(Cannot process text request: No LLM model is currently loaded. Use "/llmmodel" to load a model.)', delete_after=5)
-            logging.warning(f'{user} used {cmd} but no LLM model was loaded')
-            return
-        if system_embed_info:
-            system_embed_info.title = f'{cmd} ... '
-            system_embed_info.description = f'{cmd} text for {user}'
-            system_embed = await channel.send(embed=system_embed_info)
-        last_resp, tts_resp = await llm_gen(llm_payload)
-        if system_embed: await system_embed.delete()
-        if last_resp is None:
-            return
-        logging.info("reply sent: \"" + user + ": {'text': '" + llm_payload["text"] + "', 'response': '" + last_resp + "'}\"")
-        fetched_message = await channel.fetch_message(message)
-        await fetched_message.delete()
-        if tts_resp: await process_tts_resp(channel, tts_resp)
-        await i.followup.send('__Regenerated text:__', silent=True)
-        await send_long_message(channel, last_resp)
-    except Exception as e:
-        e_msg = f'An error occurred while processing "{cmd}"'
-        logging.error(f'{e_msg}: {e}')
-        if str(e).startswith('cannot unpack non-iterable NoneType object'):
-            none_msg = f'Error: {cmd} only works on messages sent from the bot during current session.'
-            logging.error(none_msg)
-            await i.followup.send(none_msg, silent=True)
-        else:
-            await i.followup.send(e_msg, silent=True)
-        if system_embed: await system_embed.delete()
-
-async def speak_task(user, channel, text, params):
-    try:
-        system_embed = None
-        if shared.model_name == 'None':
-            await channel.send('Cannot process "/speak" request: No LLM model is currently loaded. Use "/llmmodel" to load a model.)', delete_after=5)
-            logging.warning(f'Bot tried to generate tts for {user}, but no LLM model was loaded')
-            return
-        if system_embed_info:
-            system_embed_info.title = f'{user} requested tts ... '
-            system_embed_info.description = ''
-            system_embed = await channel.send(embed=system_embed_info)
-        llm_payload = await initialize_llm_payload(user.name, text)
-        llm_payload['_continue'] = True
-        llm_payload['state']['max_new_tokens'] = 1
-        llm_payload['state']['history'] = {'internal': [[text, text]], 'visible': [[text, text]]}
-        llm_payload['save_history'] = False
-        tts_args = params.get('tts_args', {})
-        await update_extensions(tts_args)
-        _, tts_resp = await llm_gen(llm_payload)
-        if system_embed: await system_embed.delete()
-        if tts_resp is None:
-            return
-        await process_tts_resp(channel, tts_resp)
-        # remove api key (don't want to share this to the world!)
-        for sub_dict in tts_args.values():
-            if 'api_key' in sub_dict:
-                sub_dict.pop('api_key')
-        if system_embed_info:      
-            system_embed_info.title = f'{user.name} requested tts:'
-            system_embed_info.description = f"**Params:** {tts_args}\n**Text:** {text}"
-            system_embed = await channel.send(embed=system_embed_info)
-        await update_extensions(bot_settings.settings['llmcontext'].get('extensions', {})) # Restore character specific extension settings
-        if params.get('user_voice'): os.remove(params['user_voice'])
-    except Exception as e:
-        logging.error(f"An error occurred while generating tts for '/speak': {e}")
-        if system_embed_info:
-            system_embed_info.title = "An error occurred while generating tts for '/speak'"
-            system_embed_info.description = e
-            if system_embed: await system_embed.edit(embed=system_embed_info)
-
-#################################################################
-###################### QUEUED MODEL CHANGE ######################
-#################################################################
-# Process selected Img model
-async def change_imgmodel_task(user, channel, params):
-    try:
-        change_embed = None
-        await sd_online(channel) # Can't change Img model if not online!
-        imgmodel_params = params.get('imgmodel')
-        imgmodel_name = imgmodel_params.get('imgmodel_name', '')
-        mode = imgmodel_params.get('mode', 'change')    # default to 'change
-        verb = imgmodel_params.get('verb', 'Changing')  # default to 'Changing'
-        imgmodel = await get_selected_imgmodel_data(imgmodel_name) # params will be checkpoint name
-        imgmodel_name = imgmodel.get('imgmodel_name', '')
-        # Was not 'None' and did not match any known model names/checkpoints
-        if len(imgmodel) < 3:
-            if channel and change_embed_info:
-                change_embed_info.title = 'Failed to change Img model:'
-                change_embed_info.description = f'Img model not found: {imgmodel_name}'
-                change_embed = await channel.send(embed=change_embed_info)
-            return False
-        # if imgmodel_name != 'None': ### IF API IMG MODEL UNLOADING GETS EVER DEBUGGED
-        if channel and change_embed_info: # Auto-select imgmodel feature may not have a configured channel
-            change_embed_info.title = f'{verb} Img model ... '
-            change_embed_info.description = f'{verb} to {imgmodel_name}'
-            change_embed = await channel.send(embed=change_embed_info)
-        # Merge selected imgmodel/tag data with base settings
-        imgmodel, imgmodel_name, imgmodel_tags = await merge_imgmodel_data(imgmodel)
-        # Soft Img model update if swapping
-        if mode == 'swap' or mode == 'swap_back':
-            model_data = imgmodel.get('override_settings') or imgmodel['payload'].get('override_settings')
-            _ = await sd_api(endpoint='/sdapi/v1/options', method='post', json=model_data, retry=True)
-            if change_embed: await change_embed.delete()
-            return True
-        # Change Img model settings
-        await update_imgmodel(channel, imgmodel, imgmodel_tags)
-        # if imgmodel_name != 'None': ### IF API IMG MODEL UNLOADING GETS EVER DEBUGGED
-        if channel and change_embed_info:
-            if change_embed: await change_embed.delete()
-            change_embed_info.title = f"{user} changed Img model:"
-            change_embed_info.description = f'**{imgmodel_name}**'
-            change_embed = await channel.send(embed=change_embed_info)
-        logging.info(f"Image model changed to: {imgmodel_name}")
-        if config['discord']['post_active_settings']['enabled']:
-            await bg_task_queue.put(post_active_settings())
-    except Exception as e:
-        logging.error(f"Error changing Img model: {e}")
-        traceback.print_exc()
-        if change_embed_info:
-            change_embed_info.title = "An error occurred while changing Img model"
-            change_embed_info.description = e
-            if change_embed: await change_embed.edit(embed=change_embed_info)
-            else:
-                if channel: await channel.send(embed=change_embed_info)
-        return False
-
-# Process selected LLM model
-async def change_llmmodel_task(user, channel, params):
-    try:
-        change_embed = None
-        llmmodel_params = params.get('llmmodel', {})
-        llmmodel_name = llmmodel_params.get('llmmodel_name')
-        mode = llmmodel_params.get('mode', 'change')
-        verb = llmmodel_params.get('verb', 'Changing')
-        # Load the new model if it is different from the current one
-        if shared.model_name != llmmodel_name:
-            if change_embed_info:
-                change_embed_info.title = f'{verb} LLM model ... '
-                change_embed_info.description = f"{verb} to {llmmodel_name}"
-                change_embed = await channel.send(embed=change_embed_info)
-            if shared.model_name != 'None':
-                unload_model()                  # If an LLM model is loaded, unload it
-            try:
-                shared.model_name = llmmodel_name   # set to new LLM model
-                if shared.model_name != 'None':
-                    bot_settings.database.update_was_warned('no_llmmodel', 0) # Reset warning message
-                    loader = get_llm_model_loader(llmmodel_name)    # Try getting loader from user-config.yaml to prevent errors
-                    load_llm_model(loader)                          # Load an LLM model if specified
-            except:
-                if change_embed_info:
-                    change_embed_info.title = "An error occurred while changing LLM Model. No LLM Model is loaded."
-                    change_embed_info.description = e
-                    if change_embed: await change_embed.delete()
-                    await channel.send(embed=change_embed_info)
-            if mode == 'swap':
-                return change_embed             # return the embed so it can be deleted by the caller
-            if change_embed_info:
-                if llmmodel_name == 'None':
-                    change_embed_info.title = f"{user} unloaded the LLM model"
-                    change_embed_info.description = 'Use "/llmmodel" to load a new one'
-                else:
-                    change_embed_info.title = f"{user} changed LLM model:"
-                    change_embed_info.description = f'**{llmmodel_name}**'
-                if change_embed: await change_embed.delete()
-                await channel.send(embed=change_embed_info)
-            logging.info(f"LLM model changed to: {llmmodel_name}")
-    except Exception as e:
-        logging.error(f"An error occurred while changing LLM Model from '/llmmodel': {e}")
-        traceback.print_exc()
-        if change_embed_info:
-            change_embed_info.title = "An error occurred while changing LLM model"
-            change_embed_info.description = e
-            if change_embed: await change_embed.delete()
-            await channel.send(embed=change_embed_info)
-
-#################################################################
-#################### QUEUED CHARACTER CHANGE ####################
-#################################################################
-async def change_char_task(user, channel, source, params):
-    try:
-        change_embed = None
-        char_params = params.get('character', {})
-        char_name = char_params.get('char_name', {})
-        verb = char_params.get('verb', 'Changing')
-        mode = char_params.get('mode', 'change')
-        if change_embed_info:
-            change_embed_info.title = f'{verb} character ... '
-            change_embed_info.description = f'{user} requested character {mode}: "{char_name}"'
-            change_embed = await channel.send(embed=change_embed_info)
-        # Change character
-        await change_character(channel, char_name)
-        greeting = bot_settings.settings['llmcontext']['greeting']
-        if greeting:
-            greeting = greeting.replace('{{user}}', 'user')
-            greeting = greeting.replace('{{char}}', char_name)
-        else:
-            greeting = f'**{char_name}** has entered the chat"'
-        if change_embed: await change_embed.delete()
-        if change_embed_info:
-            change_embed_info.title = f"{user} changed character:"
-            change_embed_info.description = f'**{char_name}**'
-            await channel.send(embed=change_embed_info)
-        await send_long_message(channel, greeting)
-        logging.info(f"Character changed to: {char_name}")
-    except Exception as e:
-        logging.error(f"An error occurred while changing character for /character: {e}")
-        if change_embed_info:
-            change_embed_info.title = "An error occurred while changing character"
-            change_embed_info.description = e
-            if change_embed: await change_embed.edit(embed=change_embed_info)
-
-#################################################################
-######################## MAIN TASK QUEUE ########################
-#################################################################
-def should_bot_do(key, default, tags={}):   # Used to check if should:
-    try:                                    # - generate text
-        if not sd_enabled:
-            if key == 'should_gen_image' or key == 'should_send_image':
-                return False
-        if not textgenwebui_enabled:
-            if key == 'should_gen_text' or key == 'should_send_text':
-                return False
-        matches = tags.get('matches', {})   # - generate image
-        if matches:                         # - send text response
-            for item in matches:            # - send image response
-                if isinstance(item, tuple):
-                    tag, start, end = item
-                else:
-                    tag = item
-                if key in tag:
-                    return bool(tag.get(key, default))
-        return default
-    except Exception as e:
-        logging.error(f"An error occurred while checking if bot should do '{key}': {e}")
-        return default
-
-# For @ mentioning users who were not last replied to
-previous_user_id = ''
-
-def update_mention(user_id, last_resp=''):
-    global previous_user_id
-    mention_resp = copy.copy(last_resp)                    
-    if user_id != previous_user_id:
-        mention_resp = f"{user_id} {last_resp}"
-    previous_user_id = user_id
-    return mention_resp
-
-def unpack_queue_item(queue_item):
-    i = queue_item.get('i', None)
-    user = queue_item.get('user', None)
-    channel = queue_item.get('channel', None)
-    source = queue_item.get('source', None)
-    text = queue_item.get('text', None)
-    message = queue_item.get('message', None)
-    params = queue_item.get('params', {})
-    info = params.get('llmmodel', {}).get('llmmodel_name', '') or params.get('imgmodel', {}).get('imgmodel_name', '') or params.get('character', {}).get('char_name', '')
-    if source == 'on_message':
-        logging.info(f'reply requested: {user} said: "{text}"')
-    if source == 'character' or source == 'reset':
-        logging.info(f'{user} used "/{source}": "{info}"')
-    if source == 'image':
-        logging.info(f'{user} used "/image": "{text}"')
-    if source == 'speak':
-        logging.info(f'{user} used "/speak": "{text}"')
-    if source == 'cont':
-        logging.info(f'{user} used "Continue"')
-    if source == 'regen':
-        logging.info(f'{user} used "Regenerate"')
-    if source == 'llmmodel':
-        logging.info(f'{user} used "/llmmodel": "{info}"')
-    if source == 'imgmodel':
-        if user == 'Automatically': logging.info("Automatically updated imgmodel settings")
-        else: logging.info(f'{user} used "/imgmodel": "{info}"')
-    return i, user, channel, source, text, message, params
-
-flow_event = asyncio.Event()
-flow_queue = asyncio.Queue()
-
-task_event = asyncio.Event()
-task_queue = asyncio.Queue()
-
-async def process_tasks():
-    try:
-        while True:
-            # Fetch item from the queue
-            queue_item = await task_queue.get()
-            task_event.set() # Flag function is processing a task. Check with 'if task_event.is_set():'
-            # Unpack the next queue item
-            i, user, channel, source, text, message, params = unpack_queue_item(queue_item)
-            # Process unpacked queue item accordingly
-            if source == 'character' or source == 'reset':
-                await change_char_task(user, channel, source, params)
-            elif source == 'imgmodel':
-                await change_imgmodel_task(user, channel, params)
-            elif source == 'llmmodel':
-                await change_llmmodel_task(user, channel, params)
-            else:
-                # Tasks which should simulate typing
-                async with channel.typing():
-                    if source == 'speak': # from '/speak' command
-                        await speak_task(user, channel, text, params)
-                    elif source == 'image': # from '/image' command
-                        await img_gen_task(user, channel, source, text, params, i, tags={})
-                    elif source == 'cont' or source == 'regen':
-                        await cont_regen_task(i, user, text, channel, source, message)
-                    elif source == 'on_message':
-                        await on_message_task(user, channel, source, text, i)
-                    else:
-                        logging.warning(f'Unexpectedly received an invalid task. Source: {source}')
-                    if flow_queue.qsize() > 0:          # flows are activated in process_llm_payload_tags(), and is where the flow queue is populated
-                        await flow_task(user, channel, source, text)
-            task_event.clear() # Flag function is no longer processing a task
-            task_queue.task_done() # Accept next task
-    except Exception as e:
-        logging.error(f"An error occurred while processing a main task: {e}")
-        task_event.clear()
-        task_queue.task_done()
-
-#################################################################
-########################## QUEUED FLOW ##########################
-#################################################################
-async def format_next_flow(next_flow, user, text):
-    flow_name = ''
-    formatted_flow_tags = {}
-    for key, value in next_flow.items():
-        # see if any tag values have dynamic formatting (user prompt, LLM reply, etc)
-        if isinstance(value, str):
-            formatted_value = format_prompt_with_recent_output(user, value)       # output will be a string
-            if formatted_value != value:                                        # if the value changed,
-                formatted_value = parse_tag_from_text_value(formatted_value)    # convert new string to correct value type
-            formatted_flow_tags[key] = formatted_value
-        # get name for message embed
-        if key == 'flow_step':
-            flow_name = f": {value}"
-        # format prompt before feeding it back into on_message_task()
-        elif key == 'format_prompt':
-            formatting = {'format_prompt': value}
-            text = process_tag_formatting(user, text, formatting)
-        # apply wildcards
-        text = await dynamic_prompting(user, text, i=None)
-    next_flow.update(formatted_flow_tags) # commit updates
-    return flow_name, text
-
-# function to get a copy of the next queue item while maintaining the original queue
-async def peek_flow_queue(queue, user, text):
-    temp_queue = asyncio.Queue()
-    total_queue_size = queue.qsize()
-    first_flow = None
-    while queue.qsize() > 0:
-        if queue.qsize() == total_queue_size:
-            item = await queue.get()
-            flow_name, formatted_text = await format_next_flow(item, user, text)
-        else:
-            item = await queue.get()
-        await temp_queue.put(item)
-    # Enqueue the items back into the original queue
-    while temp_queue.qsize() > 0:
-        item_to_put_back = await temp_queue.get()
-        await queue.put(item_to_put_back)
-    return flow_name, formatted_text
-
-async def flow_task(user, channel, source, text):
-    try:
-        global flow_event
-        flow_embed = None
-        total_flow_steps = flow_queue.qsize()
-        if flow_embed_info:
-            flow_embed_info.title = f'Processing Flow for {user} with {total_flow_steps} steps'
-            flow_embed_info.description = ''
-            flow_embed = await channel.send(embed=flow_embed_info)
-        while flow_queue.qsize() > 0:   # flow_queue items are removed in get_tags()
-            flow_name, text = await peek_flow_queue(flow_queue, user, text)
-            remaining_flow_steps = flow_queue.qsize()
-            if flow_embed_info:
-                flow_embed_info.description = flow_embed_info.description.replace("**Processing", ":white_check_mark: **")
-                flow_embed_info.description += f'**Processing Step {total_flow_steps + 1 - remaining_flow_steps}/{total_flow_steps}**{flow_name}\n'
-                if flow_embed: await flow_embed.edit(embed=flow_embed_info)
-            await on_message_task(user, channel, source, text, i=None)
-        if flow_embed_info:
-            flow_embed_info.title = f"Flow completed for {user}"
-            flow_embed_info.description = flow_embed_info.description.replace("**Processing", ":white_check_mark: **")
-            if flow_embed: await flow_embed.edit(embed=flow_embed_info)
-        flow_event.clear()              # flag that flow is no longer processing
-        flow_queue.task_done()          # flow queue task is complete      
-    except Exception as e:
-        logging.error(f"An error occurred while processing a Flow: {e}")
-        if flow_embed_info:
-            flow_embed_info.title = "An error occurred while processing a Flow"
-            flow_embed_info.description = e
-            if flow_embed: await flow_embed.edit(embed=flow_embed_info)
-            else: await channel.send(embed=flow_embed_info)
-        flow_event.clear()
-        flow_queue.task_done()
-
-#################################################################
-#################### QUEUED IMAGE GENERATION ####################
-#################################################################
-async def sd_online(channel):
-    try:
-        r = requests.get(f'{SD_URL}/')
-        status = r.raise_for_status()
-        #logging.info(status)
-        return True
-    except Exception as exc:
-        logging.warning(exc)
-        if channel and system_embed_info:
-            system_embed_info.title = f"{SD_CLIENT} api is not running at {SD_URL}"
-            system_embed_info.description = f"Launch {SD_CLIENT} with `--api --listen` commandline arguments\nRead more [here](https://github.com/AUTOMATIC1111/stable-diffusion-webui/wiki/API)"
-            await channel.send(embed=system_embed_info)        
-        return False
-
-async def sd_progress_warning(img_gen_embed):
-    logging.error('Reached maximum retry limit')
-    if img_gen_embed:
-        img_gen_embed_info.title = f'Error getting progress response from {SD_CLIENT}.'
-        img_gen_embed_info.description = 'Image generation will continue, but progress will not be tracked.'
-        await img_gen_embed.edit(embed=img_gen_embed_info)
-
-def progress_bar(value, length=15):
-    try:
-        filled_length = int(length * value)
-        bar = ':black_square_button:' * filled_length + ':black_large_square:' * (length - filled_length)
-        return f'{bar}'
-    except Exception as e:
-        return 0
-
-async def fetch_progress(session):
-    try:
-        async with session.get(f'{SD_URL}/sdapi/v1/progress') as progress_response:
-            return await progress_response.json()
-    except aiohttp.ClientError as e:
-        logging.warning(f'Failed to fetch progress: {e}')
-        return None
-
-async def check_sd_progress(channel, session):
-    try:
-        img_gen_embed = None
-        img_gen_embed_info.title = f'Waiting for {SD_CLIENT} ...'
-        img_gen_embed_info.description = ' '
-        img_gen_embed = await channel.send(embed=img_gen_embed_info)
-        await asyncio.sleep(1)
-        retry_count = 0
-        while retry_count < 5:
-            progress_data = await fetch_progress(session)
-            if progress_data and progress_data['progress'] != 0:
-                break
-            logging.warning(f'Waiting for progress response from {SD_CLIENT}, retrying in 1 second (attempt {retry_count + 1}/5)')
-            await asyncio.sleep(1)
-            retry_count += 1
-        else:
-            await sd_progress_warning(img_gen_embed)
-            return
-        retry_count = 0   
-        while progress_data['state']['job_count'] > 0:
-            progress_data = await fetch_progress(session)
-            if progress_data:
-                if retry_count < 5:
-                    progress = progress_data['progress'] * 100
-                    eta = progress_data['eta_relative']
-                    if eta == 0:
-                        img_gen_embed_info.title = f'Generating image: 100%'
-                        img_gen_embed_info.description = f'{progress_bar(1)}'
-                    else:
-                        img_gen_embed_info.title = f'Generating image: {progress:.0f}%'
-                        img_gen_embed_info.description = f"{progress_bar(progress_data['progress'])}"
-                    if img_gen_embed: await img_gen_embed.edit(embed=img_gen_embed_info)
-                    await asyncio.sleep(1)
-                else:
-                    logging.warning(f'Connection closed with {SD_CLIENT}, retrying in 1 second (attempt {retry_count + 1}/5)')
-                    await asyncio.sleep(1)
-                    retry_count += 1
-            else:
-                await sd_progress_warning(img_gen_embed)
-                return
-        if img_gen_embed: await img_gen_embed.delete()
-    except Exception as e:
-        logging.error(f'Error tracking {SD_CLIENT} image generation progress: {e}')
-
-async def track_progress(channel):
-    if img_gen_embed_info:
-        async with aiohttp.ClientSession() as session:
-            await check_sd_progress(channel, session)
-
-async def layerdiffuse_hack(temp_dir, img_payload, images, pnginfo):
-    try:
-        ld_output = None
-        for i, image in enumerate(images):
-            if image.mode == 'RGBA':
-                if i == 0:
-                    return images
-                ld_output = images.pop(i)
-                break
-        if ld_output is None:
-            logging.warning("Failed to find layerdiffuse output image")
-            return images
-        # Workaround for layerdiffuse PNG infoReActor + layerdiffuse combination
-        reactor = img_payload['alwayson_scripts'].get('reactor', {})
-        if reactor and reactor['args'][1]:          # if ReActor was enabled:
-            _, _, _, alpha = ld_output.split()      # Extract alpha channel from layerdiffuse output
-            img0 = Image.open(f'{temp_dir}/temp_img_0.png') # Open first image (with ReActor output)
-            img0 = img0.convert('RGBA')             # Convert it to RGBA 
-            img0.putalpha(alpha)                    # apply alpha from layerdiffuse output
-        else:                           # if ReActor was not enabled:
-            img0 = ld_output            # Just replace first image with layerdiffuse output
-        img0.save(f'{temp_dir}/temp_img_0.png', pnginfo=pnginfo) # Save the local image with correct pnginfo
-        images[0] = img0 # Update images list
-        return images
-    except Exception as e:
-        logging.error(f'Error processing layerdiffuse images: {e}')
-
-async def apply_reactor_mask(temp_dir, images, pnginfo, reactor_mask):
-    try:
-        reactor_mask = Image.open(io.BytesIO(base64.b64decode(reactor_mask))).convert('L')
-        orig_image = images[0]                                          # Open original image
-        face_image = images.pop(1)                                      # Open image with faceswap applied
-        face_image.putalpha(reactor_mask)                               # Apply reactor mask as alpha to faceswap image
-        orig_image.paste(face_image, (0, 0), face_image)                # Paste the masked faceswap image onto the original
-        orig_image.save(f'{temp_dir}/temp_img_0.png', pnginfo=pnginfo)  # Save the image with correct pnginfo
-        images[0] = orig_image                                          # Replace first image in images list
-        return images
-    except Exception as e:
-        logging.error(f'Error masking ReActor output images: {e}')
-
-async def save_images_and_return(temp_dir, img_payload, endpoint):
-    images = []
-    pnginfo = None
-    # save .json for debugging
-    # with open("img_payload.json", "w") as file:
-    #     json.dump(img_payload, file)
-    try:
-        r = await sd_api(endpoint=endpoint, method='post', json=img_payload, retry=True)
-        if not isinstance(r, dict):
-            return [], r
-        for i, img_data in enumerate(r.get('images')):
-            image = Image.open(io.BytesIO(base64.b64decode(img_data.split(",", 1)[0])))
-            png_payload = {"image": "data:image/png;base64," + img_data}
-            r2 = await sd_api(endpoint='/sdapi/v1/png-info', method='post', json=png_payload, retry=True) 
-            if not isinstance(r2, dict):
-                return [], r2
-            png_info_data = r2.get("info")
-            if i == 0:  # Only capture pnginfo from the first png_img_data
-                pnginfo = PngImagePlugin.PngInfo()
-                pnginfo.add_text("parameters", png_info_data)
-            image.save(f'{temp_dir}/temp_img_{i}.png', pnginfo=pnginfo) # save image to temp directory
-            images.append(image) # collect a list of PIL images
-    except Exception as e:
-        logging.error(f'Error processing images: {e}')
-        traceback.print_exc()
-        return [], e
-    return images, pnginfo
-
-async def sd_img_gen(channel, temp_dir, img_payload, endpoint):
-    try:
-        reactor_args = img_payload.get('alwayson_scripts', {}).get('reactor', {}).get('args', [])
-        last_item = reactor_args[-1] if reactor_args else None
-        reactor_mask = reactor_args.pop() if isinstance(last_item, dict) else None
-        #Start progress task and generation task concurrently
-        images_task = asyncio.create_task(save_images_and_return(temp_dir, img_payload, endpoint))
-        progress_task = asyncio.create_task(track_progress(channel))
-        # Wait for both tasks to complete
-        await asyncio.gather(images_task, progress_task)
-        # Get the list of images and copy of pnginfo after both tasks are done
-        images, pnginfo = await images_task
-        if not images:
-            if img_send_embed_info:
-                img_send_embed_info.title = 'Error processing images.'
-                img_send_embed_info.description = f'Error: "{str(pnginfo)}"\nIf {SD_CLIENT} remains unresponsive, consider using "/restart_sd_client" command.'
-                await channel.send(embed=img_send_embed_info)
-            return None
-        # Apply ReActor mask
-        reactor = img_payload.get('alwayson_scripts', {}).get('reactor', {})
-        if len(images) > 1 and reactor and reactor_mask:
-            images = await apply_reactor_mask(temp_dir, images, pnginfo, reactor_mask['mask'])
-        # Workaround for layerdiffuse output
-        layerdiffuse = img_payload.get('alwayson_scripts', {}).get('layerdiffuse', {})
-        if len(images) > 1 and layerdiffuse and layerdiffuse['args'][0]:
-            images = await layerdiffuse_hack(temp_dir, img_payload, images, pnginfo)
-        return images
-    except Exception as e:
-        logging.error(f'Error processing images in {SD_CLIENT} API module: {e}')
-        return []
-
-async def process_image_gen(img_payload, censor_mode, channel, tags, endpoint, sd_output_dir='ad_discordbot/sd_outputs/'):
-    try:
-        # Ensure the necessary directories exist
-        os.makedirs(sd_output_dir, exist_ok=True)
-        temp_dir = 'ad_discordbot/user_images/__temp/'
-        os.makedirs(temp_dir, exist_ok=True)
-        # Generate images, save locally
-        images = await sd_img_gen(channel, temp_dir, img_payload, endpoint)
-        if not images:
-            return
-        # Send images to discord
-        # If the censor mode is 1 (blur), prefix the image file with "SPOILER_"
-        file_prefix = 'temp_img_'
-        if censor_mode == 1:
-            file_prefix = 'SPOILER_temp_img_'
-        image_files = [discord.File(f'{temp_dir}/temp_img_{idx}.png', filename=f'{file_prefix}{idx}.png') for idx in range(len(images))]
-        should_send_image = should_bot_do('should_send_image', default=True, tags=tags)
-        if should_send_image:
-            await channel.send(files=image_files)
-        # Save the image at index 0 with the date/time naming convention
-        timestamp = datetime.now().strftime("%Y-%m-%d_%H-%M-%S")
-        last_image = f'{sd_output_dir}/{timestamp}.png'
-        os.rename(f'{temp_dir}/temp_img_0.png', last_image)
-        copyfile(last_image, f'{temp_dir}/temp_img_0.png')
-        # Delete temporary image files
-        # for tempfile in os.listdir(temp_dir):
-        #     os.remove(os.path.join(temp_dir, tempfile))
-    except Exception as e:
-        logging.error(f"An error occurred when processing image generation: {e}")
-
-def clean_img_payload(img_payload):
-    try:
-        # Remove duplicate negative prompts
-        negative_prompt_list = img_payload.get('negative_prompt', '').split(', ')
-        unique_values_set = set()
-        unique_values_list = []
-        for value in negative_prompt_list:
-            if value not in unique_values_set:
-                unique_values_set.add(value)
-                unique_values_list.append(value)
-        processed_negative_prompt = ', '.join(unique_values_list)
-        img_payload['negative_prompt'] = processed_negative_prompt
-        # Delete unwanted extension keys
-        if img_payload.get('alwayson_scripts', {}):
-            # Warn Non-Forge:
-            if SD_CLIENT != 'SD WebUI Forge':
-                if img_payload['alwayson_scripts']['forge_couple']['args'].get('enabled', False):
-                    logging.warning(f'forge_couple is not known to be compatible with "{SD_CLIENT}". Not applying forge_couple...')
-                    bot_settings.database.update_was_warned('forgecouple', 1)
-                if img_payload['alwayson_scripts']['layerdiffuse']['args'].get('enabled', False):
-                    logging.warning(f'layerdiffuse is not known to be compatible with "{SD_CLIENT}". Not applying layerdiffuse...')
-                    bot_settings.database.update_was_warned('layerdiffuse', 1)
-            # Clean ControlNet
-            if not config['sd']['extensions'].get('controlnet_enabled', False):
-                del img_payload['alwayson_scripts']['controlnet'] # Delete all 'controlnet' keys if disabled by config
-            # Clean ReActor
-            if not config['sd']['extensions'].get('reactor_enabled', False):
-                del img_payload['alwayson_scripts']['reactor'] # Delete all 'reactor' keys if disabled by config
-            else:
-                img_payload['alwayson_scripts']['reactor']['args'] = list(img_payload['alwayson_scripts']['reactor']['args'].values()) # convert dictionary to list
-            # Clean Forge Couple
-            if not config['sd']['extensions'].get('forgecouple_enabled', False) or img_payload.get('init_images', False):
-                del img_payload['alwayson_scripts']['forge_couple'] # Delete all 'forge_couple' keys if disabled by config
-            else:
-                img_payload['alwayson_scripts']['forge_couple']['args'] = list(img_payload['alwayson_scripts']['forge_couple']['args'].values()) # convert dictionary to list
-                img_payload['alwayson_scripts']['forge couple'] = img_payload['alwayson_scripts'].pop('forge_couple') # Add the required space between "forge" and "couple" ("forge couple")
-            # Clean layerdiffuse
-            if not config['sd']['extensions'].get('layerdiffuse_enabled', False):
-                del img_payload['alwayson_scripts']['layerdiffuse'] # Delete all 'layerdiffuse' keys if disabled by config
-            else:
-                img_payload['alwayson_scripts']['layerdiffuse']['args'] = list(img_payload['alwayson_scripts']['layerdiffuse']['args'].values()) # convert dictionary to list
-        # Workaround for denoising strength bug
-        if not img_payload.get('enable_hr', False) and not img_payload.get('init_images', False):
-            img_payload['denoising_strength'] = None
-        # Delete all empty keys
-        keys_to_delete = []
-        for key, value in img_payload.items():
-            if value == "":
-                keys_to_delete.append(key)
-        for key in keys_to_delete:
-            del img_payload[key]
-        return img_payload
-    except Exception as e:
-        logging.error(f"An error occurred when cleaning img_payload: {e}")
-        return img_payload
-
-def apply_loractl(tags):
-    try:
-        if SD_CLIENT != 'A1111 SD WebUI':
-            if not bot_settings.database.was_warned('loractl'):
-                bot_settings.database.update_was_warned('loractl', 1)
-                logging.warning(f'loractl is not known to be compatible with "{SD_CLIENT}". Not applying loractl...')
-            return tags
-        scaling_settings = [v for k, v in config['sd'].get('extensions', {}).get('lrctl', {}).items() if 'scaling' in k]
-        scaling_settings = scaling_settings if scaling_settings else ['']
-        # Flatten the matches dictionary values to get a list of all tags (including those within tuples)
-        matched_tags = [tag if isinstance(tag, dict) else tag[0] for tag in tags['matches']]
-        # Filter the matched tags to include only those with certain patterns in their text fields
-        lora_tags = [tag for tag in matched_tags if any(re.findall(r'<lora:[^:]+:[^>]+>', text) for text in (tag.get('positive_prompt', ''), tag.get('positive_prompt_prefix', ''), tag.get('positive_prompt_suffix', '')))]
-        if len(lora_tags) >= config['sd']['extensions']['lrctl']['min_loras']:
-            for index, tag in enumerate(lora_tags):
-                # Determine the key with a non-empty value among the specified keys
-                used_key = next((key for key in ['positive_prompt', 'positive_prompt_prefix', 'positive_prompt_suffix'] if tag.get(key, '')), None)
-                if used_key:  # If a key with a non-empty value is found
-                    positive_prompt = tag[used_key]
-                    lora_matches = re.findall(r'<lora:[^:]+:[^>]+>', positive_prompt)
-                    if lora_matches:
-                        for lora_match in lora_matches:
-                            lora_weight_match = re.search(r'(?<=:)\d+(\.\d+)?', lora_match) # Extract lora weight
-                            if lora_weight_match:
-                                lora_weight = float(lora_weight_match.group())
-                                # Selecting the appropriate scaling based on the index
-                                scaling_key = f'lora_{index + 1}_scaling' if index+1 < len(scaling_settings) else 'additional_loras_scaling'
-                                scaling_values = config['sd'].get('extensions', {}).get('lrctl', {}).get(scaling_key, '')
-                                if scaling_values:
-                                    scaling_factors = [round(float(factor.split('@')[0]) * lora_weight, 2) for factor in scaling_values.split(',')]
-                                    scaling_steps = [float(step.split('@')[1]) for step in scaling_values.split(',')]
-                                    # Construct/apply the calculated lora-weight string
-                                    new_lora_weight_str = f'{",".join(f"{factor}@{step}" for factor, step in zip(scaling_factors, scaling_steps))}'
-                                    updated_lora_match = lora_match.replace(str(lora_weight), new_lora_weight_str)
-                                    new_positive_prompt = positive_prompt.replace(lora_match, updated_lora_match)                                   
-                                    # Update the appropriate key in the tag dictionary
-                                    tag[used_key] = new_positive_prompt
-                                    logging.info(f'''[TAGS] loractl applied: "{lora_match}" > "{updated_lora_match}"''')
-        return tags
-    except Exception as e:
-        logging.error(f"Error processing lrctl: {e}")
-        return tags
-
-def apply_imgcmd_params(img_payload, params):
-    try:
-        size = params.get('size', None) if params else None
-        face_swap = params.get('face_swap', None) if params else None
-        controlnet = params.get('controlnet', None) if params else None
-        img2img = params.get('img2img', {})
-        img2img_mask = img2img.get('mask', '')
-        if img2img:
-            img_payload['init_images'] = [img2img['image']]
-            img_payload['denoising_strength'] = img2img['denoising_strength']
-        if img2img_mask:
-            img_payload['mask'] = img2img_mask
-        if size: img_payload.update(size)
-        if face_swap:
-            img_payload['alwayson_scripts']['reactor']['args']['image'] = face_swap # image in base64 format
-            img_payload['alwayson_scripts']['reactor']['args']['enabled'] = True # Enable
-        if controlnet: img_payload['alwayson_scripts']['controlnet']['args'][0].update(controlnet)
-        return img_payload
-    except Exception as e:
-        logging.error(f"Error initializing img payload: {e}")
-        return img_payload
-
-def process_img_prompt_tags(img_payload, tags):
-    try:
-        img_prompt, tags = process_tag_insertions(img_payload['prompt'], tags)
-        updated_positive_prompt = copy.copy(img_prompt)
-        updated_negative_prompt = copy.copy(img_payload['negative_prompt'])
-        matches = tags['matches']
-        for tag in matches:
-            join = tag.get('img_text_joining', ' ')
-            if 'imgtag_uninserted' in tag: # was flagged as a trigger match but not inserted
-                logging.info(f'''[TAGS] "{tag['matched_trigger']}" not found in the image prompt. Appending rather than inserting.''')
-                updated_positive_prompt = updated_positive_prompt + ", " + tag['positive_prompt']
-            if 'positive_prompt_prefix' in tag:
-                updated_positive_prompt = tag['positive_prompt_prefix'] + join + updated_positive_prompt
-            if 'positive_prompt_suffix' in tag:
-                updated_positive_prompt = updated_positive_prompt + join + tag['positive_prompt_suffix']
-            if 'negative_prompt_prefix' in tag:
-                join = join if updated_negative_prompt else ''
-                updated_negative_prompt = tag['negative_prompt_prefix'] + join + updated_negative_prompt
-            if 'negative_prompt' in tag:
-                join = join if updated_negative_prompt else ''
-                updated_negative_prompt = updated_negative_prompt + join + tag['negative_prompt']
-            if 'negative_prompt_suffix' in tag:
-                join = join if updated_negative_prompt else ''
-                updated_negative_prompt = updated_negative_prompt + join + tag['negative_prompt_suffix']
-        img_payload['prompt'] = updated_positive_prompt
-        img_payload['negative_prompt'] = updated_negative_prompt
-        return img_payload
-    except Exception as e:
-        logging.error(f"Error processing Img prompt tags: {e}")
-        return img_payload
-
-def random_value_from_range(value_range):
-    if isinstance(value_range, (list, tuple)) and len(value_range) == 2:
-        start, end = value_range
-        if isinstance(start, (int, float)) and isinstance(end, (int, float)):
-            num_digits = max(len(str(start).split('.')[-1]), len(str(end).split('.')[-1]))
-            value = random.uniform(start, end) if isinstance(start, float) or isinstance(end, float) else random.randint(start, end)
-            value = round(value, num_digits)
-            return value
-    logging.warning(f'Invalid value range "{value_range}". Defaulting to "0".')
-    return 0
-
-def convert_lists_to_tuples(dictionary):
-    for key, value in dictionary.items():
-        if isinstance(value, list) and len(value) == 2 and all(isinstance(item, (int, float)) for item in value) and not any(isinstance(item, bool) for item in value):
-            dictionary[key] = tuple(value)
-    return dictionary
-
-def process_param_variances(param_variances):
-    try:
-        param_variances = convert_lists_to_tuples(param_variances) # Only converts lists containing ints and floats (not strings or bools) 
-        processed_params = copy.deepcopy(param_variances)
-        for key, value in param_variances.items():
-            # unpack dictionaries assuming they contain variances
-            if isinstance(value, dict):
-                processed_params[key] = process_param_variances(value)
-            elif isinstance(value, tuple):
-                processed_params[key] = random_value_from_range(value)
-            elif isinstance(value, bool):
-                processed_params[key] = random.choice([True, False])
-            elif isinstance(value, list):
-                if all(isinstance(item, str) for item in value):
-                    processed_params[key] = random.choice(value)
-                elif all(isinstance(item, bool) for item in value):
-                    processed_params[key] = random.choice(value)
-                else:
-                    logging.warning(f'Invalid params "{key}", "{value}" will not be applied.')
-                    processed_params.pop(key)  # Remove invalid key
-            else:
-                logging.warning(f'Invalid params "{key}", "{value}" will not be applied.')
-                processed_params.pop(key)  # Remove invalid key
-        return processed_params
-    except Exception as e:
-        logging.error(f"Error processing param variances: {e}")
-        return {}
-
-def select_random_image_or_subdir(directory=None, root_dir=None, key=None):
-    image_file_path = None
-    contents = os.listdir(directory)    # List all files and directories in the given directory
-    # Filter files to include only .png and .jpg extensions
-    image_files = [f for f in contents if os.path.isfile(os.path.join(directory, f)) and f.lower().endswith(('.png', '.jpg'))]
-    # If there are image files, choose one randomly
-    if image_files:
-        if key is not None:
-            for filename in image_files:
-                filename_without_extension = os.path.splitext(filename)[0]
-                if filename_without_extension.lower() == key.lower():
-                    image_file_path = os.path.join(directory, filename)
-                    method = 'Random from folder'
-                    return image_file_path, method
-    # If no image files and root_dir is not None, try again one time using root_dir as the directory
-    if root_dir is not None:
-        image_file_path, method = select_random_image_or_subdir(directory=root_dir, root_dir=None, key=None)
-        method = 'Random from folder'
-        return image_file_path, method
-    if image_files and not image_file_path:
-        random_image = random.choice(image_files)
-        image_file_path = os.path.join(directory, random_image)
-        method = 'Random from folder'
-        return image_file_path, method
-    # If no image files, check for subdirectories
-    subdirectories = [d for d in contents if os.path.isdir(os.path.join(directory, d))]
-    # If there are subdirectories, select one randomly and recursively call select_random_image
-    if subdirectories:
-        random_subdir = random.choice(subdirectories)
-        subdir_path = os.path.join(directory, random_subdir)
-        return select_random_image_or_subdir(directory=subdir_path, root_dir=root_dir, key=key)
-    # If neither image files nor subdirectories found, return None
-    return None, None
-
-def get_image_tag_args(extension, value, key=None, set_dir=None):
-    args = {}
-    image_file_path = ''
-    method = ''
-    try:
-        home_path = os.path.join('ad_discordbot', 'user_images')
-        full_path = os.path.join(home_path, value)
-        # If value contains valid image extension
-        if any(ext in value for ext in (".txt", ".png", ".jpg")): # extension included in value
-            image_file_path = os.path.join(home_path, value)
-        # ReActor specific
-        elif ".safetensors" in value and extension == 'ReActor Enabled':
-            args['image'] = ''
-            args['source_type'] = 1
-            args['face_model'] = value
-            method = 'Face model'
-        # If value was a directory to choose random image from
-        elif os.path.isdir(full_path):
-            cwd_path = os.getcwd()
-            if set_dir:
-                os_path = set_dir
-                root_dir = full_path
-            else:
-                os_path = os.path.join(cwd_path, full_path)
-                root_dir = None
-            while True:
-                image_file_path, method = select_random_image_or_subdir(directory=os_path, root_dir=root_dir, key=key)
-                if image_file_path:
-                    break  # Break the loop if an image is found and selected
-                else:
-                    if not os.listdir(os_path):
-                        logging.warning(f'Valid file not found in a "{home_path}" or any subdirectories: "{value}"')
-                        break  # Break the loop if no folders or images are found
-        # If value does not specify an extension, but is also not a directory
-        else:
-            found = False
-            for ext in (".txt", ".png", ".jpg"):
-                temp_path = os.path.join(home_path, value + ext)
-                if os.path.exists(temp_path):
-                    image_file_path = temp_path
-                    found = True
-                    break
-            if not found:
-                raise FileNotFoundError(f"File '{value}' not found with supported extensions (.txt, .png, .jpg)")
-        if image_file_path and os.path.isfile(image_file_path):
-            if extension == "User image":
-                return image_file_path # user image does not need to be converted to base64
-            if image_file_path.endswith(".txt"):
-                with open(image_file_path, "r") as txt_file:
-                    base64_img = txt_file.read()
-                    method = 'base64 from .txt'
-            else:
-                with open(image_file_path, "rb") as image_file:
-                    image_data = image_file.read()
-                    base64_img = base64.b64encode(image_data).decode('utf-8')
-                    args['image'] = base64_img
-                    if not method: # will already have value if random img picked from dir
-                        method = 'Image file'
-        if method:
-            logging.info(f'[TAGS] {extension}: "{value}" ({method}).')
-            if method == 'Random from folder':
-                args['selected_folder'] = os.path.dirname(image_file_path)
-        return args
-    except Exception as e:
-        logging.error(f"[TAGS] Error processing {extension} tag: {e}")
-        return {}
-
-async def process_img_payload_tags(img_payload, mods, params):
-    try:
-        imgmodel_params = None
-        flow = mods.get('flow', None)
-        img_censoring = mods.get('img_censoring', None)
-        change_imgmodel = mods.get('change_imgmodel', None)
-        swap_imgmodel = mods.get('swap_imgmodel', None)
-        payload = mods.get('payload', None)
-        param_variances = mods.get('param_variances', {})
-        controlnet = mods.get('controlnet', [])
-        forge_couple = mods.get('forge_couple', {})
-        layerdiffuse = mods.get('layerdiffuse', {})
-        reactor = mods.get('reactor', {})
-        img2img = mods.get('img2img', {})
-        img2img_mask = mods.get('img2img_mask', {})
-        send_user_image = mods.get('send_user_image', None)
-        endpoint = '/sdapi/v1/txt2img'
-        # Process the tag matches
-        if flow or img_censoring or change_imgmodel or swap_imgmodel or payload or param_variances or controlnet or forge_couple or layerdiffuse or reactor or img2img or img2img_mask or send_user_image:
-            # Flow handling
-            if flow is not None and not flow_event.is_set():
-                await build_flow_queue(flow)
-            # Img censoring handling
-            if img_censoring and img_censoring > 0:
-                img_payload['img_censoring'] = img_censoring
-                logging.info(f"[TAGS] Censoring: {'Image Blurred' if img_censoring == 1 else 'Generation Blocked'}")
-            # Imgmodel handling
-            imgmodel_params = change_imgmodel or swap_imgmodel or None
-            if imgmodel_params:
-                    ## IF API IMG MODEL UNLOADING GETS EVER DEBUGGED
-                    ## if not change_imgmodel and swap_imgmodel and swap_imgmodel == 'None':
-                        # _ = await sd_api(endpoint='/sdapi/v1/unload-checkpoint', method='post', json=None, retry=True)
-                # 'change_imgmodel' will trump 'swap_imgmodel'
-                current_imgmodel = bot_settings.settings['imgmodel'].get('override_settings', {}).get('sd_model_checkpoint') or bot_settings.settings['imgmodel']['payload'].get('override_settings', {}).get('sd_model_checkpoint') or ''
-                if imgmodel_params == current_imgmodel:
-                    logging.info(f'[TAGS] Img model was triggered to change, but it is the same as current ("{current_imgmodel}").')
-                    imgmodel_params = None # return None
-                else:
-                    mode = 'change' if imgmodel_params == change_imgmodel else 'swap'
-                    verb = 'Changing' if mode == 'change' else 'Swapping'
-                    logging.info(f"[TAGS] {verb} Img model: '{imgmodel_params}'")
-                    imgmodel_params = {'imgmodel': {'imgmodel_name': imgmodel_params, 'mode': mode, 'verb': verb, 'current_imgmodel': current_imgmodel}} # return dict
-            # Payload handling
-            if payload:
-                if isinstance(payload, dict):
-                    logging.info(f"[TAGS] Updated payload: '{payload}'")
-                    update_dict(img_payload, payload)
-                else:
-                    logging.warning("A tag was matched with invalid 'payload'; must be a dictionary.")
-            # Param variances handling
-            if param_variances:
-                processed_params = process_param_variances(param_variances)
-                logging.info(f"[TAGS] Applied Param Variances: '{processed_params}'")
-                sum_update_dict(img_payload, processed_params)
-            # Controlnet handling
-            if controlnet and config['sd']['extensions'].get('controlnet_enabled', False):       
-                img_payload['alwayson_scripts']['controlnet']['args'] = controlnet
-            # forge_couple handling
-            if forge_couple and config['sd']['extensions'].get('forgecouple_enabled', False):
-                img_payload['alwayson_scripts']['forge_couple']['args'].update(forge_couple)
-                img_payload['alwayson_scripts']['forge_couple']['args']['enable'] = True
-                logging.info(f"[TAGS] Enabled forge_couple: {forge_couple}")
-            # layerdiffuse handling
-            if layerdiffuse and config['sd']['extensions'].get('layerdiffuse_enabled', False):
-                img_payload['alwayson_scripts']['layerdiffuse']['args'].update(layerdiffuse)
-                img_payload['alwayson_scripts']['layerdiffuse']['args']['enabled'] = True
-                logging.info(f"[TAGS] Enabled layerdiffuse: {layerdiffuse}")
-            # ReActor face swap handling
-            if reactor and config['sd']['extensions'].get('reactor_enabled', False):
-                img_payload['alwayson_scripts']['reactor']['args'].update(reactor)
-                if reactor.get('mask'):
-                    img_payload['alwayson_scripts']['reactor']['args']['save_original'] = True
-            # Img2Img handling
-            if img2img:
-                img_payload['init_images'] = [img2img]
-                params['endpoint'] = '/sdapi/v1/img2img'
-            # Inpaint Mask handling
-            if img2img_mask:
-                img_payload['mask'] = img2img_mask
-            # Send User Image handling
-            if send_user_image:
-                logging.info(f"[TAGS] Sending user image: {send_user_image}")
-        return img_payload, imgmodel_params, params
-    except Exception as e:
-        logging.error(f"Error processing Img tags: {e}")
-        return img_payload, None
-
-# The methods of this function allow multiple extensions with an identical "select image from random folder" value to share the first selected folder.
-# The function will first try to find a specific image file based on the extension's key name (ex: 'canny.png' or 'img2img_mask.jpg')
-def collect_img_extension_mods(mods):
-    controlnet = mods.get('controlnet', [])
-    reactor = mods.get('reactor', None)
-    img2img = mods.get('img2img', None)
-    img2img_mask = mods.get('img2img_mask', None)
-    set_dir = None
-    if img2img:
-        try:
-            img2img_args = get_image_tag_args('Img2Img', img2img, key='img2img', set_dir=set_dir)
-            mods['img2img'] = img2img_args.get('image', '')
-            if img2img_args:
-                if set_dir is None:
-                    set_dir = img2img_args.get('selected_folder', None)
-                if img2img_mask:
-                    img2img_mask_args = get_image_tag_args('Img2Img Mask', img2img_mask, key='img2img_mask', set_dir=set_dir)
-                    mods['img2img_mask'] = img2img_mask_args.get('image', '')
-                    if img2img_mask_args:
-                        if set_dir is None:
-                            set_dir = img2img_mask_args.get('selected_folder', None)
-        except Exception as e:
-            logging.error(f"Error collecting img2img tag values: {e}")
-    if controlnet:
-        try:
-            for idx, controlnet_item in enumerate(controlnet):
-                control_type = controlnet_item.pop('control_type', None) # remove control_type
-                module = controlnet_item.get('module', None)
-                prefix = control_type or module or None
-                image = controlnet_item.get('image', None)
-                mask_image = controlnet_item.get('mask', None) or controlnet_item.get('mask_image', None)
-                # Update controlnet item with image information
-                if image:
-                    cnet_args = get_image_tag_args('ControlNet Image', image, key=prefix, set_dir=set_dir)
-                    if not cnet_args:
-                        controlnet[idx] = {}
-                    else:
-                        if set_dir is None:
-                            set_dir = cnet_args.pop('selected_folder', None)
-                        else:
-                            cnet_args.pop('selected_folder')
-                        controlnet[idx].update(cnet_args)
-                        controlnet[idx]['enabled'] = True
-                        # Update controlnet item with mask_image information
-                        if mask_image:
-                            key = f'{prefix}_mask' if prefix else None
-                            cnet_mask_args = get_image_tag_args('ControlNet Mask', mask_image, key=key, set_dir=set_dir)
-                            controlnet[idx]['mask_image'] = cnet_mask_args.get('image', None)
-                            if cnet_mask_args:
-                                if set_dir is None:
-                                    set_dir = cnet_mask_args.get('selected_folder', None)
-            mods['controlnet'] = controlnet
-        except Exception as e:
-            logging.error(f"Error collecting ControlNet tag values: {e}")
-    if reactor:
-        try:
-            image = reactor.get('image', None)
-            mask_image = reactor.get('mask', None)
-            if image:
-                reactor_args = get_image_tag_args('ReActor Enabled', image, key='reactor', set_dir=None)
-                if reactor_args:
-                    reactor_args.pop('selected_folder', None)
-                    mods['reactor'].update(reactor_args)
-                    mods['reactor']['enabled'] = True
-                    if mask_image:
-                        reactor_mask_args = get_image_tag_args('ReActor Mask', mask_image, key='reactor_mask', set_dir=set_dir)
-                        mods['reactor']['mask'] = reactor_mask_args.get('image', '')
-                        if reactor_mask_args and set_dir is None:
-                            set_dir = reactor_mask_args.get('selected_folder', None)
-        except Exception as e:
-            logging.error(f"Error collecting ReActor tag values: {e}")
-    return mods
-
-def collect_img_tag_values(tags):
-    sd_output_dir = 'ad_discordbot/sd_outputs/'
-    img_payload_mods = {
-        'flow': None,
-        'img_censoring': None,
-        'change_imgmodel': None,
-        'swap_imgmodel': None,
-        'payload': {},
-        'param_variances': {},
-        'controlnet': [],
-        'forge_couple': {},
-        'layerdiffuse': {},
-        'reactor': {},
-        'send_user_image': None,
-        'img2img': {},
-        'img2img_mask': {}
-        }
-    payload_order_hack = {}
-    controlnet_args = {}
-    forge_couple_args = {}
-    layerdiffuse_args = {}
-    reactor_args = {}
-    try:
-        for tag in tags['matches']:
-            if isinstance(tag, tuple):
-                tag = tag[0] # For tags with prompt insertion indexes
-            for key, value in tag.items():
-                if key == 'sd_output_dir':
-                    sd_output_dir = str(value)
-                elif key == 'flow' and img_payload_mods['flow'] is None:
-                    img_payload_mods['flow'] = dict(value)
-                elif key == 'img_censoring' and img_payload_mods['img_censoring'] is None:
-                    img_payload_mods['img_censoring'] = int(value)
-                elif key == 'change_imgmodel' and img_payload_mods['change_imgmodel'] is None:
-                    img_payload_mods['change_imgmodel'] = str(value)
-                elif key == 'swap_imgmodel' and img_payload_mods['swap_imgmodel'] is None:
-                    img_payload_mods['swap_imgmodel'] = str(value)
-                elif key == 'payload': # Allow multiple to accumulate
-                    try:
-                        if img_payload_mods['payload']:
-                            payload_order_hack = dict(value)
-                            update_dict(payload_order_hack, img_payload_mods['payload'])
-                            img_payload_mods['payload'] = payload_order_hack                           
-                        else:
-                            img_payload_mods['payload'] = dict(value)
-                    except:
-                        logging.warning("Error processing a matched 'payload' tag; ensure it is a dictionary.")
-                elif key == 'img_param_variances': # Allow multiple to accumulate
-                    try:
-                        update_dict(img_payload_mods['param_variances'], dict(value))
-                    except:
-                        logging.warning("Error processing a matched 'img_param_variances' tag; ensure it is a dictionary.")
-                # get layerdiffuse tag params                    
-                elif key == 'layerdiffuse':
-                    img_payload_mods['layerdiffuse']['method'] = str(value)
-                elif key.startswith('laydiff_'):
-                    laydiff_key = key[len('laydiff_'):]
-                    layerdiffuse_args[laydiff_key] = value
-                # get any user image
-                elif key == 'send_user_image':
-                    user_image_args = get_image_tag_args('User image', str(value), key=None, set_dir=None)
-                    user_image_args.pop('selected_folder')
-                    img_payload_mods['send_user_image'] = user_image_args
-                # get reactor tag params
-                elif key == 'reactor':
-                    img_payload_mods['reactor']['image'] = value
-                elif key.startswith('reactor_'):
-                    reactor_key = key[len('reactor_'):]
-                    reactor_args[reactor_key] = value
-                # get forge_couple tag params                    
-                elif key == 'forge_couple':
-                    if value.startswith('['):
-                        img_payload_mods['forge_couple']['maps'] = list(value)
-                    else: img_payload_mods['forge_couple']['direction'] = str(value)
-                elif key.startswith('couple_'):
-                    forge_couple_key = key[len('couple_'):]
-                    if value.startswith('['):
-                        forge_couple_args[forge_couple_key] = list(value)
-                    else:
-                        forge_couple_args[forge_couple_key] = str(value)
-                # get controlnet tag params
-                elif key.startswith('controlnet'):
-                    index = int(key[len('controlnet'):]) if key != 'controlnet' else 0  # Determine the index (cnet unit) for main controlnet args
-                    controlnet_args.setdefault(index, {}).update({'image': value, 'enabled': True})         # Update controlnet args at the specified index
-                elif key.startswith('cnet'):
-                    # Determine the index for controlnet_args sublist
-                    if key.startswith('cnet_'):
-                        index = int(key.split('_')[0][len('cnet'):]) if not key.startswith('cnet_') else 0  # Determine the index (cnet unit) for additional controlnet args
-                    controlnet_args.setdefault(index, {}).update({key.split('_', 1)[-1]: value})   # Update controlnet args at the specified index
-                # get any img2img
-                elif key == 'img2img':
-                    img_payload_mods['img2img'] = str(value) # get base64 in next function
-                # get any inpaint mask
-                elif key == 'img2img_mask':
-                    img_payload_mods['img2img_mask'] = str(value) # get base64 in next function
-        # Add the collected SD WebUI extension args to the img_payload_mods dict
-        for index in sorted(set(controlnet_args.keys())):   # This flattens down any gaps between collected ControlNet units (ensures lowest index is 0, next is 1, and so on)
-            cnet_basesettings = copy.copy(bot_settings.settings['imgmodel']['payload']['alwayson_scripts']['controlnet']['args'][0])  # Copy of required dict items
-            cnet_unit_args = controlnet_args.get(index, {})
-            cnet_unit = update_dict(cnet_basesettings, cnet_unit_args)
-            img_payload_mods['controlnet'].append(cnet_unit)
-        img_payload_mods['forge_couple'].update(forge_couple_args)
-        img_payload_mods['layerdiffuse'].update(layerdiffuse_args)
-        img_payload_mods['reactor'].update(reactor_args)
-
-        img_payload_mods = collect_img_extension_mods(img_payload_mods)
-        return sd_output_dir, img_payload_mods
-    except Exception as e:
-        logging.error(f"Error collecting Img tag values: {e}")
-        return sd_output_dir, tags
-
-def initialize_img_payload(img_prompt, neg_prompt):
-    try:
-        # Initialize img_payload settings
-        img_payload = {"prompt": img_prompt, "negative_prompt": neg_prompt, "width": 512, "height": 512, "steps": 20, "resize_mode": 1}
-        # Apply settings from imgmodel configuration
-        imgmodel_img_payload = copy.deepcopy(bot_settings.settings['imgmodel'].get('payload', {}))
-        img_payload.update(imgmodel_img_payload)
-        img_payload['override_settings'] = copy.deepcopy(bot_settings.settings['imgmodel'].get('override_settings', {}))
-        return img_payload
-    except Exception as e:
-        logging.error(f"Error initializing img payload: {e}")
-
-def match_img_tags(img_prompt, tags):
-    try:
-        # Unmatch any previously matched tags which try to insert text into the img_prompt
-        for tag in tags['matches'][:]:  # Iterate over a copy of the list
-            if tag.get('imgtag_matched_early'): # extract text insertion key pairs from previously matched tags
-                new_tag = {}
-                tag_copy = copy.copy(tag)
-                for key, value in tag_copy.items(): # Iterate over a copy of the tag
-                    if (key in ["trigger", "matched_trigger", "imgtag_matched_early", "case_sensitive", "on_prefix_only", "search_mode", "img_text_joining", "phase"]
-                        or key.startswith(('positive_prompt', 'negative_prompt'))):
-                        new_tag[key] = value
-                        if not key == 'phase':
-                            del tag[key] # Remove the key from the original tag
-                tags['unmatched']['userllm'].append(new_tag) # append to unmatched list
-                # Remove tag items from original list that became an empty list
-                if not tag:
-                    tags['matches'].remove(tag)
-        # match tags for 'img' phase.
-        tags = match_tags(img_prompt, tags, phase='img')
-        # Rematch any previously matched tags that failed to match text in img_prompt
-        for tag in tags['unmatched']['userllm'][:]:  # Iterate over a copy of the list
-            if tag.get('imgtag_matched_early') and tag.get('imgtag_uninserted'):
-                tags['matches'].append(tag)
-                tags['unmatched']['userllm'].remove(tag)
-        return tags
-    except Exception as e:
-        logging.error(f"Error matching tags for img phase: {e}")
-        return tags
-
-async def img_gen_task(user, channel, source, img_prompt, params, i=None, tags={}):
-    try:
-        check_key = bot_settings.settings['imgmodel'].get('override_settings') or bot_settings.settings['imgmodel']['payload'].get('override_settings')
-        if check_key.get('sd_model_checkpoint') == 'None': # Model currently unloaded
-            await channel.send("**Cannot process image request:** No Img model is currently loaded")
-            logging.warning(f'Bot tried to generate image for {user}, but no Img model was loaded')
-        if not tags:
-            img_prompt, tags = await get_tags(img_prompt)
-            tags = match_img_tags(img_prompt, tags)
-        # Initialize img_payload
-        neg_prompt = params.get('neg_prompt', '')
-        img_payload = initialize_img_payload(img_prompt, neg_prompt)
-        # collect matched tag values
-        sd_output_dir, img_payload_mods = collect_img_tag_values(tags)
-        send_user_image = img_payload_mods.get('send_user_image', None)
-        # Apply tags relevant to Img gen
-        img_payload, imgmodel_params, params = await process_img_payload_tags(img_payload, img_payload_mods, params)
-        # Check censoring
-        censor_mode = None
-        if img_payload.get('img_censoring', 0) > 0:
-            censor_mode = img_payload['img_censoring']
-            if censor_mode == 2:
-                if img_send_embed_info:
-                    img_send_embed_info.title = "Image prompt was flagged as inappropriate."
-                    img_send_embed_info.description = ""
-                    await channel.send(embed=img_send_embed_info)
-                return censor_mode
-        # Process loractl
-        if config['sd']['extensions'].get('lrctl', {}).get('enabled', False):
-            tags = apply_loractl(tags)
-        # Apply tags relevant to Img prompts
-        img_payload = process_img_prompt_tags(img_payload, tags)
-        # Apply menu selections from /image command
-        img_payload = apply_imgcmd_params(img_payload, params)
-        # Clean anything up that gets messy
-        img_payload = clean_img_payload(img_payload)
-        # Change imgmodel if triggered by tags
-        should_swap = False
-        if imgmodel_params:
-            img_payload['override_settings']['sd_model_checkpoint'] = imgmodel_params['imgmodel'].get('imgmodel_name')
-            current_imgmodel = imgmodel_params['imgmodel'].get('current_imgmodel', '')
-            should_swap = await change_imgmodel_task(user, channel, imgmodel_params)
-        # Generate and send images
-        endpoint = params.get('endpoint', '/sdapi/v1/txt2img')
-        await process_image_gen(img_payload, censor_mode, channel, tags, endpoint, sd_output_dir)
-        should_send_text = should_bot_do('should_send_text', default=True, tags=tags)
-        should_gen_text = should_bot_do('should_gen_text', default=True, tags=tags)
-        if (source == 'image' or (should_send_text and not should_gen_text)) and img_send_embed_info:
-            img_send_embed_info.title = f"{user} requested an image:"
-            img_send_embed_info.description = params.get('message', img_prompt)
-            if i:
-                if hasattr(i, 'followup'): await i.followup.reply(embed=img_send_embed_info)
-                else: await i.reply(embed=img_send_embed_info)
-            else: await channel.send(embed=img_send_embed_info)
-        if send_user_image:
-            send_user_image = discord.File(send_user_image)
-            await channel.send(file=send_user_image)
-        # If switching back to original Img model
-        if should_swap:
-            await change_imgmodel_task(user, channel, params={'imgmodel': {'imgmodel_name': current_imgmodel, 'mode': 'swap_back', 'verb': 'Swapping back to'}})
-        return
-    except Exception as e:
-        logging.error(f"An error occurred in img_gen_task(): {e}")
-
-#################################################################
-######################## /IMAGE COMMAND #########################
-#################################################################
-if sd_enabled:
-
-    # Updates size options for /image command
-    def update_size_options(average):
-        global size_choices
-        options = load_file('ad_discordbot/dict_cmdoptions.yaml')
-        sizes = options.get('sizes', [])
-        aspect_ratios = [size.get("ratio") for size in sizes.get('ratios', [])]
-        size_choices.clear()  # Clear the existing list
-        ratio_options = calculate_aspect_ratio_sizes(average, aspect_ratios)
-        static_options = sizes.get('static_sizes', [])
-        size_options = (ratio_options or []) + (static_options or [])
-        size_choices.extend(
-            app_commands.Choice(name=option['name'], value=option['name'])
-            for option in size_options)
-
-    # Updates size ControlNet data for /image command
-    async def update_cnet_options():
-        global cnet_data
-        if cnet_data:
-            cnet_data = await get_cnet_data()
-
-    # Update /image command options        
-    async def update_image_cmd_menus(average):
-        update_size_options(average)
-        await update_cnet_options()
-        await client.tree.sync()
-
-    def round_to_precision(val, prec):
-        return round(val / prec) * prec
-
-    def res_to_model_fit(width, height, mp_target):
-        mp = width * height
-        scale = math.sqrt(mp_target / mp)
-        new_wid = int(round_to_precision(width * scale, 64))
-        new_hei = int(round_to_precision(height * scale, 64))
-        return new_wid, new_hei
-
-    def calculate_aspect_ratio_sizes(avg, aspect_ratios):
-        ratio_options = []
-        mp_target = avg*avg
-        doubleavg = avg*2
-        for ratio in aspect_ratios:
-            ratio_parts = tuple(map(int, ratio.replace(':', '/').split('/')))
-            ratio_sum = ratio_parts[0]+ratio_parts[1]
-            # Approximate the width and height based on the average and aspect ratio
-            width = round((ratio_parts[0]/ratio_sum)*doubleavg)
-            height = round((ratio_parts[1]/ratio_sum)*doubleavg)
-            # Round to correct megapixel precision
-            width, height = res_to_model_fit(width, height, mp_target)
-            if width > height: aspect_type = "landscape"
-            elif width < height: aspect_type = "portrait"
-            else: aspect_type = "square"
-            # Format the result
-            size_name = f"{width} x {height} ({ratio} {aspect_type})"
-            ratio_options.append({'name': size_name, 'width': width, 'height': height})
-        return ratio_options
-
-    def average_width_height(width, height):
-        avg = (width + height) // 2
-        if (width + height) % 2 != 0: avg += 1
-        return avg
-
-    async def get_imgcmd_choices(size_options, style_options):
-        try:
-            size_choices = [
-                app_commands.Choice(name=option['name'], value=option['name'])
-                for option in size_options]
-            style_choices = [
-                app_commands.Choice(name=option['name'], value=option['name'])
-                for option in style_options]
-            return size_choices, style_choices
-        except Exception as e:
-            logging.error(f"An error occurred while building choices for /image: {e}")  
-
-    async def get_imgcmd_options():
-        try:
-            options = load_file('ad_discordbot/dict_cmdoptions.yaml')
-            options = dict(options)
-            active_settings = load_file('ad_discordbot/activesettings.yaml')
-            active_settings = dict(active_settings)
-            # Get sizes and aspect ratios from 'dict_cmdoptions.yaml'
-            sizes = options.get('sizes', {})
-            aspect_ratios = [size.get("ratio") for size in sizes.get('ratios', [])]
-            # Calculate the average and aspect ratio sizes
-            width = active_settings.get('imgmodel', {}).get('payload', {}).get('width', 512)
-            height = active_settings.get('imgmodel', {}).get('payload', {}).get('height', 512)
-            average = average_width_height(width, height)
-            ratio_options = calculate_aspect_ratio_sizes(average, aspect_ratios)
-            # Collect any defined static sizes
-            static_options = sizes.get('static_sizes', [])
-            # Merge dynamic and static sizes
-            size_options = (ratio_options or []) + (static_options or [])
-            # Get style and controlnet options
-            style_options = options.get('styles', {})
-            return size_options, style_options
-        except Exception as e:
-            logging.error(f"An error occurred while building options for /image: {e}")
-
-    async def get_cnet_data():
-        filtered_cnet_data = {}
-        if config['sd']['extensions'].get(f'controlnet_enabled', False):
-            try:
-                all_cnet_data = await sd_api(endpoint='/controlnet/control_types', method='get', json=None, retry=False)
-                for key, value in all_cnet_data["control_types"].items():
-                    if key == "All":
-                        continue
-                    if key in ["Reference", "Revision", "Shuffle"]:
-                        value['name'] = key
-                        filtered_cnet_data[key] = value
-                    elif value["default_model"] != "None":
-                        value['name'] = key
-                        filtered_cnet_data[key] = value
-            except:
-                cnet_online = await ext_online('controlnet', '/controlnet/model_list')
-                if cnet_online:
-                    logging.warning("ControlNet is both enabled in config.py and detected. However, ad_discordbot relies on the '/controlnet/control_types' \
-                        API endpoint which is missing. See here: (https://github.com/altoiddealer/ad_discordbot/wiki/troubleshooting).")
-        return filtered_cnet_data
-
-    async def ext_online(ext, endpoint):
-        if config['sd']['extensions'].get(f'{ext}_enabled', False):
-            try:
-                online = await sd_api(endpoint=endpoint, method='get', json=None, retry=False)
-                if online: return True
-                else: return False
-            except:
-                logging.warning(f"{ext} is enabled in config.py, but was not responsive from {SD_CLIENT} API. Omitting option from '/image' command.")
-        return False
-    # Get size and style options for /image command
-    size_options, style_options = asyncio.run(get_imgcmd_options())
-    size_choices, style_choices = asyncio.run(get_imgcmd_choices(size_options, style_options))
-    # Get filtered ControlNet data for /image command
-    cnet_data = asyncio.run(get_cnet_data())
-    # Test API reactor endpoint for /image command
-    reactor_online = asyncio.run(ext_online('reactor', '/reactor/models'))
-
-    if cnet_data and reactor_online:
-        @client.hybrid_command(name="image", description=f'Generate an image using {SD_CLIENT}')
-        @app_commands.describe(style='Applies a positive/negative prompt preset')
-        @app_commands.describe(img2img='Diffuses from an input image instead of pure latent noise.')
-        @app_commands.describe(img2img_mask='Masks the diffusion strength for the img2img input. Requires img2img.')
-        @app_commands.describe(face_swap='For best results, attach a square (1:1) cropped image of a face, to swap into the output.')
-        @app_commands.describe(controlnet='Guides image diffusion using an input image or map.')
-        @app_commands.choices(size=size_choices)
-        @app_commands.choices(style=style_choices)
-        async def image(ctx: discord.ext.commands.Context, prompt: str, size: typing.Optional[app_commands.Choice[str]], style: typing.Optional[app_commands.Choice[str]], neg_prompt: typing.Optional[str], img2img: typing.Optional[discord.Attachment], img2img_mask: typing.Optional[discord.Attachment],
-            face_swap: typing.Optional[discord.Attachment], controlnet: typing.Optional[discord.Attachment]):
-            user_selections = {"prompt": prompt, "size": size.value if size else None, "style": style.value if style else None, "neg_prompt": neg_prompt, "img2img": img2img if img2img else None, "img2img_mask": img2img_mask if img2img_mask else None,
-            "face_swap": face_swap if face_swap else None, "cnet": controlnet if controlnet else None}
-            await process_image(ctx, user_selections)
-    elif cnet_data and not reactor_online:
-        @client.hybrid_command(name="image", description=f'Generate an image using {SD_CLIENT}')
-        @app_commands.describe(style='Applies a positive/negative prompt preset')
-        @app_commands.describe(img2img='Diffuses from an input image instead of pure latent noise.')
-        @app_commands.describe(img2img_mask='Masks the diffusion strength for the img2img input. Requires img2img.')
-        @app_commands.describe(controlnet='Guides image diffusion using an input image or map.')
-        @app_commands.choices(size=size_choices)
-        @app_commands.choices(style=style_choices)
-        async def image(ctx: discord.ext.commands.Context, prompt: str, size: typing.Optional[app_commands.Choice[str]], style: typing.Optional[app_commands.Choice[str]], neg_prompt: typing.Optional[str], img2img: typing.Optional[discord.Attachment], img2img_mask: typing.Optional[discord.Attachment],
-            controlnet: typing.Optional[discord.Attachment]):
-            user_selections = {"prompt": prompt, "size": size.value if size else None, "style": style.value if style else None, "neg_prompt": neg_prompt, "img2img": img2img if img2img else None, "img2img_mask": img2img_mask if img2img_mask else None,
-            "cnet": controlnet if controlnet else None}
-            await process_image(ctx, user_selections)
-    elif reactor_online and not cnet_data:
-        @client.hybrid_command(name="image", description=f'Generate an image using {SD_CLIENT}')
-        @app_commands.describe(style='Applies a positive/negative prompt preset')
-        @app_commands.describe(img2img='Diffuses from an input image instead of pure latent noise.')
-        @app_commands.describe(img2img_mask='Masks the diffusion strength for the img2img input. Requires img2img.')
-        @app_commands.describe(face_swap='For best results, attach a square (1:1) cropped image of a face, to swap into the output.')
-        @app_commands.choices(size=size_choices)
-        @app_commands.choices(style=style_choices)
-        async def image(ctx: discord.ext.commands.Context, prompt: str, size: typing.Optional[app_commands.Choice[str]], style: typing.Optional[app_commands.Choice[str]], neg_prompt: typing.Optional[str], img2img: typing.Optional[discord.Attachment], img2img_mask: typing.Optional[discord.Attachment], 
-            face_swap: typing.Optional[discord.Attachment]):
-            user_selections = {"prompt": prompt, "size": size.value if size else None, "style": style.value if style else None, "neg_prompt": neg_prompt, "img2img": img2img if img2img else None, "img2img_mask": img2img_mask if img2img_mask else None,
-            "face_swap": face_swap if face_swap else None}
-            await process_image(ctx, user_selections)
-    else:
-        @client.hybrid_command(name="image", description=f'Generate an image using {SD_CLIENT}')
-        @app_commands.describe(style='Applies a positive/negative prompt preset')
-        @app_commands.describe(img2img='Diffuses from an input image instead of pure latent noise.')
-        @app_commands.describe(img2img_mask='Masks the diffusion strength for the img2img input. Requires img2img.')
-        @app_commands.choices(size=size_choices)
-        @app_commands.choices(style=style_choices)
-        async def image(ctx: discord.ext.commands.Context, prompt: str,  size: typing.Optional[app_commands.Choice[str]], style: typing.Optional[app_commands.Choice[str]], neg_prompt: typing.Optional[str], img2img: typing.Optional[discord.Attachment], img2img_mask: typing.Optional[discord.Attachment]):
-            user_selections = {"prompt": prompt, "size": size.value if size else None, "style": style.value if style else None, "neg_prompt": neg_prompt, "img2img": img2img if img2img else None, "img2img_mask": img2img_mask if img2img_mask else None}
-            await process_image(ctx, user_selections)
-
-    async def process_image(ctx, selections):
-        # Do not process if SD WebUI is offline
-        if not await sd_online(ctx.channel):
-            await ctx.defer()
-            return
-        # User inputs from /image command
-        prompt = selections.get('prompt', '')  
-        size = selections.get('size', None)
-        style = selections.get('style', None)
-        neg_prompt = selections.get('neg_prompt', '')
-        img2img = selections.get('img2img', None)
-        img2img_mask = selections.get('img2img_mask', None)
-        face_swap = selections.get('face_swap', None)
-        cnet = selections.get('cnet', None)
-        # Defaults
-        endpoint = '/sdapi/v1/txt2img'
-        neg_style_prompt = ""
-        size_dict = {}
-        faceswapimg = None
-        img2img_dict = {}
-        cnet_dict = {}
-        try:
-            prompt = await dynamic_prompting(ctx.author, prompt, i=None)
-            message = f"**Prompt:** {prompt}"
-            if size:
-                selected_size = next((option for option in size_options if option['name'] == size), None)
-                if selected_size:
-                    size_dict['width'] = selected_size.get('width')
-                    size_dict['height'] = selected_size.get('height')
-                message += f" | **Size:** {size}"
-            if style:
-                selected_style_option = next((option for option in style_options if option['name'] == style), None)
-                if selected_style_option:
-                    prompt = selected_style_option.get('positive').format(prompt)
-                    neg_style_prompt = selected_style_option.get('negative')
-                message += f" | **Style:** {style}"
-            if neg_prompt:
-                neg_style_prompt = f"{neg_prompt}, {neg_style_prompt}"
-                message += f" | **Negative Prompt:** {neg_prompt}"
-            if img2img:
-                async def process_image_img2img(img2img, img2img_dict, endpoint, message):
-                    #Convert attached image to base64
-                    attached_i2i_img = await img2img.read()
-                    i2i_image = base64.b64encode(attached_i2i_img).decode('utf-8')
-                    img2img_dict['image'] = i2i_image
-                    # Ask user to select a Denoise Strength
-                    denoise_options = []
-                    for value in [round(0.05 * index, 2) for index in range(int(1 / 0.05) + 1)]:
-                        denoise_options.append(discord.SelectOption(label=str(value), value=str(value), default=True if value == 0.40 else False))
-                    denoise_options = denoise_options[:25]
-                    denoise_select = discord.ui.Select(custom_id="denoise", options=denoise_options)
-                    # Send Denoise Strength select menu in a view
-                    submit_button = discord.ui.Button(style=discord.ButtonStyle.primary, label="Submit")
-                    view = discord.ui.View()
-                    view.add_item(denoise_select)
-                    view.add_item(submit_button)
-                    select_message = await ctx.send("Select denoise strength for img2img:", view=view, ephemeral=True)
-                    interaction = await client.wait_for("interaction", check=lambda interaction: interaction.message.id == select_message.id)
-                    denoising_strength = interaction.data.get("values", ["0.40"])[0]
-                    img2img_dict['denoising_strength'] = float(denoising_strength)
-                    await interaction.response.defer() # defer response for this interaction
-                    await select_message.delete()
-                    endpoint = '/sdapi/v1/img2img' # Change API endpoint to img2img
-                    message += f" | **Img2Img**, denoise strength: {denoising_strength}"
-                    return img2img_dict, endpoint, message
-                try:
-                    img2img_dict, endpoint, message = await process_image_img2img(img2img, img2img_dict, endpoint, message)
-                except Exception as e:
-                    logging.error(f"An error occurred while configuring Img2Img for /image command: {e}")
-            if img2img_mask:
-                if img2img:
-                    attached_img2img_mask_img = await img2img_mask.read()
-                    img2img_mask_img = base64.b64encode(attached_img2img_mask_img).decode('utf-8')
-                    img2img_dict['mask'] = img2img_mask_img
-                    message += f" | **Inpainting:** Image Provided"
-                else:
-                    await ctx.send("Inpainting requires im2img. Not applying img2img_mask mask...", ephemeral=True)
-            if face_swap:
-                attached_face_img = await face_swap.read()
-                faceswapimg = base64.b64encode(attached_face_img).decode('utf-8')
-                message += f" | **Face Swap:** Image Provided"
-            if cnet:
-                async def process_image_controlnet(cnet, cnet_dict, message):
-                    try:
-                        # Convert attached image to base64
-                        attached_cnet_img = await cnet.read()
-                        cnetimage = base64.b64encode(attached_cnet_img).decode('utf-8')
-                        cnet_dict['image'] = cnetimage
-                    except:
-                        logging.error(f"Error decoding ControlNet input image for '/image' command: {e}")
-                    try:
-                        # Ask user to select a Control Type
-                        cnet_control_type_options = [discord.SelectOption(label=key, value=key) for key in cnet_data]
-                        control_type_select = discord.ui.Select(options=cnet_control_type_options, placeholder="Select ControlNet Control Type", custom_id="cnet_control_type_select")
-                        # Send Control Type select menu in a view
-                        view = discord.ui.View()
-                        view.add_item(control_type_select)
-                        select_message = await ctx.send("### Select ControlNet Control Type:", view=view, ephemeral=True)
-                        interaction = await client.wait_for("interaction", check=lambda interaction: interaction.message.id == select_message.id)
-                        selected_control_type = interaction.data.get("values")[0]
-                        selected_control_type = cnet_data[selected_control_type]
-                        await interaction.response.defer() # defer response for this interaction
-                        await select_message.delete()
-                    except Exception as e:
-                        logging.error(f"An error occurred while setting ControlNet Control Type in '/image' command: {e}")
-                    # View containing Selects for ControlNet Module, Model, Start and End
-                    class CnetControlView(discord.ui.View):
-                        def __init__(self, cnet_data, selected_control_type):
-                            super().__init__()
-                            self.cnet_dict = {'module': selected_control_type["default_option"], 'model': selected_control_type["default_model"], 'guidance_start': 0.00, 'guidance_end': 1.00}
-                        # Dropdown Menu for Module
-                        module_options = [discord.SelectOption(label=module_option, value=module_option, default=True if module_option == selected_control_type["default_option"] else False,
-                            description='Default' if module_option == selected_control_type["default_option"] else None) for module_option in selected_control_type["module_list"]]
-                        @discord.ui.select(options=module_options, placeholder="Select ControlNet Module", custom_id="cnet_module_select")
-                        async def module_select(self, select, interaction):
-                            self.cnet_dict['module'] = select.data['values'][0]
-                            await select.response.defer()
-                        # Dropdown Menu for Model
-                        model_options = [discord.SelectOption( label=model_option, value=model_option, default=True if model_option == selected_control_type["default_model"] else False,
-                            description='Default' if model_option == selected_control_type["default_model"] else '') for model_option in selected_control_type["model_list"]]
-                        @discord.ui.select(options=model_options, placeholder="Select ControlNet Model", custom_id="cnet_model_select", disabled=selected_control_type.get("default_model") == 'None')
-                        async def model_select(self, select, interaction):
-                            self.cnet_dict['model'] = select.data['values'][0]
-                            await select.response.defer()
-                        # Dropdown Menu for Start
-                        start_options = []
-                        for value in [round(0.05 * index, 2) for index in range(int(1 / 0.05) + 1)]:
-                            start_options.append(discord.SelectOption(label=str(value), value=str(value), default=True if value == 0.00 else False))
-                        @discord.ui.select(options=start_options, placeholder="Select Start Guidance (0.0 - 1.0)", custom_id="cnet_start_select")
-                        async def start_select(self, select, interaction):
-                            self.cnet_dict['guidance_start'] = float(select.data['values'][0])
-                            await select.response.defer()
-                        # Dropdown Menu for End
-                        end_options = []
-                        for value in [round(0.05 * index, 2) for index in range(int(1 / 0.05) + 1)]:
-                            end_options.append(discord.SelectOption(label=str(value), value=str(value), default=True if value == 1.00 else False))
-                        @discord.ui.select(options=end_options, placeholder="Select End Guidance (0.0 - 1.0)", custom_id="cnet_end_select")
-                        async def end_select(self, select, interaction):
-                            self.cnet_dict['guidance_end'] = float(select.data['values'][0])
-                            await select.response.defer()
-                        # Submit button
-                        @discord.ui.button(label='Submit', style=discord.ButtonStyle.primary, custom_id="cnet_submit")
-                        async def submit_button(self, button, interaction):
-                            await button.response.defer()
-                            self.stop()
-                    # Function to build Select Options based on the selected ControlNet Module
-                    def make_cnet_options(selected_module):
-                        # Defaults
-                        options_a = [discord.SelectOption(label='Not Applicable', value='64')]
-                        options_b = [discord.SelectOption(label='Not Applicable', value='64')]
-                        label_a = 'Not Applicable'
-                        label_b = 'Not Applicable'
-                        if (selected_module in ["canny", "mlsd", "normal_midas", "scribble_xdog", "softedge_teed"]
-                            or selected_module.startswith(('blur', 'depth_leres', 'recolor_', 'reference', 'CLIP-G', 'tile_colorfix'))):
-                            try:
-                                # Initialize Specific Options
-                                options_a = []
-                                options_b = []
-                                # Defaults
-                                round_a = 2
-                                range_a = 1
-                                default_a = 10
-                                round_b = 2
-                                range_b = 256
-                                default_b = 0
-                                if selected_module.startswith('blur'):
-                                    label_a = 'Sigma'
-                                    range_a = 64
-                                    default_a = 3
-                                elif selected_module == 'canny':
-                                    label_a = 'Low Threshold'
-                                    round_a = 0
-                                    range_a = 256
-                                    default_a = 7
-                                    label_b = 'High Threshold'
-                                    round_b = 0
-                                    default_b = 16
-                                elif selected_module.startswith('depth_leres'):
-                                    label_a = 'Remove Near %'
-                                    round_a = 1
-                                    range_a = 100
-                                    default_a = 0
-                                    label_b = 'Remove Background %'
-                                    round_b = 1
-                                    range_b = 100
-                                elif selected_module == 'mlsd':
-                                    label_a = 'MLSD Value Threshold'
-                                    range_a = 2
-                                    default_a = 0
-                                    label_b = 'MLSD Distance Threshold'
-                                    range_b = 20
-                                elif selected_module == 'normal_midas':
-                                    label_a = 'Normal Background Threshold'
-                                    default_a = 8
-                                elif selected_module.startswith('recolor'):
-                                    label_a = 'Gamma Correction'
-                                    round_a = 3
-                                    range_a = 2
-                                elif selected_module.startswith('reference'):
-                                    label_a = 'Style Fidelity'
-                                elif selected_module.startswith('CLIP-G'): # AKA 'Revision'
-                                    label_a = 'Noise Augmentation'
-                                    default_a = 0
-                                elif selected_module == 'scribble_xdog':
-                                    label_a = 'XDoG Threshold'
-                                    range_a = 64
-                                elif selected_module == 'softedge_teed':
-                                    label_a = 'Safe Steps'
-                                    default_a = 8
-                                    range_a = 10
-                                    round_a = 0
-                                elif selected_module.startswith('tile_colorfix'):
-                                    label_a = 'Variation'
-                                    round_a = 0
-                                    range_a = 32
-                                    default_a = 5
-                                    if selected_module == 'tile_colorfix+sharp':
-                                        label_b = 'Sharpness'
-                                        round_b = 0
-                                        range_b = 2
-                                        default_b = 10
-                                for index, value in enumerate([round(index * (range_a / 20), round_a) for index in range(20 + 1)]):
-                                    value = float(value) if round_a else int(value)
-                                    options_a.append(discord.SelectOption(label=str(value), value=str(value), default=index == default_a))
-                                for index, value in enumerate([round(index * (range_b / 20), round_b) for index in range(20 + 1)]):
-                                    value = float(value) if round_b else int(value)
-                                    options_b.append(discord.SelectOption(label=str(value), value=str(value), default=index == default_b))
-                            except:
-                                logging.error(f"Error building ControlNet options for '/image' command: {e}")
-                                return [discord.SelectOption(label='Not Applicable', value='64')], 'Not Applicable', [discord.SelectOption(label='Not Applicable', value='64')], 'Not Applicable'
-                        return options_a, label_a, options_b, label_b
-                    try:
-                        cnet_control_view = CnetControlView(cnet_data, selected_control_type)
-                        view_message = await ctx.send('### Select ControlNet Options\n • **Module**\n • **Model**\n • **Start** (0.0 - 1.0)\n • **End** (0.0 - 1.0)\n(if unsure, just Submit with Defaults)', 
-                            view=cnet_control_view, ephemeral=True)
-                        await cnet_control_view.wait()
-                        cnet_dict.update(cnet_control_view.cnet_dict)
-                        selected_module = cnet_dict['module']   # For next step
-                        await view_message.delete()
-                        options_a, label_a, options_b, label_b = make_cnet_options(selected_module)
-                    except Exception as e:
-                        logging.error(f"An error occurred while configuring initial ControlNet options from '/image' command: {e}")
-                    # View containing Selects for ControlNet Weight and Additional Options
-                    class CnetOptionsView(discord.ui.View):
-                        def __init__(self, options_a, label_a, options_b, label_b):
-                            super().__init__()
-                            self.cnet_dict = {'weight': 1.00}
-                        # Dropdown Menu for Weight
-                        weight_options = []
-                        for value in [round(0.05 * index, 2) for index in range(int(1 / 0.05) + 1)]:
-                            weight_options.append(discord.SelectOption(label=str(value), value=str(value), default=True if value == 1.00 else False))
-                        @discord.ui.select(options=weight_options, placeholder="Select ControlNet Weight", custom_id="cnet_weight_select")
-                        async def weight_select(self, select, interaction):
-                            self.cnet_dict['weight'] = float(select.data['values'][0])
-                            await select.response.defer()
-                        # Dropdown Menu for Options A
-                        @discord.ui.select(options=options_a, placeholder=label_a, custom_id="cnet_options_a_select", disabled=label_a == 'Not Applicable')
-                        async def thresh_a_select(self, select, interaction):
-                            self.cnet_dict['threshold_a'] = float(select.data['values'][0]) if '.' in select.data['values'][0] else int(select.data['values'][0])
-                            await select.response.defer()
-                        # Dropdown Menu for Options B
-                        @discord.ui.select(options=options_b, placeholder=label_b, custom_id="cnet_options_b_select", disabled=label_b == 'Not Applicable')
-                        async def options_b_select(self, select, interaction):
-                            self.cnet_dict['threshold_b'] = float(select.data['values'][0]) if '.' in select.data['values'][0] else int(select.data['values'][0])
-                            await select.response.defer()
-                        # Submit button
-                        @discord.ui.button(label='Submit', style=discord.ButtonStyle.primary, custom_id="cnet_submit")
-                        async def submit_button(self, button, interaction):
-                            await button.response.defer()
-                            self.stop()
-                    try:
-                        view = CnetOptionsView(options_a, label_a, options_b, label_b)
-                        message_a = f'\n • **{label_a}**' if label_a != 'Not Applicable' else ''
-                        message_b = f'\n • **{label_b}**' if label_b != 'Not Applicable' else ''
-                        view_message = await ctx.send(f'### Select ControlNet Options\n • **Weight** (0.0 - 1.0){message_a}{message_b}\n(if unsure, just Submit with Defaults)', view=view, ephemeral=True) 
-                        await view.wait()
-                        cnet_dict.update(view.cnet_dict)
-                        await view_message.delete()
-                    except Exception as e:
-                        logging.error(f"An error occurred while configuring secondary ControlNet options from /image command: {e}")
-                    cnet_dict.update({'enabled': True, 'save_detected_map': True})
-                    message += f" | **ControlNet:** (Module: {cnet_dict['module']}, Model: {cnet_dict['model']})"
-                    return cnet_dict, message
-                try:
-                    cnet_dict, message = await process_image_controlnet(cnet, cnet_dict, message)
-                except Exception as e:
-                    logging.error(f"An error occurred while configuring ControlNet for /image command: {e}")
-            params = {'neg_prompt': neg_style_prompt, 'size': size_dict, 'img2img': img2img_dict, 'face_swap': faceswapimg, 'controlnet': cnet_dict, 'endpoint': endpoint, 'message': message}
-            await ireply(ctx, 'image') # send a response msg to the user
-            # offload to ai_gen queue
-            queue_item = {'user': ctx.author, 'channel': ctx.channel, 'source': 'image', 'text': prompt, 'params': params}
-            await task_queue.put(queue_item)
-        except Exception as e:
-            logging.error(f"An error occurred in image(): {e}")
-            traceback.print_exc()
-
-#################################################################
-######################### MISC COMMANDS #########################
-#################################################################
-@client.hybrid_command(description="Display help menu")
-async def helpmenu(ctx):
-    system_embed_info = discord.Embed().from_dict(system_embed_info_json)
-    await ctx.send(embed=system_embed_info)
-
-@client.hybrid_command(description="Toggle current channel as main channel for bot to auto-reply without needing to be called")
-async def main(i):
-    try:
-        conn = sqlite3.connect('bot.db')
-        c = conn.cursor()
-        if i.channel.id in bot_settings.database.main_channels:
-            bot_settings.database.main_channels.remove(i.channel.id) # If the channel is already in the main channels, remove it
-            c.execute('''DELETE FROM main_channels WHERE channel_id = ?''', (i.channel.id,))
-            action_message = f'Removed {i.channel.mention} from main channels. Use "/main" again if you want to add it back.'
-        else:
-            # If the channel is not in the main channels, add it
-            bot_settings.database.main_channels.append(i.channel.id)
-            c.execute('''INSERT OR REPLACE INTO main_channels (channel_id) VALUES (?)''', (i.channel.id,))
-            action_message = f'Added {i.channel.mention} to main channels. Use "/main" again to remove it.'
-        conn.commit()
-        conn.close()
-        bot_settings.database = Database()
-        await i.reply(action_message)
-    except Exception as e:
-        logging.error(f"Error toggling main channel setting: {e}")
-
-@client.hybrid_command(description="Update dropdown menus without restarting bot script.")
-async def sync(ctx: discord.ext.commands.Context):
-    try:
-        await ctx.reply('Syncing client tree. Note: Menus may not update instantly.', ephemeral=True, delete_after=10)
-        logging.info(f"{ctx.author} used '/sync' to sync the client.tree (refresh commands).")
-        await bg_task_queue.put(client.tree.sync()) # Process this in the background
-    except Exception as e:
-        logging.error(f"Error syncing client.tree with '/sync': {e}")
-
-#################################################################
-######################### LLM COMMANDS ##########################
-#################################################################
-if textgenwebui_enabled:
-    # /reset command - Resets current character
-    @client.hybrid_command(description="Reset the conversation with current character")
-    async def reset_character(ctx: discord.ext.commands.Context):
-        try:
-            shared.stop_everything = True
-            await ireply(ctx, 'character reset') # send a response msg to the user
-            # offload to ai_gen queue
-            queue_item = {'user': ctx.author, 'channel': ctx.channel, 'source': 'reset', 'params': {'character': {'char_name': client.user.display_name, 'verb': 'Resetting', 'mode': 'reset'}}}
-            await task_queue.put(queue_item)
-        except Exception as e:
-            logging.error(f"Error with /reset: {e}")
-
-    # Context menu command to Regenerate last reply
-    @client.tree.context_menu(name="regenerate")
-    async def regen_llm_gen(i: discord.Interaction, message: discord.Message):
-        text = message.content
-        await i.response.defer(thinking=False)
-        # await ireply(i, 'regenerate') # send a response msg to the user
-        # offload to ai_gen queue
-        queue_item = {'i': i, 'user': i.user.display_name, 'channel': i.channel, 'source': 'regen', 'text': text, 'message': message.id}
-        await task_queue.put(queue_item)
-
-    # Context menu command to Continue last reply
-    @client.tree.context_menu(name="continue")
-    async def continue_llm_gen(i: discord.Interaction, message: discord.Message):
-        text = message.content
-        await i.response.defer(thinking=False)
-        # await ireply(i, 'continue') # send a response msg to the user
-        # offload to ai_gen queue
-        queue_item = {'i': i, 'user': i.user.display_name, 'channel': i.channel, 'source': 'cont', 'text': text, 'message': message.id}
-        await task_queue.put(queue_item)
-
-async def load_character_data(char_name):
-    char_data = None
-    for ext in ['.yaml', '.yml', '.json']:
-        character_file = os.path.join("characters", f"{char_name}{ext}")
-        if os.path.exists(character_file):
-            char_data = load_file(character_file)
-            if char_data is None:
-                continue
-            
-            char_data = dict(char_data)
-            break  # Break the loop if data is successfully loaded
-            
-    if char_data is None:
-        logging.error(f"Failed to load data for: {char_name}, perhaps missing file?")
-        
-    return char_data
-
-# Collect character information
-async def character_loader(source):
-    try:
-        # Get data using textgen-webui native character loading function
-        _, name, _, greeting, context = load_character(source, '', '')
-        missing_keys = [key for key, value in {'name': name, 'greeting': greeting, 'context': context}.items() if not value]
-        if any (missing_keys):
-            logging.warning(f'Note that character "{source}" is missing the following info:"{missing_keys}".')
-        textgen_data = {'name': name, 'greeting': greeting, 'context': context}
-        # Check for extra bot data
-        char_data = await load_character_data(source)
-        char_instruct = char_data.get('instruction_template_str', None)
-        # Merge with basesettings
-        char_data = merge_base(char_data, 'llmcontext')
-        # Reset warning for character specific TTS
-        bot_settings.database.update_was_warned('char_tts', 0)
-        # Gather context specific keys from the character data
-        char_llmcontext = {}
-        for key, value in char_data.items():
-            if key == 'extensions':
-                await update_extensions(value)
-            elif key == 'use_voice_channel':
-                await voice_channel(value)
-            elif key == 'tags':
-                value = await update_tags(value) # Unpack any tag presets
-        # Merge llmcontext data and extra data
-        char_llmcontext.update(textgen_data)
-        # Collect behavior data
-        char_behavior = char_data.get('behavior', {})
-        char_behavior = merge_base(char_behavior, 'behavior')
-        # Collect llmstate data
-        char_llmstate = char_data.get('state', {})
-        char_llmstate = merge_base(char_llmstate, 'llmstate,state')
-        # Commit the character data to bot_settings.settings
-        settings_dict = bot_settings.get_settings_dict()
-        settings_dict['llmcontext'] = dict(char_llmcontext) # Replace the entire dictionary key
-        update_dict(settings_dict['behavior'], dict(char_behavior))
-        update_dict(settings_dict['llmstate']['state'], dict(char_llmstate))
-        # Print mode in cmd
-        logging.info(f"Initializing in {bot_settings.settings['llmstate']['state']['mode']} mode")
-        # Data for saving to activesettings.yaml (skipped in on_ready())
-        return char_instruct, char_llmcontext, char_behavior, char_llmstate
-    except Exception as e:
-        logging.error(f"Error loading character. Check spelling and file structure. Use bot cmd '/character' to try again. {e}")
-
-def update_last_time(location='last_change'):
-    try:
-        conn = sqlite3.connect('bot.db')
-        c = conn.cursor()
-        now = datetime.now()
-        formatted_now = now.strftime('%Y-%m-%d %H:%M:%S')
-        c.execute(f'''UPDATE {location} SET timestamp = ?''', (formatted_now,))
-        conn.commit()
-        conn.close()
-        bot_settings.database = Database()
-    except Exception as e:
-        logging.error(f"An error occurred while logging time of profile update to bot.db: {e}")
-
-# Task to manage discord profile updates
-delayed_profile_update_task = None
-
-async def delayed_profile_update(username, avatar, remaining_cooldown):
-    try:
-        await asyncio.sleep(remaining_cooldown)
-        if username:
-            await client.user.edit(username=username)
-        if avatar:
-            await client.user.edit(avatar=avatar)
-        logging.info(f"Updated discord client profile (username/avatar). Profile can be updated again in 10 minutes.")
-        update_last_time('last_change')  # Store the current datetime in bot.db
-    except Exception as e:
-        logging.error(f"Error while changing character username or avatar: {e}")
-
-async def update_client_profile(channel, char_name):
-    try:
-        global delayed_profile_update_task
-        # Cancel delayed profile update task if one is already pending
-        if delayed_profile_update_task and not delayed_profile_update_task.done():
-            delayed_profile_update_task.cancel()
-        # Do not update profile if name is same and no update task is scheduled
-        elif (client.user.display_name == char_name):
-            return
-        avatar = None
-        folder = 'characters'
-        picture_path = os.path.join(folder, f'{char_name}.png')
-        if os.path.exists(picture_path):
-            with open(picture_path, 'rb') as f:
-                avatar = f.read()
-        # Check for cooldown before allowing profile change
-        last_change = bot_settings.database.last_change
-        last_change = datetime.strptime(last_change, '%Y-%m-%d %H:%M:%S')
-        last_cooldown = last_change + timedelta(minutes=10)
-        if datetime.now() >= last_cooldown:
-            # Apply changes immediately if outside 10 minute cooldown
-            delayed_profile_update_task = asyncio.create_task(delayed_profile_update(char_name, avatar, 0))
-        else:
-            remaining_cooldown = last_cooldown - datetime.now()
-            seconds = int(remaining_cooldown.total_seconds())
-            await channel.send(f'**Due to Discord limitations, character name/avatar will update in {seconds} seconds.**', delete_after=10)
-            logging.info(f"Due to Discord limitations, character name/avatar will update in {remaining_cooldown} seconds.")
-            delayed_profile_update_task = asyncio.create_task(delayed_profile_update(char_name, avatar, seconds))
-    except Exception as e:
-        logging.error(f"An error occurred while updating Discord profile: {e}")
-
-# Apply character changes
-async def change_character(channel, char_name):
-    try:
-        # Load the character
-        char_instruct, char_llmcontext, char_behavior, char_llmstate = await character_loader(char_name)
-        update_instruct = char_instruct or instruction_template_str or None # 'instruction_template_str' is global variable
-        if update_instruct:
-            settings_dict = bot_settings.get_settings_dict()
-            settings_dict['llmstate']['state']['instruction_template_str'] = update_instruct
-        # Update discord username / avatar
-        await update_client_profile(channel, char_name)
-        # Save the updated active_settings to activesettings.yaml
-        active_settings = load_file('ad_discordbot/activesettings.yaml')
-        active_settings['llmcontext'] = char_llmcontext
-        active_settings['behavior'] = char_behavior
-        active_settings['llmstate']['state'] = char_llmstate
-        save_yaml_file('ad_discordbot/activesettings.yaml', active_settings)
-        # Ensure all settings are synchronized
-        await update_bot_settings() # Sync updated user settings
-        # Clear chat history
-        history_manager.reset_session_history()
-    except Exception as e:
-        await channel.send(f"An error occurred while changing character: {e}")
-        logging.error(f"An error occurred while changing character: {e}")
-    return
-
-async def process_character(ctx, selected_character_value):
-    try:
-        if not selected_character_value:
-            await ctx.reply('**No character was selected**.', ephemeral=True, delete_after=5)
-            return
-        char_name = Path(selected_character_value).stem
-        await ireply(ctx, 'character change') # send a response msg to the user
-        # offload to ai_gen queue
-        queue_item = {'user': ctx.author, 'channel': ctx.channel, 'source': 'character', 'params': {'character': {'char_name': char_name, 'verb': 'Changing', 'mode': 'change'}}}
-        await task_queue.put(queue_item)
-    except Exception as e:
-        logging.error(f"Error processing selected character from /character command: {e}")
-
-def get_all_characters():
-    all_characters = []
-    filtered_characters = []
-    try:
-        for file in sorted(Path("characters").glob("*")):
-            if file.suffix in [".json", ".yml", ".yaml"]:
-                character = {}
-                character['name'] = file.stem
-                all_characters.append(character)
-
-                char_data = load_file(file)
-                if char_data is None:
-                    continue
-                
-                char_data = dict(char_data)
-                if char_data.get('bot_in_character_menu', True):
-                    filtered_characters.append(character)
-
-    except Exception as e:
-        logging.error(f"An error occurred while getting all characters: {e}")
-    return all_characters, filtered_characters
-
-if textgenwebui_enabled:
-    all_characters, filtered_characters = get_all_characters()
-    if filtered_characters:
-        character_options = [app_commands.Choice(name=character["name"], value=character["name"]) for character in filtered_characters[:25]]
-        character_options_label = f'{character_options[0].name[0]}-{character_options[-1].name[0]}'.lower()
-        if len(filtered_characters) > 25:
-            character_options1 = [app_commands.Choice(name=character["name"], value=character["name"]) for character in filtered_characters[25:50]]
-            character_options1_label = f'{character_options1[0].name[0]}-{character_options1[-1].name[0]}'.lower()
-            if character_options1_label == character_options_label:
-                character_options1_label = f'{character_options1_label}_1'
-            if len(filtered_characters) > 50:
-                character_options2 = [app_commands.Choice(name=character["name"], value=character["name"]) for character in filtered_characters[50:75]]
-                character_options2_label = f'{character_options2[0].name[0]}-{character_options2[-1].name[0]}'.lower()
-                if character_options2_label == character_options_label or character_options2_label == character_options1_label:
-                    character_options2_label = f'{character_options2_label}_2'
-                if len(filtered_characters) > 75:
-                    character_options3 = [app_commands.Choice(name=character["name"], value=character["name"]) for character in filtered_characters[75:100]]
-                    character_options3_label = f'{character_options3[0].name[0]}-{character_options3[-1].name[0]}'.lower()
-                    if character_options3_label == character_options_label or character_options3_label == character_options1_label or character_options3_label == character_options2_label:
-                        character_options3_label = f'{character_options2_label}_3'
-                    if len(filtered_characters) > 100:
-                        filtered_characters = filtered_characters[:100]
-                        logging.warning("'/character' command only allows up to 100 characters. Some characters were omitted.")
-
-        if len(filtered_characters) <= 25:
-            @client.hybrid_command(name="character", description='Choose an character')
-            @app_commands.rename(characters=f'characters_{character_options_label}')
-            @app_commands.describe(characters=f'characters {character_options_label.upper()}')
-            @app_commands.choices(characters=character_options)
-            async def character(ctx: discord.ext.commands.Context, characters: typing.Optional[app_commands.Choice[str]]):
-                selected_character = characters.value if characters is not None else ''
-                await process_character(ctx, selected_character)
-
-        elif 25 < len(filtered_characters) <= 50:
-            @client.hybrid_command(name="character", description='Choose an character (pick only one)')
-            @app_commands.rename(characters_1=f'characters_{character_options_label}')
-            @app_commands.describe(characters_1=f'characters {character_options_label.upper()}')
-            @app_commands.choices(characters_1=character_options)
-            @app_commands.rename(characters_2=f'characters_{character_options1_label}')
-            @app_commands.describe(characters_2=f'characters {character_options1_label.upper()}')
-            @app_commands.choices(characters_2=character_options1)
-            async def character(ctx: discord.ext.commands.Context, characters_1: typing.Optional[app_commands.Choice[str]], characters_2: typing.Optional[app_commands.Choice[str]]):
-                if characters_1 and characters_2:
-                    await ctx.send("More than one character was selected. Using the first selection.", ephemeral=True)
-                selected_character = ((characters_1 or characters_2) and (characters_1 or characters_2).value) or ''
-                await process_character(ctx, selected_character)
-
-        elif 50 < len(filtered_characters) <= 75:
-            @client.hybrid_command(name="character", description='Choose an character (pick only one)')
-            @app_commands.rename(characters_1=f'characters_{character_options_label}')
-            @app_commands.describe(characters_1=f'characters {character_options_label.upper()}')
-            @app_commands.choices(characters_1=character_options)
-            @app_commands.rename(characters_2=f'characters_{character_options1_label}')
-            @app_commands.describe(characters_2=f'characters {character_options1_label.upper()}')
-            @app_commands.choices(characters_2=character_options1)
-            @app_commands.rename(characters_3=f'characters_{character_options2_label}')
-            @app_commands.describe(characters_3=f'characters {character_options2_label.upper()}')
-            @app_commands.choices(characters_3=character_options2)
-            async def character(ctx: discord.ext.commands.Context, characters_1: typing.Optional[app_commands.Choice[str]], characters_2: typing.Optional[app_commands.Choice[str]], characters_3: typing.Optional[app_commands.Choice[str]]):
-                if sum(1 for v in (characters_1, characters_2, characters_3) if v) > 1:
-                    await ctx.send("More than one character was selected. Using the first selection.", ephemeral=True)
-                selected_character = ((characters_1 or characters_2 or characters_3) and (characters_1 or characters_2 or characters_3).value) or ''
-                await process_character(ctx, selected_character)
-
-        elif 75 < len(filtered_characters) <= 100:
-            @client.hybrid_command(name="character", description='Choose an character (pick only one)')
-            @app_commands.rename(characters_1=f'characters_{character_options_label}')
-            @app_commands.describe(characters_1=f'characters {character_options_label.upper()}')
-            @app_commands.choices(characters_1=character_options)
-            @app_commands.rename(characters_2=f'characters_{character_options1_label}')
-            @app_commands.describe(characters_2=f'characters {character_options1_label.upper()}')
-            @app_commands.choices(characters_2=character_options1)
-            @app_commands.rename(characters_3=f'characters_{character_options2_label}')
-            @app_commands.describe(characters_3=f'characters {character_options2_label.upper()}')
-            @app_commands.choices(characters_3=character_options2)
-            @app_commands.rename(characters_4=f'characters_{character_options3_label}')
-            @app_commands.describe(characters_4=f'characters {character_options3_label.upper()}')
-            @app_commands.choices(characters_4=character_options3)
-            async def character(ctx: discord.ext.commands.Context, characters_1: typing.Optional[app_commands.Choice[str]], characters_2: typing.Optional[app_commands.Choice[str]], characters_3: typing.Optional[app_commands.Choice[str]], characters_4: typing.Optional[app_commands.Choice[str]]):
-                if sum(1 for v in (characters_1, characters_2, characters_3, characters_4) if v) > 1:
-                    await ctx.send("More than one character was selected. Using the first selection.", ephemeral=True)
-                selected_character = ((characters_1 or characters_2 or characters_3 or characters_4) and (characters_1 or characters_2 or characters_3 or characters_4).value) or ''
-                await process_character(ctx, selected_character)
-
-#################################################################
-####################### /IMGMODEL COMMAND #######################
-#################################################################
-# Apply user defined filters to imgmodel list
-async def filter_imgmodels(imgmodels):
-    try:
-        imgmodels_data = load_file('ad_discordbot/dict_imgmodels.yaml')
-        filter_list = imgmodels_data.get('settings', {}).get('filter', None)
-        exclude_list = imgmodels_data.get('settings', {}).get('exclude', None)
-        if filter_list or exclude_list:
-            imgmodels = [
-                imgmodel for imgmodel in imgmodels
-                if (
-                    (not filter_list or any(re.search(re.escape(filter_text), imgmodel.get('imgmodel_name', '') + imgmodel.get('sd_model_checkpoint', ''), re.IGNORECASE) for filter_text in filter_list))
-                    and (not exclude_list or not any(re.search(re.escape(exclude_text), imgmodel.get('imgmodel_name', '') + imgmodel.get('sd_model_checkpoint', ''), re.IGNORECASE) for exclude_text in exclude_list))
-                )
-            ]
-        return imgmodels
-    except Exception as e:
-        logging.error(f"Error filtering image model list: {e}")
-
-# Build list of imgmodels depending on user preference (user .yaml / API)
-async def fetch_imgmodels():
-    try:
-        try:
-            imgmodels = await sd_api(endpoint='/sdapi/v1/sd-models', method='get', json=None, retry=False)
-            # Update 'title' keys in fetched list for uniformity
-            for imgmodel in imgmodels:
-                if 'title' in imgmodel:
-                    imgmodel['sd_model_checkpoint'] = imgmodel.pop('title')
-        except Exception as e:
-            logging.error(f"Error fetching image models from {SD_CLIENT} API: {e}")
-            if str(e).startswith('Cannot connect to host'):
-                logging.warning('"/imgmodels" command will initialize as an empty list. Stable Diffusion must be running before launching ad_discordbot.')
-            return ''
-        if imgmodels:
-            imgmodels = await filter_imgmodels(imgmodels)
-            return imgmodels
-    except Exception as e:
-        logging.error(f"Error fetching image models: {e}")
-
-async def update_imgmodel(channel, selected_imgmodel, selected_imgmodel_tags):
-    try:
-        active_settings = load_file('ad_discordbot/activesettings.yaml')
-        current_w, current_h = active_settings['imgmodel'].get('payload', {}).get('width', 512), active_settings['imgmodel'].get('payload', {}).get('height', 512)
-        new_w, new_h = selected_imgmodel.get('payload', {}).get('width', 512), selected_imgmodel.get('payload', {}).get('height', 512)
-        active_settings['imgmodel'] = selected_imgmodel
-        active_settings['imgmodel']['tags'] = selected_imgmodel_tags
-        save_yaml_file('ad_discordbot/activesettings.yaml', active_settings)
-        await update_bot_settings() # Sync updated user settings
-        ### IF API IMG MODEL UNLOADING GETS EVER DEBUGGED
-        # if selected_imgmodel['imgmodel_name'] == 'None':
-        # _ = await sd_api(endpoint='/sdapi/v1/unload-checkpoint', method='post', json=None)
-        #     change_embed.title = 'Unloaded Img model'
-        #     change_embed.description = ''
-        #     await channel.send(embed=change_embed)
-        #     return
-        # Load the imgmodel and VAE via API
-        model_data = active_settings['imgmodel'].get('override_settings') or active_settings['imgmodel']['payload'].get('override_settings')
-        _ = await sd_api(endpoint='/sdapi/v1/options', method='post', json=model_data, retry=True)
-        # Update size options for /image command
-        current_avg = average_width_height(current_w, current_h)    # get current average width/height
-        new_avg = average_width_height(new_w, new_h)                # get new average width/height
-        if current_avg != new_avg:                                  # Update size options in menus if they are different
-            await bg_task_queue.put(update_image_cmd_menus(new_avg))
-    except Exception as e:
-        logging.error(f"Error updating settings with the selected imgmodel data: {e}")
-
-# Check filesize/filters with selected imgmodel to assume resolution / tags
-async def guess_model_data(selected_imgmodel, presets):
-    try:
-        filename = selected_imgmodel.get('filename', None)
-        if not filename:
-            return ''
-        # Check filesize of selected imgmodel to assume resolution and tags 
-        file_size_bytes = os.path.getsize(filename)
-        file_size_gb = file_size_bytes / (1024 ** 3)  # 1 GB = 1024^3 bytes
-        match_counts = []
-        for preset in presets:
-            # no guessing needed for exact match
-            exact_match = preset.pop('exact_match', '')
-            if exact_match and selected_imgmodel.get('imgmodel_name') == exact_match:
-                logging.info(f'Applying exact match imgmodel preset for "{exact_match}".')
-                return preset
-            # score presets by how close they match the selected imgmodel
-            filter_list = preset.pop('filter', [])
-            exclude_list = preset.pop('exclude', [])
-            match_count = 0
-            if filter_list:
-                if all(re.search(re.escape(filter_text), filename, re.IGNORECASE) for filter_text in filter_list):
-                    match_count += 1
-                else:
-                    match_count -= 1
-            if exclude_list:
-                if not any(re.search(re.escape(exclude_text), filename, re.IGNORECASE) for exclude_text in exclude_list):
-                    match_count += 1
-                else:
-                    match_count -= 1
-            if 'max_filesize' in preset and preset['max_filesize'] > file_size_gb:
-                match_count += 1
-                del preset['max_filesize']
-            match_counts.append((preset, match_count))
-        match_counts.sort(key=lambda x: x[1], reverse=True)  # Sort presets based on match counts
-        matched_preset = match_counts[0][0] if match_counts else ''
-        return matched_preset
-    except Exception as e:
-        logging.error(f"Error guessing selected imgmodel data: {e}")
-
-async def merge_imgmodel_data(selected_imgmodel):
-    try:
-        selected_imgmodel_name = selected_imgmodel.get('imgmodel_name')
-        ### IF API IMG MODEL UNLOADING GETS EVER DEBUGGED
-        # if selected_imgmodel_name == 'None': # Unloading model
-        #     selected_imgmodel_tags = []
-        #     return selected_imgmodel, selected_imgmodel_name, selected_imgmodel_tags
-        # Get tags if defined
-        selected_imgmodel_tags = None
-        imgmodel_settings = {'payload': {}, 'override_settings': {}}
-        imgmodels_data = load_file('ad_discordbot/dict_imgmodels.yaml')
-        if imgmodels_data.get('settings', {}).get('auto_change_imgmodels', {}).get('guess_model_params', True):
-            imgmodel_presets = copy.deepcopy(imgmodels_data.get('presets', []))
-            matched_preset = await guess_model_data(selected_imgmodel, imgmodel_presets)
-            if matched_preset:
-                selected_imgmodel_tags = matched_preset.pop('tags', None)
-                imgmodel_settings['payload'] = matched_preset.get('payload', {})
-        imgmodel_settings['override_settings']['sd_model_checkpoint'] = selected_imgmodel['sd_model_checkpoint']
-        imgmodel_settings['imgmodel_name'] = selected_imgmodel_name
-        # Replace input dictionary
-        selected_imgmodel = imgmodel_settings
-        # Merge the selected imgmodel data with base imgmodel data
-        selected_imgmodel = merge_base(selected_imgmodel, 'imgmodel')
-        # Unpack any tag presets
-        selected_imgmodel_tags = await update_tags(selected_imgmodel_tags)
-        return selected_imgmodel, selected_imgmodel_name, selected_imgmodel_tags
-    except Exception as e:
-        logging.error(f"Error merging selected imgmodel data with base imgmodel data: {e}")
-
-async def get_selected_imgmodel_data(selected_imgmodel_value):
-    try:
-        selected_imgmodel = {}
-        ### IF API IMG MODEL UNLOADING GETS EVER DEBUGGED
-        # Unloading the current Img model
-        # if selected_imgmodel_value == 'None':
-        #     selected_imgmodel = {'override_settings': {'sd_model_checkpoint': 'None'}, 'imgmodel_name': 'None'}
-        #     return selected_imgmodel
-        # if selected_imgmodel_value == 'Exit':
-        #      selected_imgmodel = {'imgmodel_name': 'None were selected'}
-        #     return selected_imgmodel
-        all_imgmodel_data = copy.deepcopy(all_imgmodels)
-        for imgmodel in all_imgmodel_data:
-            # check that the value matches a valid checkpoint
-            if imgmodel.get('imgmodel_name') == selected_imgmodel_value:
-                selected_imgmodel = {
-                    "sd_model_checkpoint": imgmodel["sd_model_checkpoint"],
-                    "imgmodel_name": imgmodel.get("imgmodel_name"),
-                    "filename": imgmodel.get("filename", None)
-                }
-                break
-        if not selected_imgmodel:
-            logging.error(f'Img model not found: {selected_imgmodel_value}')
-        return selected_imgmodel 
-    except Exception as e:
-        logging.error(f"Error getting selected imgmodel data: {e}")
-        return {}
-
-async def process_imgmodel(ctx, selected_imgmodel_value):
-    try:
-        if not selected_imgmodel_value:
-            await ctx.reply('**No Img model was selected**.', ephemeral=True, delete_after=5)
-            return
-        await ireply(ctx, 'Img model change') # send a response msg to the user
-        # offload to ai_gen queue
-        queue_item = {'user': ctx.author, 'channel': ctx.channel, 'source': 'imgmodel', 'params': {'imgmodel': {'imgmodel_name': selected_imgmodel_value}}}
-        await task_queue.put(queue_item)
-    except Exception as e:
-        logging.error(f"Error processing selected imgmodel from /imgmodel command: {e}")
-
-if sd_enabled:
-    all_imgmodels = []
-    all_imgmodels = asyncio.run(fetch_imgmodels())
-
-    if all_imgmodels:
-        for imgmodel in all_imgmodels:
-            if 'model_name' in imgmodel:
-                imgmodel['imgmodel_name'] = imgmodel.pop('model_name')
-        
-        ### IF API IMG MODEL UNLOADING GETS EVER DEBUGGED
-        # unload_options = [app_commands.Choice(name="Unload Model", value="None"),
-        # app_commands.Choice(name="Do Not Unload Model", value="Exit")]
-
-        imgmodel_options = [app_commands.Choice(name=imgmodel["imgmodel_name"], value=imgmodel["imgmodel_name"]) for imgmodel in all_imgmodels[:25]]
-        imgmodel_options_label = f'{imgmodel_options[0].name[0]}-{imgmodel_options[-1].name[0]}'.lower()
-        if len(all_imgmodels) > 25:
-            imgmodel_options1 = [app_commands.Choice(name=imgmodel["imgmodel_name"], value=imgmodel["imgmodel_name"]) for imgmodel in all_imgmodels[25:50]]
-            imgmodel_options1_label = f'{imgmodel_options1[0].name[0]}-{imgmodel_options1[-1].name[0]}'.lower()
-            if imgmodel_options1_label == imgmodel_options_label:
-                imgmodel_options1_label = f'{imgmodel_options1_label}_1'
-            if len(all_imgmodels) > 50:
-                imgmodel_options2 = [app_commands.Choice(name=imgmodel["imgmodel_name"], value=imgmodel["imgmodel_name"]) for imgmodel in all_imgmodels[50:75]]
-                imgmodel_options2_label = f'{imgmodel_options2[0].name[0]}-{imgmodel_options2[-1].name[0]}'.lower()
-                if imgmodel_options2_label == imgmodel_options_label or imgmodel_options2_label == imgmodel_options1_label:
-                    imgmodel_options2_label = f'{imgmodel_options2_label}_2'
-                if len(all_imgmodels) > 75:
-                    imgmodel_options3 = [app_commands.Choice(name=imgmodel["imgmodel_name"], value=imgmodel["imgmodel_name"]) for imgmodel in all_imgmodels[75:100]]
-                    imgmodel_options3_label = f'{imgmodel_options3[0].name[0]}-{imgmodel_options3[-1].name[0]}'.lower()
-                    if imgmodel_options3_label == imgmodel_options_label or imgmodel_options3_label == imgmodel_options1_label or imgmodel_options3_label == imgmodel_options2_label:
-                        imgmodel_options3_label = f'{imgmodel_options2_label}_3'
-                    if len(all_imgmodels) > 100:
-                        all_imgmodels = all_imgmodels[:100]
-                        logging.warning("'/imgmodel' command only allows up to 100 image models. Some models were omitted.")
-
-        if len(all_imgmodels) <= 25:
-            @client.hybrid_command(name="imgmodel", description='Choose an imgmodel')
-            @app_commands.rename(imgmodels=f'imgmodels_{imgmodel_options_label}')
-            @app_commands.describe(imgmodels=f'Imgmodels {imgmodel_options_label.upper()}')
-            @app_commands.choices(imgmodels=imgmodel_options)
-            async def imgmodel(ctx: discord.ext.commands.Context, imgmodels: typing.Optional[app_commands.Choice[str]]):
-        # @app_commands.choices(unload=unload_options) ### IF API IMG MODEL UNLOADING GETS EVER DEBUGGED
-        # async def imgmodel(ctx: discord.ext.commands.Context, imgmodels: typing.Optional[app_commands.Choice[str]], unload: typing.Optional[app_commands.Choice[str]]):
-        #     if imgmodels and unload:
-        #         await ctx.send("More than one option was selected. Using the first selection.", ephemeral=True)
-        #     selected_imgmodel = ((imgmodels or unload) and (imgmodels or unload).value) or ''
-                selected_imgmodel = imgmodels.value if imgmodels is not None else ''
-                await process_imgmodel(ctx, selected_imgmodel)
-
-        elif 25 < len(all_imgmodels) <= 50:
-            @client.hybrid_command(name="imgmodel", description='Choose an imgmodel (pick only one)')
-            @app_commands.rename(models_1=f'imgmodels_{imgmodel_options_label}')
-            @app_commands.describe(models_1=f'Imgmodels {imgmodel_options_label.upper()}')
-            @app_commands.choices(models_1=imgmodel_options)
-            @app_commands.rename(models_2=f'imgmodels_{imgmodel_options1_label}')
-            @app_commands.describe(models_2=f'Imgmodels {imgmodel_options1_label.upper()}')
-            @app_commands.choices(models_2=imgmodel_options1)
-            async def imgmodel(ctx: discord.ext.commands.Context, models_1: typing.Optional[app_commands.Choice[str]], models_2: typing.Optional[app_commands.Choice[str]]):
-        # @app_commands.choices(unload=unload_options) ### IF API IMG MODEL UNLOADING GETS EVER DEBUGGED
-        # async def imgmodel(ctx: discord.ext.commands.Context, models_1: typing.Optional[app_commands.Choice[str]], models_2: typing.Optional[app_commands.Choice[str]], unload: typing.Optional[app_commands.Choice[str]]):
-        #     if sum(1 for v in (models_1, models_2, unload) if v) > 1:
-                if models_1 and models_2:
-                    await ctx.send("More than one option was selected. Using the first selection.", ephemeral=True)
-        #     selected_imgmodel = ((models_1 or models_2 or unload) and (models_1 or models_2 or unload).value) or ''
-                selected_imgmodel = ((models_1 or models_2) and (models_1 or models_2).value) or ''
-                await process_imgmodel(ctx, selected_imgmodel)
-
-        elif 50 < len(all_imgmodels) <= 75:
-            @client.hybrid_command(name="imgmodel", description='Choose an imgmodel (pick only one)')
-            @app_commands.rename(models_1=f'imgmodels_{imgmodel_options_label}')
-            @app_commands.describe(models_1=f'Imgmodels {imgmodel_options_label.upper()}')
-            @app_commands.choices(models_1=imgmodel_options)
-            @app_commands.rename(models_2=f'imgmodels_{imgmodel_options1_label}')
-            @app_commands.describe(models_2=f'Imgmodels {imgmodel_options1_label.upper()}')
-            @app_commands.choices(models_2=imgmodel_options1)
-            @app_commands.rename(models_3=f'imgmodels_{imgmodel_options2_label}')
-            @app_commands.describe(models_3=f'Imgmodels {imgmodel_options2_label.upper()}')
-            @app_commands.choices(models_3=imgmodel_options2)
-            async def imgmodel(ctx: discord.ext.commands.Context, models_1: typing.Optional[app_commands.Choice[str]], models_2: typing.Optional[app_commands.Choice[str]], models_3: typing.Optional[app_commands.Choice[str]]):
-        # @app_commands.choices(unload=unload_options) ### IF API IMG MODEL UNLOADING GETS EVER DEBUGGED
-        # async def imgmodel(ctx: discord.ext.commands.Context, models_1: typing.Optional[app_commands.Choice[str]], models_2: typing.Optional[app_commands.Choice[str]], models_3: typing.Optional[app_commands.Choice[str]], unload: typing.Optional[app_commands.Choice[str]]):
-        #     if sum(1 for v in (models_1, models_2, models_3, unload) if v) > 1:
-                if sum(1 for v in (models_1, models_2, models_3) if v) > 1:
-                    await ctx.send("More than one option was selected. Using the first selection.", ephemeral=True)
-        #     selected_imgmodel = ((models_1 or models_2 or models_3 or unload) and (models_1 or models_2 or models_3 or unload).value) or ''
-                selected_imgmodel = ((models_1 or models_2 or models_3) and (models_1 or models_2 or models_3).value) or ''
-                await process_imgmodel(ctx, selected_imgmodel)
-
-        elif 75 < len(all_imgmodels) <= 100:
-            @client.hybrid_command(name="imgmodel", description='Choose an imgmodel (pick only one)')
-            @app_commands.rename(models_1=f'imgmodels_{imgmodel_options_label}')
-            @app_commands.describe(models_1=f'Imgmodels {imgmodel_options_label.upper()}')
-            @app_commands.choices(models_1=imgmodel_options)
-            @app_commands.rename(models_2=f'imgmodels_{imgmodel_options1_label}')
-            @app_commands.describe(models_2=f'Imgmodels {imgmodel_options1_label.upper()}')
-            @app_commands.choices(models_2=imgmodel_options1)
-            @app_commands.rename(models_3=f'imgmodels_{imgmodel_options2_label}')
-            @app_commands.describe(models_3=f'Imgmodels {imgmodel_options2_label.upper()}')
-            @app_commands.choices(models_3=imgmodel_options2)
-            @app_commands.rename(models_4=f'imgmodels_{imgmodel_options3_label}')
-            @app_commands.describe(models_4=f'Imgmodels {imgmodel_options3_label.upper()}')
-            @app_commands.choices(models_4=imgmodel_options3)
-            async def imgmodel(ctx: discord.ext.commands.Context, models_1: typing.Optional[app_commands.Choice[str]], models_2: typing.Optional[app_commands.Choice[str]], models_3: typing.Optional[app_commands.Choice[str]], models_4: typing.Optional[app_commands.Choice[str]]):
-        # @app_commands.choices(unload=unload_options) ### IF API IMG MODEL UNLOADING GETS EVER DEBUGGED
-        # async def imgmodel(ctx: discord.ext.commands.Context, models_1: typing.Optional[app_commands.Choice[str]], models_2: typing.Optional[app_commands.Choice[str]], models_3: typing.Optional[app_commands.Choice[str]], models_4: typing.Optional[app_commands.Choice[str]], unload: typing.Optional[app_commands.Choice[str]]):
-        #     if sum(1 for v in (models_1, models_2, models_3, models_4, unload) if v) > 1:
-                if sum(1 for v in (models_1, models_2, models_3, models_4) if v) > 1:
-                    await ctx.send("More than one option was selected. Using the first selection.", ephemeral=True)
-        #     selected_imgmodel = ((models_1 or models_2 or models_3 or models_4 or unload) and (models_1 or models_2 or models_3 or models_4 or unload).value) or ''
-                selected_imgmodel = ((models_1 or models_2 or models_3 or models_4) and (models_1 or models_2 or models_3 or models_4).value) or ''
-                await process_imgmodel(ctx, selected_imgmodel)
-
-#################################################################
-####################### /LLMMODEL COMMAND #######################
-#################################################################
-# Process selected LLM model
-async def process_llmmodel(ctx, selected_llmmodel):
-    try:
-        if not selected_llmmodel:
-            await ctx.reply('**No LLM model was selected**.', ephemeral=True, delete_after=5)
-            return
-        await ireply(ctx, 'LLM model change') # send a response msg to the user
-        # offload to ai_gen queue
-        queue_item = {'user': ctx.author, 'channel': ctx.channel, 'source': 'llmmodel', 'params': {'llmmodel': {'llmmodel_name': selected_llmmodel, 'verb': 'Changing', 'mode': 'change'}}}
-        await task_queue.put(queue_item)
-    except Exception as e:
-        logging.error(f"Error processing /llmmodel command: {e}")
-
-if textgenwebui_enabled and all_llmmodels:
-    llmmodel_options = [app_commands.Choice(name=llmmodel, value=llmmodel) for llmmodel in all_llmmodels[:25]]
-    llmmodel_options_label = f'{llmmodel_options[1].name[0]}-{llmmodel_options[-1].name[0]}'.lower() # Using second "Name" since first name is "None"
-    if len(all_llmmodels) > 25:
-        llmmodel_options1 = [app_commands.Choice(name=llmmodel, value=llmmodel) for llmmodel in all_llmmodels[25:50]]
-        llmmodel_options1_label = f'{llmmodel_options1[0].name[0]}-{llmmodel_options1[-1].name[0]}'.lower()
-        if llmmodel_options1_label == llmmodel_options_label:
-            llmmodel_options1_label = f'{llmmodel_options1_label}_1'
-        if len(all_llmmodels) > 50:
-            llmmodel_options2 = [app_commands.Choice(name=llmmodel, value=llmmodel) for llmmodel in all_llmmodels[50:75]]
-            llmmodel_options2_label = f'{llmmodel_options2[0].name[0]}-{llmmodel_options2[-1].name[0]}'.lower()
-            if llmmodel_options2_label == llmmodel_options_label or llmmodel_options2_label == llmmodel_options1_label:
-                llmmodel_options2_label = f'{llmmodel_options2_label}_2'
-            if len(all_llmmodels) > 75:
-                llmmodel_options3 = [app_commands.Choice(name=llmmodel, value=llmmodel) for llmmodel in all_llmmodels[75:100]]
-                llmmodel_options3_label = f'{llmmodel_options3[0].name[0]}-{llmmodel_options3[-1].name[0]}'.lower()
-                if llmmodel_options3_label == llmmodel_options_label or llmmodel_options3_label == llmmodel_options1_label or llmmodel_options3_label == llmmodel_options2_label:
-                    llmmodel_options3_label = f'{llmmodel_options3_label}_3'
-                if len(all_llmmodels) > 100:
-                    all_llmmodels = all_llmmodels[:100]
-                    logging.warning("'/llmmodel' command only allows up to 100 LLM models. Some models were omitted.")
-
-    if len(all_llmmodels) <= 25:
-        @client.hybrid_command(name="llmmodel", description='Choose an LLM model')
-        @app_commands.rename(llmmodels=f'llm-models_{llmmodel_options_label}')
-        @app_commands.describe(llmmodels=f'LLM models {llmmodel_options_label.upper()}')
-        @app_commands.choices(llmmodels=llmmodel_options)
-        async def llmmodel(ctx: discord.ext.commands.Context, llmmodels: typing.Optional[app_commands.Choice[str]]):
-            selected_llmmodel = llmmodels.value if llmmodels is not None else ''
-            await process_llmmodel(ctx, selected_llmmodel)
-
-    elif 25 < len(all_llmmodels) <= 50:
-        @client.hybrid_command(name="llmmodel", description='Choose an LLM model (pick only one)')
-        @app_commands.rename(models_1=f'llm-models_{llmmodel_options_label}')
-        @app_commands.describe(models_1=f'LLM models {llmmodel_options_label.upper()}')
-        @app_commands.choices(models_1=llmmodel_options)
-        @app_commands.rename(models_2=f'llm-models_{llmmodel_options1_label}')
-        @app_commands.describe(models_2=f'LLM models {llmmodel_options1_label.upper()}')
-        @app_commands.choices(models_2=llmmodel_options1)
-        async def llmmodel(ctx: discord.ext.commands.Context, models_1: typing.Optional[app_commands.Choice[str]], models_2: typing.Optional[app_commands.Choice[str]]):
-            if models_1 and models_2:
-                await ctx.send("More than one LLM model was selected. Using the first selection.", ephemeral=True)
-            selected_llmmodel = ((models_1 or models_2) and (models_1 or models_2).value) or ''
-            await process_llmmodel(ctx, selected_llmmodel)
-
-    elif 50 < len(all_llmmodels) <= 75:
-        @client.hybrid_command(name="llmmodel", description='Choose an LLM model (pick only one)')
-        @app_commands.rename(models_1=f'llm-models_{llmmodel_options_label}')
-        @app_commands.describe(models_1=f'LLM models {llmmodel_options_label.upper()}')
-        @app_commands.choices(models_1=llmmodel_options)
-        @app_commands.rename(models_2=f'llm-models_{llmmodel_options1_label}')
-        @app_commands.describe(models_2=f'LLM models {llmmodel_options1_label.upper()}')
-        @app_commands.choices(models_2=llmmodel_options1)
-        @app_commands.rename(models_3=f'llm-models_{llmmodel_options2_label}')
-        @app_commands.describe(models_3=f'LLM models {llmmodel_options2_label.upper()}')
-        @app_commands.choices(models_3=llmmodel_options2)
-        async def llmmodel(ctx: discord.ext.commands.Context, models_1: typing.Optional[app_commands.Choice[str]], models_2: typing.Optional[app_commands.Choice[str]], models_3: typing.Optional[app_commands.Choice[str]]):
-            if sum(1 for v in (models_1, models_2, models_3) if v) > 1:
-                await ctx.send("More than one LLM model was selected. Using the first selection.", ephemeral=True)
-            selected_llmmodel = ((models_1 or models_2 or models_3) and (models_1 or models_2 or models_3).value) or ''
-            await process_llmmodel(ctx, selected_llmmodel)
-
-    elif 75 < len(all_llmmodels) <= 100:
-        @client.hybrid_command(name="llmmodel", description='Choose an LLM model (pick only one)')
-        @app_commands.rename(models_1=f'llm-models_{llmmodel_options_label}')
-        @app_commands.describe(models_1=f'LLM models {llmmodel_options_label.upper()}')
-        @app_commands.choices(models_1=llmmodel_options)
-        @app_commands.rename(models_2=f'llm-models_{llmmodel_options1_label}')
-        @app_commands.describe(models_2=f'LLM models {llmmodel_options1_label.upper()}')
-        @app_commands.choices(models_2=llmmodel_options1)
-        @app_commands.rename(models_3=f'llm-models_{llmmodel_options2_label}')
-        @app_commands.describe(models_3=f'LLM models {llmmodel_options2_label.upper()}')
-        @app_commands.choices(models_3=llmmodel_options2)
-        @app_commands.rename(models_4=f'llm-models_{llmmodel_options3_label}')
-        @app_commands.describe(models_4=f'LLM models {llmmodel_options3_label.upper()}')
-        @app_commands.choices(models_4=llmmodel_options3)
-        async def llmmodel(ctx: discord.ext.commands.Context, models_1: typing.Optional[app_commands.Choice[str]], models_2: typing.Optional[app_commands.Choice[str]], models_3: typing.Optional[app_commands.Choice[str]], models_4: typing.Optional[app_commands.Choice[str]]):
-            if sum(1 for v in (models_1, models_2, models_3, models_4) if v) > 1:
-                await ctx.send("More than one LLM model was selected. Using the first selection.", ephemeral=True)
-            selected_llmmodel = ((models_1 or models_2 or models_3 or models_4) and (models_1 or models_2 or models_3 or models_4).value) or ''
-            await process_llmmodel(ctx, selected_llmmodel)
-
-#################################################################
-####################### /SPEAK COMMAND #######################
-#################################################################
-async def process_speak_silero_non_eng(ctx, lang):
-    non_eng_speaker = None
-    non_eng_model = None
-    try:
-        with open('extensions/silero_tts/languages.json', 'r') as file:
-            languages_data = json.load(file)
-        if lang in languages_data:
-            default_voice = languages_data[lang].get('default_voice')
-            if default_voice: non_eng_speaker = default_voice
-            silero_model = languages_data[lang].get('model_id')
-            if silero_model: non_eng_model = silero_model
-            tts_args = {'silero_tts': {'language': lang, 'speaker': non_eng_speaker, 'model_id': non_eng_model}}
-        if not (non_eng_speaker and non_eng_model):
-            await ctx.send(f'Could not determine the correct voice and model ID for language "{lang}". Defaulting to English.', ephemeral=True)
-            tts_args = {'silero_tts': {'language': 'English', 'speaker': 'en_1'}}
-    except Exception as e:
-        logging.error(f"Error processing non-English voice for silero_tts: {e}")
-        await ctx.send(f"Error processing non-English voice for silero_tts: {e}", ephemeral=True)
-    return tts_args
-
-async def process_speak_args(ctx, selected_voice=None, lang=None, user_voice=None):
-    try:
-        tts_args = {}
-        if lang:
-            if tts_client == 'elevenlabs_tts':
-                if lang != 'English':
-                    tts_args.setdefault(tts_client, {}).setdefault('model', 'eleven_multilingual_v1')
-                    # Currently no language parameter for elevenlabs_tts
-            else:
-                tts_args.setdefault(tts_client, {}).setdefault(tts_lang_key, lang)
-                tts_args[tts_client][tts_lang_key] = lang
-        if selected_voice or user_voice:
-            tts_args.setdefault(tts_client, {}).setdefault(tts_voice_key, 'temp_voice.wav' if user_voice else selected_voice)
-        elif tts_client == 'silero_tts' and lang:
-            if lang != 'English':
-                tts_args = await process_speak_silero_non_eng(ctx, lang) # returns complete args for silero_tts
-                if selected_voice: await ctx.send(f'Currently, non-English languages will use a default voice (not using "{selected_voice}")', ephemeral=True)
-        elif tts_client in last_extension_params and tts_voice_key in last_extension_params[tts_client]:
-            pass # Default to voice in last_extension_params
-        elif f'{tts_client}-{tts_voice_key}' in shared.settings:
-            pass # Default to voice in shared.settings
-        else:
-            await ctx.send("No voice was selected or provided, and a default voice was not found. Request will probably fail...", ephemeral=True)
-        return tts_args
-    except Exception as e:
-        logging.error(f"Error processing tts options: {e}")
-        await ctx.send(f"Error processing tts options: {e}", ephemeral=True)
-
-async def convert_and_resample_mp3(ctx, mp3_file, output_directory=None):
-    try:
-        audio = AudioSegment.from_mp3(mp3_file)
-        if audio.channels == 2:
-            audio = audio.set_channels(1)   # should be Mono
-        audio = audio.set_frame_rate(22050) # ideal sample rate
-        audio = audio.set_sample_width(2)   # 2 bytes for 16 bits
-        output_directory = output_directory or os.path.dirname(mp3_file)
-        wav_filename = os.path.splitext(os.path.basename(mp3_file))[0] + '.wav'
-        wav_path = f"{output_directory}/{wav_filename}"
-        audio.export(wav_path, format="wav")
-        logging.info(f'User provided file "{mp3_file}" was converted to .wav for "/speak" command')
-        return wav_path
-    except Exception as e:
-        logging.error(f"Error converting user's .mp3 to .wav: {e}")
-        await ctx.send("An error occurred while processing the voice file.", ephemeral=True)
-    finally:
-        if mp3_file: os.remove(mp3_file)
-
-async def process_user_voice(ctx, voice_input=None):
-    try:
-        if not (voice_input and getattr(voice_input, 'content_type', '').startswith("audio/")):
-            return ''
-        if tts_client != 'alltalk_tts' and tts_client != 'coqui_tts':
-            await ctx.send("Sorry, current tts extension does not allow using a voice attachment (only works for 'alltalk_tts' and 'coqui_tts)", ephemeral=True)
-            return ''
-        voiceurl = voice_input.url
-        voiceurl_without_params = voiceurl.split('?')[0]
-        if not voiceurl_without_params.endswith((".wav", ".mp3")):
-            await ctx.send("Invalid audio format. Please try again with a WAV or MP3 file.", ephemeral=True)
-            return ''
-        voice_data_ext = voiceurl_without_params[-4:]
-        user_voice = f'extensions/{tts_client}/voices/temp_voice{voice_data_ext}'
-        async with aiohttp.ClientSession() as session:
-            async with session.get(voiceurl) as resp:
-                if resp.status == 200:
-                    voice_data = await resp.read()
-                    with open(user_voice, 'wb') as f:
-                        f.write(voice_data)
-                else:
-                    await ctx.send("Error downloading your audio file. Please try again.", ephemeral=True)
-                    return ''
-        if voice_data_ext == '.mp3':
-            try:
-                user_voice = await convert_and_resample_mp3(ctx, user_voice, output_directory=None)
-            except:
-                if user_voice: os.remove(user_voice)
-        return user_voice
-    except Exception as e:
-        logging.error(f"Error processing user provided voice file: {e}")
-        await ctx.send("An error occurred while processing the voice file.", ephemeral=True)
-
-async def process_speak(ctx, input_text, selected_voice=None, lang=None, voice_input=None):
-    try:
-        if not (selected_voice or voice_input):
-            await ctx.reply('**No voice was selected**.', ephemeral=True, delete_after=5)
-            return
-        user_voice = await process_user_voice(ctx, voice_input)
-        tts_args = await process_speak_args(ctx, selected_voice, lang, user_voice)
-        await ireply(ctx, 'tts') # send a response msg to the user
-        # offload to ai_gen queue
-        queue_item = {'user': ctx.author, 'channel': ctx.channel, 'source': 'speak', 'text': input_text, 'params': {'tts_args': tts_args, 'user_voice': user_voice}}
-        await task_queue.put(queue_item)
-    except Exception as e:
-        logging.error(f"Error processing tts request: {e}")
-        await ctx.send(f"Error processing tts request: {e}", ephemeral=True)
-
-async def fetch_speak_options():
-    try:
-        lang_list = []
-        all_voicess = []
-        if tts_client == 'coqui_tts' or tts_client == 'alltalk_tts':
-            lang_list = ['Arabic', 'Chinese', 'Czech', 'Dutch', 'English', 'French', 'German', 'Hungarian', 'Italian', 'Japanese', 'Korean', 'Polish', 'Portuguese', 'Russian', 'Spanish', 'Turkish']
-            if tts_client == 'coqui_tts':
-                from extensions.coqui_tts.script import get_available_voices
-            elif tts_client == 'alltalk_tts':
-                from extensions.alltalk_tts.script import get_available_voices
-            all_voices = get_available_voices()
-        elif tts_client == 'silero_tts':
-            lang_list = ['English', 'Spanish', 'French', 'German', 'Russian', 'Tatar', 'Ukranian', 'Uzbek', 'English (India)', 'Avar', 'Bashkir', 'Bulgarian', 'Chechen', 'Chuvash', 'Kalmyk', 'Karachay-Balkar', 'Kazakh', 'Khakas', 'Komi-Ziryan', 'Mari', 'Nogai', 'Ossetic', 'Tuvinian', 'Udmurt', 'Yakut']
-            logging.warning('''There's too many Voice/language permutations to make them all selectable in "/speak" command. Loading a bunch of English options. Non-English languages will automatically play using respective default speaker.''')
-            all_voices = [f"en_{index}" for index in range(1, 76)] # will just include English voices in select menus. Other languages will use defaults.
-        elif tts_client == 'elevenlabs_tts':
-            lang_list = ['English', 'German', 'Polish', 'Spanish', 'Italian', 'French', 'Portuegese', 'Hindi', 'Arabic']
-            logging.info('''Getting list of available voices for elevenlabs_tts for "/speak" command...''')
-            from extensions.elevenlabs_tts.script import refresh_voices, update_api_key
-            if tts_api_key:
-                update_api_key(tts_api_key)
-            all_voices = refresh_voices()
-        all_voices.sort() # Sort alphabetically
-        return lang_list, all_voices
-    except Exception as e:
-        logging.error(f"Error building options for '/speak' command: {e}")
-
-if textgenwebui_enabled and tts_client and tts_client in supported_tts_clients:
-    lang_list, all_voices = asyncio.run(fetch_speak_options())
-    voice_options = [app_commands.Choice(name=voice_name.replace('_', ' ').title(), value=f'{voice_name}') for voice_name in all_voices[:25]]
-    voice_options_label = f'{voice_options[0].name[0]}-{voice_options[-1].name[0]}'.lower()
-    if len(all_voices) > 25:
-        voice_options1 = [app_commands.Choice(name=voice_name.replace('_', ' ').title(), value=f'{voice_name}') for voice_name in all_voices[25:50]]
-        voice_options1_label = f'{voice_options1[0].name[0]}-{voice_options1[-1].name[0]}'.lower()
-        if voice_options1_label == voice_options_label:
-            voice_options1_label = f'{voice_options1_label}_1'
-        if len(all_voices) > 50:
-            voice_options2 = [app_commands.Choice(name=voice_name.replace('_', ' ').title(), value=f'{voice_name}') for voice_name in all_voices[50:75]]
-            voice_options2_label = f'{voice_options2[0].name[0]}-{voice_options2[-1].name[0]}'.lower()
-            if voice_options2_label == voice_options_label or voice_options2_label == voice_options1_label:
-                voice_options2_label = f'{voice_options2_label}_2'
-            if len(all_voices) > 75:
-                all_voices = all_voices[:75]
-                logging.warning("'/speak' command only allows up to 75 voices. Some voices were omitted.")
-    if lang_list: lang_options = [app_commands.Choice(name=lang, value=lang) for lang in lang_list]
-    else: lang_options = [app_commands.Choice(name='English', value='English')] # Default to English
-
-    if len(all_voices) <= 25:
-        @client.hybrid_command(name="speak", description='AI will speak your text using a selected voice')
-        @app_commands.rename(voice=f'voices_{voice_options_label}')
-        @app_commands.describe(voice=f'Voices {voice_options_label.upper()}')
-        @app_commands.choices(voice=voice_options)
-        @app_commands.choices(lang=lang_options)
-        async def speak(ctx: discord.ext.commands.Context, input_text: str, voice: typing.Optional[app_commands.Choice[str]], lang: typing.Optional[app_commands.Choice[str]], voice_input: typing.Optional[discord.Attachment]):
-            selected_voice = voice.value if voice is not None else ''
-            voice_input = voice_input if voice_input is not None else ''
-            lang = lang.value if lang is not None else ''
-            await process_speak(ctx, input_text, selected_voice, lang, voice_input)
-
-    elif 25 < len(all_voices) <= 50:
-        @client.hybrid_command(name="speak", description='AI will speak your text using a selected voice (pick only one)')
-        @app_commands.rename(voice_1=f'voices_{voice_options_label}')
-        @app_commands.describe(voice_1=f'Voices {voice_options_label.upper()}')
-        @app_commands.choices(voice_1=voice_options)
-        @app_commands.rename(voice_2=f'voices_{voice_options1_label}')
-        @app_commands.describe(voice_2=f'Voices {voice_options1_label.upper()}')
-        @app_commands.choices(voice_2=voice_options1)
-        @app_commands.choices(lang=lang_options)
-        async def speak(ctx: discord.ext.commands.Context, input_text: str, voice_1: typing.Optional[app_commands.Choice[str]], voice_2: typing.Optional[app_commands.Choice[str]], lang: typing.Optional[app_commands.Choice[str]], voice_input: typing.Optional[discord.Attachment]):
-            if voice_1 and voice_2:
-                await ctx.send("A voice was picked from two separate menus. Using the first selection.", ephemeral=True)
-            selected_voice = ((voice_1 or voice_2) and (voice_1 or voice_2).value) or ''
-            voice_input = voice_input if voice_input is not None else ''
-            lang = lang.value if lang is not None else ''
-            await process_speak(ctx, input_text, selected_voice, lang, voice_input)
-
-    elif 50 < len(all_voices) <= 75:
-        @client.hybrid_command(name="speak", description='AI will speak your text using a selected voice (pick only one)')
-        @app_commands.rename(voice_1=f'voices_{voice_options_label}')
-        @app_commands.describe(voice_1=f'Voices {voice_options_label.upper()}')
-        @app_commands.choices(voice_1=voice_options)
-        @app_commands.rename(voice_2=f'voices_{voice_options1_label}')
-        @app_commands.describe(voice_2=f'Voices {voice_options1_label.upper()}')
-        @app_commands.choices(voice_2=voice_options1)
-        @app_commands.rename(voice_3=f'voices_{voice_options2_label}')
-        @app_commands.describe(voice_3=f'Voices {voice_options2_label.upper()}')
-        @app_commands.choices(voice_3=voice_options2)
-        @app_commands.choices(lang=lang_options)
-        async def speak(ctx: discord.ext.commands.Context, input_text: str, voice_1: typing.Optional[app_commands.Choice[str]], voice_2: typing.Optional[app_commands.Choice[str]], voice_3: typing.Optional[app_commands.Choice[str]], lang: typing.Optional[app_commands.Choice[str]], voice_input: typing.Optional[discord.Attachment]):
-            if sum(1 for v in (voice_1, voice_2, voice_3) if v) > 1:
-                await ctx.send("A voice was picked from two separate menus. Using the first selection.", ephemeral=True)
-            selected_voice = ((voice_1 or voice_2 or voice_3) and (voice_1 or voice_2 or voice_3).value) or ''
-            voice_input = voice_input if voice_input is not None else ''
-            lang = lang.value if lang is not None else ''
-            await process_speak(ctx, input_text, selected_voice, lang, voice_input)
-
-#################################################################
-####################### DEFAULT SETTINGS ########################
-#################################################################
-# Sub-classes under a main class 'Settings'
-class Behavior:
-    def __init__(self):
-        self.reply_to_itself = 0.0
-        self.chance_to_reply_to_other_bots = 0.5
-        self.reply_to_bots_when_adressed = 0.3
-        self.only_speak_when_spoken_to = True
-        self.ignore_parentheses = True
-        self.go_wild_in_channel = True
-        self.conversation_recency = 600
-        self.user_conversations = {}
-
-    def update_behavior_dict(self, new_data):
-        # Update specific attributes of the behavior instance
-        for key, value in new_data.items():
-            if hasattr(self, key):
-                setattr(self, key, value)
-
-    def update_user_dict(self, user_id):
-        # Update the last conversation time for a user
-        self.user_conversations[user_id] = datetime.now()
-
-    def in_active_conversation(self, user_id):
-        # Check if a user is in an active conversation with the bot
-        last_conversation_time = self.user_conversations.get(user_id)
-        if last_conversation_time:
-            time_since_last_conversation = datetime.now() - last_conversation_time
-            return time_since_last_conversation.total_seconds() < self.conversation_recency
-        return False
-
-    def bot_should_reply(self, i, text):
-        # Don't reply to @everyone or to itself
-        if i.mention_everyone or (i.author == client.user and not self.probability_to_reply(self.reply_to_itself)):
-            return False
-        # Whether to reply to other bots
-        if i.author.bot and client.user.display_name.lower() in text.lower() and i.channel.id in bot_settings.database.main_channels:
-            if 'bye' in text.lower(): # don't reply if another bot is saying goodbye
-                return False
-            return self.probability_to_reply(self.reply_to_bots_when_adressed)
-        # Whether to reply when text is nested in parentheses
-        if self.ignore_parentheses and (i.content.startswith('(') and i.content.endswith(')')) or (i.content.startswith('<:') and i.content.endswith(':>')):
-            return False
-        # Whether to reply if only speak when spoken to
-        if (self.only_speak_when_spoken_to and (client.user.mentioned_in(i) or any(word in i.content.lower() for word in client.user.display_name.lower().split()))) \
-            or (self.in_active_conversation(i.author.id) and i.channel.id in bot_settings.database.main_channels):
-            return True
-        reply = False
-        # few more conditions
-        if i.author.bot and i.channel.id in bot_settings.database.main_channels:
-            reply = self.probability_to_reply(self.chance_to_reply_to_other_bots)
-        if self.go_wild_in_channel and i.channel.id in bot_settings.database.main_channels:
-            reply = True
-        if reply:
-            self.update_user_dict(i.author.id)
-        return reply
-
-    def probability_to_reply(self, probability):
-        # Determine if the bot should reply based on a probability
-        return random.random() < probability
-
-class ImgModel:
-    def __init__(self):
-        self.imgmodel_name = '' # label used for /imgmodel command
-        self.override_settings = {}
-        self.img_payload = {
-            'alwayson_scripts': {
-                'controlnet': {
-                    'args': [{'enabled': False, 'image': None, 'mask_image': None, 'model': 'None', 'module': 'None', 'weight': 1.0, 'processor_res': 64, 'pixel_perfect': True, 'guidance_start': 0.0, 'guidance_end': 1.0, 'threshold_a': 64, 'threshold_b': 64, 'control_mode': 0, 'resize_mode': 1, 'lowvram': False, 'save_detected_map': False}]
-                },
-                'layerdiffuse': {
-                    'args': {'enabled': False, 'method': '(SDXL) Only Generate Transparent Image (Attention Injection)', 'weight': 1.0, 'stop_at': 1.0, 'foreground': None, 'background': None, 'blending': None, 'resize_mode': 'Crop and Resize', 'output_mat_for_i2i': False, 'fg_prompt': '', 'bg_prompt': '', 'blended_prompt': ''}
-                },
-                'forge_couple': {
-                    'args': {'enable': False, 'mode': 'Basic', 'sep': 'SEP', 'direction': 'Horizontal', 'global_effect': 'First Line', 'global_weight': 0.5, 'maps': [['0:0.5', '0.0:1.0', '1.0'],['0.5:1.0', '0.0:1.0', '1.0']]}
-                },                
-                'reactor': {
-                    'args': {'image': '', 'enabled': False, 'source_faces': '0', 'target_faces': '0', 'model': 'inswapper_128.onnx', 'restore_face': 'CodeFormer', 'restore_visibility': 1, 'restore_upscale': True, 'upscaler': '4x_NMKD-Superscale-SP_178000_G', 'scale': 1.5, 'upscaler_visibility': 1, 'swap_in_source_img': False, 'swap_in_gen_img': True, 'log_level': 1, 'gender_detect_source': 0, 'gender_detect_target': 0, 'save_original': False, 'codeformer_weight': 0.8, 'source_img_hash_check': False, 'target_img_hash_check': False, 'system': 'CUDA', 'face_mask_correction': True, 'source_type': 0, 'face_model': '', 'source_folder': '', 'multiple_source_images': None, 'random_img': True, 'force_upscale': True, 'threshold': 0.6, 'max_faces': 2}
-                }
-            }
-        }
-        self.tags = []
-
-class LLMContext:
-    def __init__(self):
-        self.context = 'The following is a conversation with an AI Large Language Model. The AI has been trained to answer questions, provide recommendations, and help with decision making. The AI follows user requests. The AI thinks outside the box.'
-        self.extensions = {}
-        self.greeting = '' # 'How can I help you today?'
-        self.name = 'AI'
-        self.use_voice_channel = False
-        self.bot_in_character_menu = True
-
-class LLMState:
-    def __init__(self):
-        self.text = ''
-        self.state = {
-            # These are defaults for 'Midnight Enigma' preset
-            'preset': '',
-            'grammar_string': '',
-            'add_bos_token': True,
-            'auto_max_new_tokens': False,
-            'ban_eos_token': False, 
-            'character_menu': '',
-            'chat_generation_attempts': 1,
-            'chat_prompt_size': 2048,
-            'custom_stopping_strings': '',
-            'custom_system_message': '',
-            'custom_token_bans': '',
-            'do_sample': True,
-            'dynamic_temperature': False,
-            'dynatemp_low': 1,
-            'dynatemp_high': 1,
-            'dynatemp_exponent': 1,
-            'encoder_repetition_penalty': 1,
-            'epsilon_cutoff': 0,
-            'eta_cutoff': 0,
-            'frequency_penalty': 0,
-            'greeting': '',
-            'guidance_scale': 1,
-            'history': {'internal': [], 'visible': []},
-            'max_new_tokens': 512,
-            'max_tokens_second': 0,
-            'max_updates_second': 0,
-            'min_p': 0.00,
-            'mirostat_eta': 0.1,
-            'mirostat_mode': 0,
-            'mirostat_tau': 5,
-            'mode': 'chat',
-            'name1': '',
-            'name1_instruct': '',
-            'name2': '',
-            'name2_instruct': '',
-            'negative_prompt': '',
-            'no_repeat_ngram_size': 0,
-            'penalty_alpha': 0,
-            'presence_penalty': 0,
-            'prompt_lookup_num_tokens': 0,
-            'repetition_penalty': 1.18,
-            'repetition_penalty_range': 1024,
-            'sampler_priority': [],
-            'seed': -1.0,
-            'skip_special_tokens': True,
-            'stop_at_newline': False,
-            'stopping_strings': '',
-            'stream': True,
-            'temperature': 0.98,
-            'temperature_last': False,
-            'tfs': 1,
-            'top_a': 0,
-            'top_k': 100,
-            'top_p': 0.37,
-            'truncation_length': 2048,
-            'turn_template': '',
-            'typical_p': 1,
-            'user_bio': '',
-            'chat_template_str': '''{%- for message in messages %}\n    {%- if message['role'] == 'system' -%}\n        {{- message['content'] + '\\n\\n' -}}\n    {%- else -%}\n        {%- if message['role'] == 'user' -%}\n            {{- name1 + ': ' + message['content'] + '\\n'-}}\n        {%- else -%}\n            {{- name2 + ': ' + message['content'] + '\\n' -}}\n        {%- endif -%}\n    {%- endif -%}\n{%- endfor -%}''',
-            'instruction_template_str': '''{%- set ns = namespace(found=false) -%}\n{%- for message in messages -%}\n    {%- if message['role'] == 'system' -%}\n        {%- set ns.found = true -%}\n    {%- endif -%}\n{%- endfor -%}\n{%- if not ns.found -%}\n    {{- '' + 'Below is an instruction that describes a task. Write a response that appropriately completes the request.' + '\\n\\n' -}}\n{%- endif %}\n{%- for message in messages %}\n    {%- if message['role'] == 'system' -%}\n        {{- '' + message['content'] + '\\n\\n' -}}\n    {%- else -%}\n        {%- if message['role'] == 'user' -%}\n            {{-'### Instruction:\\n' + message['content'] + '\\n\\n'-}}\n        {%- else -%}\n            {{-'### Response:\\n' + message['content'] + '\\n\\n' -}}\n        {%- endif -%}\n    {%- endif -%}\n{%- endfor -%}\n{%- if add_generation_prompt -%}\n    {{-'### Response:\\n'-}}\n{%- endif -%}''',
-            'chat-instruct_command': '''Continue the chat dialogue below. Write a single reply for the character "<|character|>".\n\n<|prompt|>'''
-            }
-        self.regenerate = False
-        self._continue = False
-
-# Holds the default value of all sub-classes.
-class Settings:
-    def __init__(self):
-        self.behavior = Behavior()
-        self.imgmodel = ImgModel()
-        self.llmcontext = LLMContext()
-        self.llmstate = LLMState()
-
-    # Returns the value of Settings as a dictionary
-    def settings_to_dict(self):
-        return {
-            'behavior': vars(self.behavior),
-            'imgmodel': vars(self.imgmodel),
-            'llmcontext': vars(self.llmcontext),
-            'llmstate': vars(self.llmstate)
-        }
-    
-    # Allows printing default values of Settings
-    def __str__(self):
-        attributes = ", ".join(f"{attr}={getattr(self, attr)}" for attr in dir(self) if not callable(getattr(self, attr)) and not attr.startswith("__"))
-        return f"{self.__class__.__name__}({attributes})"
-
-class Database:
-    def __init__(self):
-        self.take_notes_about_users = None # not yet implemented
-        self.learn_about_and_use_guild_emojis = None # not yet implemented
-        self.read_chatlog = None # not yet implemented
-        self.first_run = self.initialize_first_run()
-        self.last_change = self.initialize_last_time('last_change')
-        self.last_user_msg = self.initialize_last_time('last_user_msg')
-        self.main_channels = self.initialize_main_channels()
-        self.warned_once = self.initialize_warned_once()
-
-    def initialize_first_run(self):
-        conn = sqlite3.connect('bot.db')
-        c = conn.cursor()
-        c.execute('''SELECT name FROM sqlite_master WHERE type='table' AND name='first_run' ''')
-        is_first_run_table_exists = c.fetchone()
-        if not is_first_run_table_exists:
-            c.execute('''CREATE TABLE IF NOT EXISTS first_run (is_first_run BOOLEAN)''')
-            c.execute('''INSERT INTO first_run (is_first_run) VALUES (1)''')
-            conn.commit()
-            conn.close()
-            return True
-        c.execute('''SELECT COUNT(*) FROM first_run''')
-        is_first_run_exists = c.fetchone()[0]
-        conn.close()
-        return is_first_run_exists == 0
-
-    def initialize_last_time(self, location='last_change'):
-        try:
-            conn = sqlite3.connect('bot.db')
-            c = conn.cursor()
-            c.execute(f'''CREATE TABLE IF NOT EXISTS {location} (timestamp TEXT)''')
-            c.execute(f'''SELECT timestamp FROM {location}''')
-            timestamp = c.fetchone()
-            if timestamp is None or timestamp[0] is None:
-                now = datetime.now()
-                formatted_now = now.strftime('%Y-%m-%d %H:%M:%S')
-                if timestamp is None:
-                    c.execute(f'''INSERT INTO {location} (timestamp) VALUES (?)''', (formatted_now,))
-                else:
-                    c.execute(f'''UPDATE {location} SET timestamp = ?''', (formatted_now,))
-                conn.commit()
-                conn.close()
-                return formatted_now
-            conn.close()
-            return timestamp[0] if timestamp else None
-        except Exception as e:
-            logging.error(f"Error initializing {location}: {e}")
-
-    def initialize_main_channels(self):
-        conn = sqlite3.connect('bot.db')
-        c = conn.cursor()
-        c.execute('''CREATE TABLE IF NOT EXISTS main_channels (channel_id TEXT UNIQUE)''')
-        c.execute('''SELECT channel_id FROM main_channels''')
-        result = [int(row[0]) for row in c.fetchall()]
-        conn.close()
-        return result if result else []
-
-    def initialize_warned_once(self):
-        conn = sqlite3.connect('bot.db')
-        c = conn.cursor()
-        c.execute('''CREATE TABLE IF NOT EXISTS warned_once (flag_name TEXT UNIQUE, value INTEGER)''')
-        flags_to_insert = [('loractl', 0), ('char_tts', 0), ('no_llmmodel', 0), ('forgecouple', 0), ('layerdiffuse', 0), ('dynaprompt', 0)]
-        for flag_name, value in flags_to_insert:
-            c.execute('''INSERT OR REPLACE INTO warned_once (flag_name, value) VALUES (?, ?)''', (flag_name, value))
-        conn.commit()
-        conn.close()
-
-    def was_warned(self, flag_name):
-        conn = sqlite3.connect('bot.db')
-        c = conn.cursor()
-        c.execute('''SELECT value FROM warned_once WHERE flag_name = ?''', (flag_name,))
-        result = c.fetchone()
-        conn.close()
-        if result:
-            return result[0]
-        else:
-            return None
-
-    def update_was_warned(self, flag_name, value):
-        conn = sqlite3.connect('bot.db')
-        c = conn.cursor()
-        c.execute('''UPDATE warned_once SET value = ? WHERE flag_name = ?''', (value, flag_name))
-        conn.commit()
-        conn.close()
-
-class ChatHistoryManager:
-    def __init__(self):
-        self.session_history = {'internal': [], 'visible': []}
-        self.recent_messages = {'user': [], 'llm': []}
-        self.collected_prompt = ''
-
-    # Retain most recent 10 elements or 10,000 characters from user prompts and bot replies
-    def manage_recent_messages(self, prompt, reply=None):
-        if prompt:
-            self.recent_messages['user'].insert(0, prompt)
-            while len(self.recent_messages['user']) > 10 or sum(len(message) for message in self.recent_messages['user']) > 10000:
-                oldest_message = self.recent_messages['user'].pop()
-        if reply:
-            self.recent_messages['llm'].insert(0, reply)
-            while len(self.recent_messages['llm']) > 10 or sum(len(message) for message in self.recent_messages['llm']) > 10000:
-                oldest_message = self.recent_messages['llm'].pop()
-    
-    # Manage the session history for textgen-webui
-    def manage_prompt_history(self, prompt, reply=None, save_history=True):
-        if reply is None:                       # Only prompt is received
-            if self.collected_prompt:           # If there are previously collected prompts
-                self.collected_prompt += '\n\n' + prompt
-            else:
-                self.collected_prompt = prompt
-        else:                                   # Both prompt and reply are received
-            if self.collected_prompt:           # If there are previously collected prompts
-                prompt = self.collected_prompt + '\n\n' + prompt
-                self.collected_prompt = ''      # Reset collected prompts
-
-            if save_history:
-                self.session_history['internal'].append([prompt, reply])
-                self.session_history['visible'].append([prompt, reply])
-
-    def manage_history(self, prompt, reply=None, save_history=True):
-        self.manage_recent_messages(prompt, reply)
-        self.manage_prompt_history(prompt, reply, save_history)
-
-    def reset_session_history(self):
-        self.session_history = {'internal': [], 'visible': []}
-
-history_manager = ChatHistoryManager()
-
-class BotSettings:
-    def __init__(self):
-        self.defaults = Settings() # Instance of the default settings
-        self.defaults = self.defaults.settings_to_dict() # Convert instance to dict
-        self.active_settings = load_file('ad_discordbot/activesettings.yaml')
-        self.active_settings = dict(self.active_settings)
-        self.settings = fix_dict(self.active_settings, self.defaults)
-        self.behavior = Behavior()
-        self.behavior.update_behavior_dict(self.active_settings['behavior'])
-        self.database = Database()
-
-    def get_settings_dict(self):
-        return self.settings
-
-bot_settings = BotSettings()
-
+from datetime import datetime, timedelta
+from pathlib import Path
+import asyncio
+import random
+import logging
+import logging.handlers
+import json
+import re
+import glob
+import os
+import warnings
+import discord
+from discord.ext import commands
+from discord import app_commands, File
+from discord.ext.commands.context import Context
+import typing
+import torch
+import io
+import base64
+import yaml
+from PIL import Image, PngImagePlugin
+import requests
+import sqlite3
+import pprint
+import aiohttp
+import math
+import time
+from itertools import product
+from threading import Lock, Thread
+from pydub import AudioSegment
+import copy
+from shutil import copyfile
+import sys
+import traceback
+
+#################################################################
+#################### DISCORD / BOT STARTUP ######################
+#################################################################
+# Start logger
+logging.basicConfig(format='%(levelname)s [%(asctime)s]: %(message)s (Line: %(lineno)d in %(funcName)s, %(filename)s )',
+                    datefmt='%Y-%m-%d %H:%M:%S', 
+                    level=logging.INFO) # logging.DEBUG)
+
+handler = logging.FileHandler(filename='discord.log', encoding='utf-8', mode='w')
+handler = logging.handlers.RotatingFileHandler(
+    filename='discord.log',
+    encoding='utf-8',
+    maxBytes=32 * 1024 * 1024,  # 32 MiB
+    backupCount=5,  # Rotate through 5 files
+)
+
+# Resolve legacy config method
+class Config:
+    def __init__(self):
+        self.config = {}
+
+    def legacy_required_values(self):
+        from ad_discordbot import config
+        required_configs = ['discord', 'sd', 'textgenwebui']
+        for config_name in required_configs:
+            try:
+                config_value = getattr(config, config_name)
+                self.config[config_name] = config_value
+            except AttributeError:
+                logging.warning(f"'config.py' is missing the '{config_name}' configuration.")
+            else:
+                if not config_value:
+                    logging.warning(f"'config.py' has an empty value for '{config_name}' configuration.")
+        try:
+            self.config['dynamic_prompting'] = config.dynamic_prompting_enabled
+        except:
+            logging.warning("'config.py' is missing a new parameter 'dynamic_prompting_enabled'. Defaulting to 'True' (enabled) ")
+            self.config['dynamic_prompting'] = True
+
+    def init_config(self):
+        try:
+            config_path = os.path.join('ad_discordbot', 'config.yaml')
+            with open(config_path, 'r', encoding='utf-8') as file:
+                self.config = yaml.safe_load(file)
+        except FileNotFoundError:
+            logging.error("Main bot config file 'config.yaml' not found.")
+            try:
+                self.legacy_required_values()
+                logging.info("Found legacy 'config.py'. Please migrate your settings from 'config.py' as it will soon be unsupported.")
+            except FileNotFoundError:
+                logging.error("Legacy config file 'config.py' not found.")
+                sys.exit(2)
+        except yaml.YAMLError as e:
+            logging.error(f"Error loading 'config.yaml': {e}")
+            sys.exit(2)
+
+    def get_config_dict(self):
+        return self.config
+
+config = Config()
+config.init_config()
+config = config.get_config_dict()
+
+# Discord bot token
+TOKEN = config['discord'].get('TOKEN', None)
+
+# Intercept custom bot arguments
+def parse_bot_args():
+    bot_arg_list = ["--limit-history", "--token"]
+    bot_argv = []
+    for arg in bot_arg_list:
+        try:
+            index = sys.argv.index(arg)
+        except:
+            index = None
+        
+        if index is not None:
+            bot_argv.append(sys.argv.pop(index))
+            bot_argv.append(sys.argv.pop(index))
+
+    import argparse
+    parser = argparse.ArgumentParser(formatter_class=lambda prog: argparse.HelpFormatter(prog, max_help_position=54))
+    parser.add_argument("--token", type=str, help="Discord bot token to use their API.")
+    parser.add_argument("--limit-history", type=int, help="When the history gets too large, performance issues can occur. Limit the history to improve performance.")
+    bot_args = parser.parse_args(bot_argv)
+    return bot_args
+    
+bot_args = parse_bot_args()
+
+# Check bot token
+bot_token = bot_args.token if bot_args.token else TOKEN
+if not bot_token:
+    logging.error("Discord bot token is required. Please refer to install instructions (https://github.com/altoiddealer/ad_discordbot).")
+    sys.exit(2)
+
+os.environ['GRADIO_ANALYTICS_ENABLED'] = 'False'
+os.environ["BITSANDBYTES_NOWELCOME"] = "1"
+warnings.filterwarnings("ignore", category=UserWarning, message="TypedStorage is deprecated")
+warnings.filterwarnings("ignore", category=UserWarning, message="You have modified the pretrained model configuration to control generation")
+
+# Set discord intents
+intents = discord.Intents.default()
+intents.message_content = True
+intents.reactions = True  # Enable reaction events
+intents.guild_messages = True # Allows updating topic
+client = commands.Bot(command_prefix=".", intents=intents)
+
+#################################################################
+####################### DISCORD EMBEDS ##########################
+#################################################################
+embed_color = config['discord'].get('embed_settings', {}).get('color', 0x1e1f22)
+
+system_embed_info = None
+img_gen_embed_info = None
+img_send_embed_info = None
+change_embed_info = None
+flow_embed_info = None
+
+enabled_embeds = config['discord'].get('embed_settings', {}).get('show_embeds', {})
+
+if enabled_embeds.get('system', True):
+    system_embed_info_json = {
+        "title": "Welcome to ad_discordbot!",
+        "description": """
+        **/helpmenu** - Display this message
+        **/character** - Change character
+        **/main** - Toggle if Bot always replies, per channel
+        **/image** - prompt an image to be generated (or try "draw <subject>")
+        **/speak** - if TTS settings are enabled, the bot can speak your text
+        **__Changing settings__** ('.../ad\_discordbot/dict\_.yaml' files)
+        **/imgmodel** - Change Img model and any model-specific settings
+        """,
+        "url": "https://github.com/altoiddealer/ad_discordbot",
+        "color": embed_color
+    }
+    system_embed_info = discord.Embed().from_dict(system_embed_info_json)
+
+if enabled_embeds.get('images', True):
+    img_gen_embed_info = discord.Embed(title = "Processing image generation ...", description=" ", url='https://github.com/altoiddealer/ad_discordbot', color=embed_color)
+    img_send_embed_info = discord.Embed(title= 'User requested an image ...', description=" ", url='https://github.com/altoiddealer/ad_discordbot', color=embed_color)
+
+if enabled_embeds.get('changes', True):
+    change_embed_info = discord.Embed(title = "Changing model ...", description=" ", url='https://github.com/altoiddealer/ad_discordbot', color=embed_color)
+
+if enabled_embeds.get('flows', True):
+    flow_embed_info = discord.Embed(title = 'Processing flow ... ', description=" ", url='https://github.com/altoiddealer/ad_discordbot/wiki/tags', color=embed_color)
+
+#################################################################
+################### Stable Diffusion Startup ####################
+#################################################################
+sd_enabled = config['sd'].get('enabled', True)
+
+if sd_enabled:
+    SD_URL = config['sd'].get('SD_URL', None) # Get the URL from config.yaml
+    if SD_URL is None:
+        SD_URL = config['sd'].get('A1111', 'http://127.0.0.1:7860')
+
+    async def sd_api(endpoint, method='get', json=None, retry=True):
+        try:
+            async with aiohttp.ClientSession() as session:
+                request_method = getattr(session, method.lower())  
+                async with request_method(url=f'{SD_URL}{endpoint}', json=json) as response:
+                    if response.status == 200:
+                        r = await response.json()
+                        return r
+                    else:
+                        logging.error(f'{SD_URL}{endpoint} response: "{response.status}"')
+                        if retry and response.status in [408, 500]:
+                            logging.info("Retrying the request in 3 seconds...")
+                            await asyncio.sleep(3)
+                            return await sd_api(endpoint, method, json, retry=False)
+        except Exception as e:
+            if endpoint == '/sdapi/v1/server-restart' or endpoint == '/sdapi/v1/progress':
+                return None
+            else:
+                logging.error(f'Error getting data from "{SD_URL}{endpoint}": {e}')
+                traceback.print_exc()
+                return e
+
+    async def get_sd_sysinfo():
+        try:
+            r = await sd_api(endpoint='/sdapi/v1/cmd-flags', method='get', json=None, retry=False)
+            ui_settings_file = r.get("ui_settings_file", "")
+            if "webui-forge" in ui_settings_file:
+                return 'SD WebUI Forge'
+            elif "webui" in ui_settings_file:
+                return 'A1111 SD WebUI'
+            else:
+                return 'SD WebUI'
+        except Exception as e:
+            logging.error(f"Error getting SD sysinfo API: {e}")
+            return None
+
+    SD_CLIENT = asyncio.run(get_sd_sysinfo()) # Stable Diffusion client name to use in messages, warnings, etc
+
+    # Function to attempt restarting the SD WebUI Client in the event it gets stuck
+    @client.hybrid_command(description=f"Immediately Restarts the {SD_CLIENT} server. Requires '--api-server-stop' SD WebUI launch flag.")
+    async def restart_sd_client(ctx: discord.ext.commands.Context):
+        try:
+            system_embed = None
+            await ctx.send(f"**`/restart_sd_client` __will not work__ unless {SD_CLIENT} was launched with flag: `--api-server-stop`**", delete_after=10)
+            await sd_api(endpoint='/sdapi/v1/server-restart', method='post', json=None, retry=False)
+            title = f"{ctx.author} used '/restart_sd_client'. Restarting {SD_CLIENT} ..."
+            if system_embed_info:
+                system_embed_info.title = title
+                system_embed_info.description = f'Attempting to re-establish connection in 5 seconds (Attempt 1 of 10)'
+                system_embed = await ctx.send(embed=system_embed_info)
+            logging.info(title)
+            response = None
+            retry = 1
+            while response is None and retry < 11:
+                if system_embed_info:
+                    system_embed_info.description = f'Attempting to re-establish connection in 5 seconds (Attempt {retry} of 10)'
+                    if system_embed: system_embed = await system_embed.edit(embed=system_embed_info)
+                await asyncio.sleep(5)
+                response = await sd_api(endpoint='/sdapi/v1/progress', method='get', json=None, retry=False)             
+                retry += 1
+            if response:
+                title = f"{SD_CLIENT} restarted successfully."
+                if system_embed_info:
+                    system_embed_info.title = title
+                    system_embed_info.description = f"Connection re-established after {retry} out of 10 attempts."
+                    if system_embed: system_embed = await system_embed.edit(embed=system_embed_info)
+                logging.info(title)
+            else:
+                title = f"{SD_CLIENT} server unresponsive after Restarting."
+                if system_embed_info:
+                    system_embed_info.title = title
+                    system_embed_info.description = f"Connection was not re-established after 10 attempts."
+                    if system_embed: system_embed = await system_embed.edit(embed=system_embed_info)
+                logging.error(title)
+        except Exception as e:
+            logging.error(f"Error resetting the {SD_CLIENT} server: {e}")
+
+    if SD_CLIENT:
+        logging.info(f"Initializing with SD WebUI enabled: '{SD_CLIENT}'")
+    else:
+        sd_enabled = False
+
+#################################################################
+##################### TEXTGENWEBUI STARTUP ######################
+#################################################################
+if not 'textgenwebui' in config:
+    logging.warning("'config.py' is missing a new dictionary 'textgenwebui'. Enabling TGWUI by default.")
+    textgenwebui_enabled = True
+else:
+    textgenwebui_enabled = config['textgenwebui'].get('enabled', True)
+
+if textgenwebui_enabled:
+    import modules.extensions as extensions_module
+    from modules.chat import chatbot_wrapper, load_character
+    from modules import shared
+    from modules import chat, utils
+    from modules import LoRA
+    from modules.models import load_model, unload_model
+    from modules.models_settings import get_model_metadata, update_model_parameters, get_fallback_settings, infer_loader
+
+## Majority of this code section is copypasta from modules/server.py
+
+def init_textgenwebui_settings():
+    # Loading custom settings
+    settings_file = None
+    # Check if a settings file is provided and exists
+    if shared.args.settings is not None and Path(shared.args.settings).exists():
+        settings_file = Path(shared.args.settings)
+    # Check if settings file exists
+    elif Path("settings.json").exists():
+        settings_file = Path("settings.json")
+    elif Path("settings.yaml").exists():
+        settings_file = Path("settings.yaml")
+    if settings_file is not None:
+        logging.info(f"Loading settings from {settings_file}...")
+        file_contents = open(settings_file, 'r', encoding='utf-8').read()
+        new_settings = json.loads(file_contents) if settings_file.suffix == "json" else yaml.safe_load(file_contents)
+        shared.settings.update(new_settings)
+
+    # Fallback settings for models
+    shared.model_config['.*'] = get_fallback_settings()
+    shared.model_config.move_to_end('.*', last=False)  # Move to the beginning
+
+# legacy version of load_extensions() which allows extension params to be updated during runtime
+def load_extensions(extensions, available_extensions):
+    extensions_module.state = {}
+    for index, name in enumerate(shared.args.extensions):
+        if name in available_extensions:
+            if name != 'api':
+                logging.info(f'Loading the extension "{name}"')
+            try:
+                try:
+                    exec(f"import extensions.{name}.script")
+                except ModuleNotFoundError:
+                    logging.error(f"Could not import the requirements for '{name}'. Make sure to install the requirements for the extension.\n\nLinux / Mac:\n\npip install -r extensions/{name}/requirements.txt --upgrade\n\nWindows:\n\npip install -r extensions\\{name}\\requirements.txt --upgrade\n\nIf you used the one-click installer, paste the command above in the terminal window opened after launching the cmd script for your OS.")
+                    raise
+                extension = getattr(extensions, name).script
+                extensions_module.apply_settings(extension, name)
+                if hasattr(extension, "setup"):
+                    logging.warning(f'Extension "{name}" is hasattr "setup". Skipping...')
+                    continue
+                extensions_module.state[name] = [True, index]
+            except:
+                logging.error(f'Failed to load the extension "{name}".')
+
+tts_settings = {}
+try:
+    tts_settings = config.get('textgenwebui', {}).get('tts_settings', {})
+except:
+    tts_settings = config['discord'].get('tts_settings', {})
+
+supported_tts_clients = ['alltalk_tts', 'coqui_tts', 'silero_tts', 'elevenlabs_tts']
+
+def init_textgenwebui_extensions():
+    # monkey patch load_extensions behavior from pre-commit b3fc2cd
+    extensions_module.load_extensions = load_extensions
+
+    shared.args.extensions = []
+    extensions_module.available_extensions = utils.get_available_extensions()
+    
+    # If any TTS extension defined in config.py, set tts bot vars and add extension to shared.args.extensions
+    tts_client = tts_settings.get('extension', '') # tts client
+    tts_api_key = None
+    tts_voice_key = None
+    tts_lang_key = None
+    if tts_client:
+        if tts_client not in supported_tts_clients:
+            logging.warning(f'tts client "{tts_client}" is not yet confirmed to be work. The "/speak" command will not be registered. List of supported tts_clients: {supported_tts_clients}')
+
+        tts_api_key = tts_settings.get('api_key', None)
+        if tts_client == 'alltalk_tts':
+            tts_voice_key = 'voice'
+            tts_lang_key = 'language'
+        if tts_client == 'coqui_tts':
+            tts_voice_key = 'voice'
+            tts_lang_key = 'language'
+        if tts_client == 'silero_tts':
+            tts_voice_key = 'speaker'
+            tts_lang_key = 'language'
+        if tts_client == 'elevenlabs_tts':
+            tts_voice_key = 'selected_voice'
+            tts_lang_key = ''
+        if tts_client not in shared.args.extensions:
+            shared.args.extensions.append(tts_client)
+
+    # Activate the extensions
+    for extension in shared.settings['default_extensions']:
+        shared.args.extensions = shared.args.extensions or []
+        if extension not in shared.args.extensions:
+            shared.args.extensions.append(extension)
+
+    if shared.args.extensions and len(shared.args.extensions) > 0:
+        extensions_module.load_extensions(extensions_module.extensions, extensions_module.available_extensions)
+
+    return tts_client, tts_api_key, tts_voice_key, tts_lang_key
+
+def init_textgenwebui_llmmodels():
+    # Model defined through --model
+    if shared.args.model is not None:
+        shared.model_name = shared.args.model
+
+    # Only one model is available
+    elif len(all_llmmodels) == 1:
+        shared.model_name = all_llmmodels[0]
+
+    # Select the model from a command-line menu
+    elif shared.args.model_menu:
+        if len(all_llmmodels) == 0:
+            logging.error("No LLM models are available! Please download at least one.")
+            sys.exit(0)
+        else:
+            print('The following LLM models are available:\n')
+            for index, model in enumerate(all_llmmodels):
+                print(f'{index+1}. {model}')
+
+            print(f'\nWhich one do you want to load? 1-{len(all_llmmodels)}\n')
+            i = int(input()) - 1
+            print()
+
+        shared.model_name = all_llmmodels[i]
+
+# Check user settings (models/config-user.yaml) to determine loader
+def get_llm_model_loader(model):
+    loader = None
+    user_model_settings = {}
+    settings = shared.user_config
+    for pat in settings:
+        if re.match(pat.lower(), model.lower()):
+            for k in settings[pat]:
+                user_model_settings[k] = settings[pat][k]
+    if 'loader' in user_model_settings:
+        loader = user_model_settings['loader']
+        return loader
+    else:
+        loader = infer_loader(model, user_model_settings)
+    return loader
+
+instruction_template_str = None
+
+def load_llm_model(loader=None):
+    try:
+        # If any model has been selected, load it
+        if shared.model_name != 'None':
+            p = Path(shared.model_name)
+            if p.exists():
+                model_name = p.parts[-1]
+                shared.model_name = model_name
+            else:
+                model_name = shared.model_name
+
+            model_settings = get_model_metadata(model_name)
+
+            global instruction_template_str
+            instruction_template_str = model_settings.get('instruction_template_str', '')
+
+            update_model_parameters(model_settings, initial=True)  # hijack the command-line arguments
+
+            # Load the model
+            shared.model, shared.tokenizer = load_model(model_name, loader)
+            if shared.args.lora:
+                logging.error('Not implemented yet, unknown function: add_lora_to_model(shared.args.lora)') # TODO
+                # add_lora_to_model(shared.args.lora)
+    except Exception as e:
+        logging.error(f"An error occurred while loading LLM Model: {e}")
+
+if textgenwebui_enabled:
+    init_textgenwebui_settings()
+    tts_client, tts_api_key, tts_voice_key, tts_lang_key = init_textgenwebui_extensions()
+    # Get list of available models
+    all_llmmodels = utils.get_available_models()
+    init_textgenwebui_llmmodels()
+    load_llm_model()
+    shared.generation_lock = Lock()
+
+#################################################################
+##################### BACKGROUND QUEUE TASK #####################
+#################################################################
+bg_task_queue = asyncio.Queue()
+
+async def process_tasks_in_background():
+    while True:
+        task = await bg_task_queue.get()
+        await task
+
+#################################################################
+######################## MISC FUNCTIONS #########################
+#################################################################
+# Function to load .json, .yml or .yaml files
+def load_file(file_path):
+    try:
+        file_suffix = Path(file_path).suffix.lower()
+
+        if file_suffix in [".json", ".yml", ".yaml"]:
+            with open(file_path, 'r', encoding='utf-8') as file:
+                if file_suffix in [".json"]:
+                    data = json.load(file)
+                else:
+                    data = yaml.safe_load(file)
+            return data
+        else:
+            logging.error(f"Unsupported file format: {file_suffix}")
+            return None
+    except FileNotFoundError:
+        logging.error(f"File not found: {file_suffix}")
+        return None
+    except Exception as e:
+        logging.error(f"An error occurred while reading {file_path}: {str(e)}")
+        return None
+
+def merge_base(newsettings, basekey):
+    def deep_update(original, update):
+        for key, value in update.items():
+            if isinstance(value, dict) and key in original and isinstance(original[key], dict):
+                deep_update(original[key], value)
+            else:
+                original[key] = value
+    try:
+        base_settings = load_file('ad_discordbot/dict_base_settings.yaml')
+        keys = basekey.split(',')
+        current_dict = base_settings
+        for key in keys:
+            if key in current_dict:
+                current_dict = current_dict[key].copy()
+            else:
+                return None
+        deep_update(current_dict, newsettings) # Recursively update the dictionary
+        return current_dict
+    except Exception as e:
+        logging.error(f"Error loading ad_discordbot/dict_base_settings.yaml ({basekey}): {e}")
+        return newsettings
+
+# Send message response to user's interaction command
+async def ireply(i, process):
+    try:
+        if task_event.is_set():  # If a queued item is currently being processed
+            ireply = await i.reply(f'Your {process} request was added to the task queue', ephemeral=True, delete_after=5)
+            # del_time = 5
+        else:
+            ireply = await i.reply(f'Processing your {process} request', ephemeral=True, delete_after=3)
+        #     del_time = 1
+    except Exception as e:
+        logging.error(f"Error sending message response to user's interaction command: {e}")
+
+# Adds missing keys/values
+def fix_dict(set, req):
+    for k, req_v in req.items():
+        if k not in set:
+            set[k] = req_v
+        elif isinstance(req_v, dict):
+            fix_dict(set[k], req_v)
+    return set
+
+# Updates matched keys, AND adds missing keys
+def update_dict(d, u):
+    for k, v in u.items():
+        if isinstance(v, dict):
+            d[k] = update_dict(d.get(k, {}), v)
+        else:
+            d[k] = v
+    for k in d.keys() - u.keys():
+        u[k] = d[k]
+    return u
+
+# Updates matched keys, AND adds missing keys, BUT sums together number values
+def sum_update_dict(d, u):
+    def get_decimal_places(value):
+        # Function to get the number of decimal places in a float.
+        if isinstance(value, float):
+            return len(str(value).split('.')[1])
+        else:
+            return 0
+    for k, v in u.items():
+        if isinstance(v, dict):
+            d[k] = sum_update_dict(d.get(k, {}), v)
+        elif isinstance(v, (int, float)) and not isinstance(v, bool):
+            current_value = d.get(k, 0)
+            max_decimal_places = max(get_decimal_places(current_value), get_decimal_places(v))
+            d[k] = round(current_value + v, max_decimal_places)
+        else:
+            d[k] = v
+    for k in d.keys() - u.keys():
+        u[k] = d[k]
+    return u
+
+# Updates matched keys, but DOES NOT add missing keys
+def update_dict_matched_keys(d, u):
+    for k, v in u.items():
+        if isinstance(v, dict):
+            d[k] = update_dict(d.get(k, {}), v)
+        else:
+            d[k] = v
+    return d
+
+def save_yaml_file(file_path, data):
+    try:
+        with open(file_path, 'w') as file:
+            yaml.dump(data, file, encoding='utf-8', default_flow_style=False, width=float("inf"), sort_keys=False)
+    except Exception as e:
+        logging.error(f"An error occurred while saving {file_path}: {str(e)}")
+
+async def send_long_message(channel, message_text):
+    """ Splits a longer message into parts while preserving sentence boundaries and code blocks """
+    activelang = ''
+
+    # Helper function to ensure even pairs of code block markdown
+    def ensure_even_code_blocks(chunk_text, code_block_inserted):
+        nonlocal activelang  # Declare activelang as nonlocal to modify the global variable
+        code_block_languages = ["asciidoc", "autohotkey", "bash", "coffeescript", "cpp", "cs", "css", "diff", "fix", "glsl", "ini", "json", "md", "ml", "prolog", "ps", "py", "tex", "xl", "xml", "yaml", "html"]
+        code_block_count = chunk_text.count("```")
+        if code_block_inserted:
+            # If a code block was inserted in the previous chunk, add a leading set of "```"
+            chunk_text = f"```{activelang}\n" + chunk_text
+            code_block_inserted = False  # Reset the code_block_inserted flag
+        code_block_count = chunk_text.count("```")
+        if code_block_count % 2 == 1:
+            # Check last code block for syntax like "```yaml"
+            last_code_block_index = chunk_text.rfind("```")
+            last_code_block = chunk_text[last_code_block_index + len("```"):].strip()
+            for lang in code_block_languages:
+                if (last_code_block.lower()).startswith(lang):
+                    activelang = lang
+                    break  # Stop checking if a match is found
+            # If there is an odd number of code blocks, add a closing set of "```"
+            chunk_text += "```"
+            code_block_inserted = True
+        return chunk_text, code_block_inserted
+
+    if len(message_text) <= 1980:
+        sent_message = await channel.send(message_text)
+    else:
+        code_block_inserted = False  # Initialize code_block_inserted to False
+        while message_text:
+            # Find the last occurrence of either a line break or the end of a sentence
+            last_line_break = message_text.rfind("\n", 0, 1980)
+            last_sentence_end = message_text.rfind(". ", 0, 1980)
+            # Determine the index to split the string
+            if last_line_break >= 0 and last_sentence_end >= 0:
+                # If both a line break and a sentence end were found, choose the one that occurred last
+                chunk_length = max(last_line_break, last_sentence_end) + 1
+            elif last_line_break >= 0:
+                # If only a line break was found, use it as the split point
+                chunk_length = last_line_break + 1
+            elif last_sentence_end >= 0:
+                # If only a sentence end was found, use it as the split point
+                chunk_length = last_sentence_end + 2  # Include the period and space
+            else:
+                chunk_length = 1980 # If neither was found, split at the maximum limit of 2000 characters
+            chunk_text = message_text[:chunk_length]
+            chunk_text, code_block_inserted = ensure_even_code_blocks(chunk_text, code_block_inserted)
+            sent_message = await channel.send(chunk_text)
+            message_text = message_text[chunk_length:]
+            if len(message_text) <= 1980:
+                # Send the remaining text as a single chunk if it's shorter than or equal to 2000 characters
+                chunk_text, code_block_inserted = ensure_even_code_blocks(message_text, code_block_inserted)
+                sent_message = await channel.send(chunk_text)
+                break
+
+#################################################################
+########################## BOT STARTUP ##########################
+#################################################################
+## Function to automatically change image models
+# Select imgmodel based on mode, while avoid repeating current imgmodel
+async def auto_select_imgmodel(current_imgmodel_name, imgmodel_names, mode='random'):   
+    try:
+        imgmodels = copy.deepcopy(all_imgmodels)
+        if mode == 'random':
+            if current_imgmodel_name:
+                matched_imgmodel = None
+                for imgmodel, imgmodel_name in zip(imgmodels, imgmodel_names):
+                    if imgmodel_name == current_imgmodel_name:
+                        matched_imgmodel = imgmodel
+                        break
+                if len(imgmodels) >= 2 and matched_imgmodel is not None:
+                    imgmodels.remove(matched_imgmodel)
+            selected_imgmodel = random.choice(imgmodels)
+        elif mode == 'cycle':
+            if current_imgmodel_name in imgmodel_names:
+                current_index = imgmodel_names.index(current_imgmodel_name)
+                next_index = (current_index + 1) % len(imgmodel_names)  # Cycle to the beginning if at the end
+                selected_imgmodel = imgmodels[next_index]
+            else:
+                selected_imgmodel = random.choice(imgmodels) # If no image model set yet, select randomly
+                logging.info("The previous imgmodel name was not matched in list of fetched imgmodels, so cannot 'cycle'. New imgmodel was instead picked at random.")
+        return selected_imgmodel
+    except Exception as e:
+        logging.error(f"Error automatically selecting image model: {e}")
+
+# Task to auto-select an imgmodel at user defined interval
+async def auto_update_imgmodel_task(mode, duration):
+    while True:
+        await asyncio.sleep(duration)
+        try:
+            imgmodels_data = load_file('ad_discordbot/dict_imgmodels.yaml')
+            auto_change_settings = imgmodels_data.get('settings', {}).get('auto_change_imgmodels', {})
+            channel = auto_change_settings.get('channel_announce', None)
+            if channel == 11111111111111111111: channel = None
+            active_settings = load_file('ad_discordbot/activesettings.yaml')
+            current_imgmodel_name = active_settings.get('imgmodel', {}).get('imgmodel_name', '')
+            imgmodel_names = [imgmodel.get('imgmodel_name', '') for imgmodel in all_imgmodels]           
+            # Select an imgmodel automatically
+            selected_imgmodel = await auto_select_imgmodel(current_imgmodel_name, imgmodel_names, mode)
+            if channel: channel = client.get_channel(channel)
+            # offload to ai_gen queue
+            queue_item = {'user': 'Automatically', 'channel': channel, 'source': 'imgmodel', 'params': {'imgmodel': selected_imgmodel}}
+            await task_queue.put(queue_item)
+        except Exception as e:
+            logging.error(f"Error automatically updating image model: {e}")
+        #await asyncio.sleep(duration)
+
+imgmodel_update_task = None # Global variable allows process to be cancelled and restarted (reset sleep timer)
+
+if sd_enabled:
+    # Register command for helper function to toggle auto-select imgmodel
+    @client.hybrid_command(description='Toggles the automatic Img model changing task')
+    async def toggle_auto_change_imgmodels(ctx):
+        global imgmodel_update_task
+        if imgmodel_update_task and not imgmodel_update_task.done():
+            imgmodel_update_task.cancel()
+            if ctx: await ctx.send("Auto-change Imgmodels task was cancelled.", ephemeral=True, delete_after=5)
+            logging.info("Auto-change Imgmodels task was cancelled via '/toggle_auto_change_imgmodels_task'")
+        else:
+            await bg_task_queue.put(start_auto_change_imgmodels())
+            if ctx: await ctx.send(f"Auto-change Img models task was started.", ephemeral=True, delete_after=5)
+
+# helper function to begin auto-select imgmodel task
+async def start_auto_change_imgmodels():
+    try:
+        global imgmodel_update_task
+        imgmodels_data = load_file('ad_discordbot/dict_imgmodels.yaml')
+        auto_change_settings = imgmodels_data.get('settings', {}).get('auto_change_imgmodels', {})
+        mode = auto_change_settings.get('mode', 'random')
+        frequency = auto_change_settings.get('frequency', 1.0)
+        duration = frequency*3600 # 3600 = 1 hour
+        imgmodel_update_task = client.loop.create_task(auto_update_imgmodel_task(mode, duration))
+        logging.info(f"Auto-change Imgmodels task was started (Mode: '{mode}', Frequency: {frequency} hours).")
+    except Exception as e:
+        logging.error(f"Error starting auto-change Img models task: {e}")
+
+# Try getting a valid character file source
+def get_character():
+    try:
+        # This will be either the char name found in activesettings.yaml, or the default char name
+        source = bot_settings.settings['llmcontext']['name']
+        # If name doesn't match the bot's discord username, try to figure out best char data to initialize with
+        if source != client.user.display_name:
+            sources = [
+                client.user.display_name, # Try current bot name
+                bot_settings.settings['llmcontext']['name'] # Try last known name
+            ]
+            for try_source in sources:
+                logging.info(f'Trying to load character "{try_source}"...')
+                try:
+                    _, char_name, _, _, _ = load_character(try_source, '', '')
+                    if char_name:
+                        logging.info(f'Initializing with character "{try_source}". Use "/character" for changing characters.')       
+                        source = try_source                     
+                        break  # Character loaded successfully, exit the loop
+                except Exception as e:
+                    logging.error(f"Error loading character for chat mode: {e}")
+            if not char_name:
+                logging.error(f"Character not found in '/characters'. Tried files: {sources}")
+        # Load character, but don't save it's settings to activesettings (Only user actions will result in modifications)
+        return source
+    except Exception as e:
+        logging.error(f"Error trying to load character data: {e}")
+        return None
+
+# If first time bot script is run
+async def first_run():
+    try:
+        for guild in client.guilds: # Iterate over all guilds the bot is a member of
+            text_channels = guild.text_channels
+            if text_channels and system_embed_info:
+                default_channel = text_channels[0]  # Get the first text channel of the guild
+                system_embed_info = discord.Embed().from_dict(system_embed_info_json)
+                await default_channel.send(embed=system_embed_info)
+                break  # Exit the loop after sending the message to the first guild
+        logging.info('Welcome to ad_discordbot! Use "/helpmenu" to see main commands. (https://github.com/altoiddealer/ad_discordbot) for more info.')
+    except Exception as e:
+        if str(e).startswith("403"):
+            logging.warning("The bot tried to send a welcome message, but probably does not have access/permissions to your default channel (probably #General)")
+        else:
+            logging.error(f"An error occurred while welcoming user to the bot: {e}")
+    finally:
+        conn = sqlite3.connect('bot.db')
+        c = conn.cursor()
+        c.execute('''UPDATE first_run SET is_first_run = ?''', (0,)) # log "0" for false
+        conn.commit()
+        conn.close()
+        bot_settings.database = Database()
+
+# Unpack tag presets and add global tag keys
+async def update_tags(tags):
+    if not isinstance(tags, list):
+        logging.warning(f'''One or more "tags" are improperly formatted. Please ensure each tag is formatted as a list item designated with a hyphen (-)''')
+        return tags
+    try:
+        tags_data = load_file('ad_discordbot/dict_tags.yaml')
+        global_tag_keys = tags_data.get('global_tag_keys', [])
+        tag_presets = tags_data.get('tag_presets', [])
+        updated_tags = []
+        for tag in tags:
+            if 'tag_preset_name' in tag:
+                # Find matching tag preset in tag_presets
+                for preset in tag_presets:
+                    if 'tag_preset_name' in preset and preset['tag_preset_name'] == tag['tag_preset_name']:
+                        # Merge corresponding tag presets
+                        updated_tags.extend(preset.get('tags', []))
+                        tag.pop('tag_preset_name', None)
+                        break
+            if tag:
+                updated_tags.append(tag)
+        # Add global tag keys to each tag item
+        for tag in updated_tags:
+            for key, value in global_tag_keys.items():
+                if key not in tag:
+                    tag[key] = value
+        updated_tags = await expand_triggers(updated_tags) # expand any simplified trigger phrases
+        return updated_tags
+    except Exception as e:
+        logging.error(f"Error loading tag presets: {e}")
+        return tags
+
+async def update_bot_base_tags():
+    try:
+        tags_data = load_file('ad_discordbot/dict_tags.yaml')
+        base_tags_data = tags_data.get('base_tags', [])
+        base_tags = copy.deepcopy(base_tags_data)
+        settings_dict = bot_settings.get_settings_dict()
+        settings_dict['tags'] = await update_tags(base_tags)
+    except Exception as e:
+        logging.error(f"Error updating client base tags: {e}")
+
+# Function to overwrite default settings with activesettings
+async def update_bot_settings():
+    try:
+        defaults = Settings() # Instance of the default settings
+        defaults = defaults.settings_to_dict() # Convert instance to dict
+        # Current user custom settings
+        active_settings = load_file('ad_discordbot/activesettings.yaml')
+        active_settings = dict(active_settings)
+        # Add any missing required settings
+        fixed_settings = fix_dict(active_settings, defaults)
+        # Commit fixed settings to bot_settings (always accessible)
+        bot_settings.settings = fixed_settings
+        # Update client behavior
+        bot_settings.behavior = Behavior() # Instance of the default behavior
+        behavior = active_settings['behavior']
+        bot_settings.behavior.update_behavior_dict(behavior)
+        await update_bot_base_tags() # base tags from dict_tags.yaml
+    except Exception as e:
+        logging.error(f"Error updating client settings: {e}")
+
+#################################################################
+########################### ON READY ############################
+#################################################################
+@client.event
+async def on_ready():
+    try:
+        await update_bot_base_tags()
+        # If first time running bot
+        if bot_settings.database.first_run:
+            await first_run()
+        if textgenwebui_enabled:
+            source = get_character() # Try loading character data regardless of mode (chat/instruct)
+            char_instruct = None
+            if source:
+                char_instruct, _, _, _ = await character_loader(source)
+            update_instruct = char_instruct or instruction_template_str or None # 'instruction_template_str' is global variable
+            if update_instruct:
+                settings_dict = bot_settings.get_settings_dict()
+                settings_dict['llmstate']['state']['instruction_template_str'] = update_instruct
+        # Create main task processing queue
+        client.loop.create_task(process_tasks())
+        # Create background task processing queue
+        client.loop.create_task(process_tasks_in_background())
+        # Start background task to sync the discord client tree
+        await bg_task_queue.put(client.tree.sync())
+        # Start background task to to change image models automatically
+        if sd_enabled:
+            imgmodels_data = load_file('ad_discordbot/dict_imgmodels.yaml')
+            if imgmodels_data and imgmodels_data.get('settings', {}).get('auto_change_imgmodels', {}).get('enabled', False):
+                await bg_task_queue.put(start_auto_change_imgmodels())
+        logging.info("Bot is ready")
+    except Exception as e:
+        logging.error(f"Error with on_ready: {e}")
+
+#################################################################
+####################### DISCORD FEATURES ########################
+#################################################################
+# Starboard feature
+starboard_posted_messages = set()
+# Fetch images already starboard'd
+data = load_file('ad_discordbot/starboard_messages.yaml')
+if data:
+    starboard_posted_messages = set(data)
+
+@client.event
+async def on_raw_reaction_add(endorsed_img):
+    if not config['discord'].get('starboard', {}).get('enabled', False):
+        return
+    channel = await client.fetch_channel(endorsed_img.channel_id)
+    message = await channel.fetch_message(endorsed_img.message_id)
+    total_reaction_count = 0
+    if config['discord']['starboard'].get('emoji_specific', False):
+        for emoji in config['discord']['starboard'].get('react_emojis', []):
+            reaction = discord.utils.get(message.reactions, emoji=emoji)
+            if reaction:
+                total_reaction_count += reaction.count
+    else:
+        for reaction in message.reactions:
+            total_reaction_count += reaction.count
+    if total_reaction_count >= config['discord']['starboard'].get('min_reactions', 2):
+        
+        target_channel_id = config['discord']['starboard'].get('target_channel_id', None)
+        if target_channel_id == 11111111111111111111: 
+            target_channel_id = None
+        
+        target_channel = client.get_channel(target_channel_id)
+        if target_channel and message.id not in starboard_posted_messages:
+            # Create the message link
+            message_link = f'[Original Message]({message.jump_url})'
+            # Duplicate image and post message link to target channel
+            if message.attachments:
+                attachment_url = message.attachments[0].url
+                await target_channel.send(message_link)
+                await target_channel.send(attachment_url)
+            elif message.embeds and message.embeds[0].image:
+                image_url = message.embeds[0].image.url
+                await target_channel.send(message_link)
+                await target_channel.send(image_url)
+            # Add the message ID to the set and update the file
+            starboard_posted_messages.add(message.id)
+            save_yaml_file('ad_discordbot/starboard_messages.yaml', list(starboard_posted_messages))
+
+# Post settings to a dedicated channel
+async def post_active_settings():
+    target_channel_id = config['discord']['post_active_settings'].get('target_channel_id', None)
+    if target_channel_id == 11111111111111111111: 
+        target_channel_id = None
+    
+    if target_channel_id:
+        target_channel = await client.fetch_channel(target_channel_id)
+        if target_channel:
+            active_settings = load_file('ad_discordbot/activesettings.yaml')
+            settings_content = yaml.dump(active_settings, default_flow_style=False)
+            
+            def check(m):
+                return True
+            deleted = await target_channel.purge(limit=None, check=check, bulk=True)
+            logging.debug(f'Deleted {len(deleted)} messages from {target_channel}')
+            
+            # Send the entire settings content as a single message
+            await send_long_message(target_channel, f"Current settings:\n```yaml\n{settings_content}\n```")
+        else:
+            logging.error(f"Target channel with ID {target_channel_id} not found.")
+    else:
+        logging.warning("Channel ID must be specified in config.py")
+
+#################################################################
+######################## TTS PROCESSING #########################
+#################################################################
+voice_client = None
+
+async def voice_channel(vc_setting):
+    global voice_client
+    # Start voice client if configured, and not explicitly deactivated in character settings
+    if voice_client is None and (vc_setting is None or vc_setting) and int(tts_settings.get('play_mode', 0)) != 1:
+        try:
+            if tts_client and tts_client in shared.args.extensions:
+                if tts_settings.get('voice_channel', ''):
+                    voice_channel = client.get_channel(tts_settings['voice_channel'])
+                    voice_client = await voice_channel.connect()
+                else:
+                    logging.warning(f'Bot launched with {tts_client}, but no voice channel is specified in config.py')
+            else:
+                if not bot_settings.database.was_warned('char_tts'):
+                    bot_settings.database.update_was_warned('char_tts', 1)
+                    logging.warning(f'Character "use_voice_channel" = True, and "voice channel" is specified in config.py, but no "tts_client" is specified in config.py')
+        except Exception as e:
+            logging.error(f"An error occurred while connecting to voice channel: {e}")
+    # Stop voice client if explicitly deactivated in character settings
+    if voice_client and voice_client.is_connected():
+        try:
+            if vc_setting is False:
+                logging.info("New context has setting to disconnect from voice channel. Disconnecting...")
+                await voice_client.disconnect()
+                voice_client = None
+        except Exception as e:
+            logging.error(f"An error occurred while disconnecting from voice channel: {e}")
+
+last_extension_params = {}
+
+async def update_extensions(params):
+    try:
+        global last_extension_params
+        if last_extension_params or params:
+            if last_extension_params == params:
+                return # Nothing needs updating
+            last_extension_params = params # Update global dict
+        # Add tts API key if one is provided in config.py
+        if tts_api_key:
+            if tts_client not in last_extension_params:
+                last_extension_params[tts_client] = {'api_key': tts_api_key}
+            else:
+                last_extension_params[tts_client].update({'api_key': tts_api_key})
+        # Update extension settings
+        if last_extension_params:
+            last_extensions = list(last_extension_params.keys())
+            # Update shared.settings with last_extension_params
+            for param in last_extensions:
+                listed_param = last_extension_params[param]
+                shared.settings.update({'{}-{}'.format(param, key): value for key, value in listed_param.items()})
+        else:
+            logging.warning(f'** No extension params for this character. Reloading extensions with initial values. **')            
+        extensions_module.load_extensions(extensions_module.extensions, extensions_module.available_extensions)  # Load Extensions (again)
+    except Exception as e:
+        logging.error(f"An error occurred while updating character extension settings: {e}")
+
+queued_tts = []  # Keep track of queued tasks
+
+def after_playback(file, error):
+    global queued_tts
+    if error:
+        logging.info(f'Message from audio player: {error}, output: {error.stderr.decode("utf-8")}')
+    # Check save mode setting
+    if int(tts_settings.get('save_mode', 0)) > 0:
+        try:
+            os.remove(file)
+        except Exception as e:
+            pass
+    # Check if there are queued tasks
+    if queued_tts:
+        # Pop the first task from the queue and play it
+        next_file = queued_tts.pop(0)
+        source = discord.FFmpegPCMAudio(next_file)
+        voice_client.play(source, after=lambda e: after_playback(next_file, e))
+
+async def play_in_voice_channel(file):
+    global voice_client, queued_tts
+    if voice_client is None:
+        logging.warning("**tts response detected, but bot is not connected to a voice channel.**")
+        return
+    # Queue the task if audio is already playing
+    if voice_client.is_playing():
+        queued_tts.append(file)
+    else:
+        # Otherwise, play immediately
+        source = discord.FFmpegPCMAudio(file)
+        voice_client.play(source, after=lambda e: after_playback(file, e))
+
+async def upload_tts_file(channel, tts_resp):
+    filename = os.path.basename(tts_resp)
+    directory = os.path.dirname(tts_resp)
+    wav_size = os.path.getsize(tts_resp)
+    if wav_size <= 8388608:  # Discord's maximum file size for audio (8 MB)
+        with open(tts_resp, "rb") as file:
+            tts_file = File(file, filename=filename)
+        await channel.send(file=tts_file) # lossless .wav output
+    else: # convert to mp3
+        bit_rate = int(tts_settings.get('mp3_bit_rate', 128))
+        mp3_filename = os.path.splitext(filename)[0] + '.mp3'
+        mp3_path = os.path.join(directory, mp3_filename)
+        audio = AudioSegment.from_wav(tts_resp)
+        audio.export(mp3_path, format="mp3", bitrate=f"{bit_rate}k")
+        mp3_size = os.path.getsize(mp3_path) # Check the size of the MP3 file
+        if mp3_size <= 8388608:  # Discord's maximum file size for audio (8 MB)
+            with open(mp3_path, "rb") as file:
+                mp3_file = File(file, filename=mp3_filename)
+            await channel.send(file=mp3_file)
+        else:
+            await channel.send("The audio file exceeds Discord limitation even after conversion.")
+        # if save_mode > 0: os.remove(mp3_path) # currently broken
+
+async def process_tts_resp(channel, tts_resp):
+    play_mode = int(tts_settings.get('play_mode', 0))
+    # Upload to interaction channel
+    if play_mode > 0:
+        await upload_tts_file(channel, tts_resp)
+    # Play in voice channel
+    if play_mode != 1:
+        await bg_task_queue.put(play_in_voice_channel(tts_resp)) # run task in background
+
+#################################################################
+########################### ON MESSAGE ##########################
+#################################################################
+async def fix_llm_payload(llm_payload):
+    # Fix llm_payload by adding any missing required settings
+    defaults = Settings() # Create an instance of the default settings
+    defaults = defaults.settings_to_dict() # Convert instance to dict
+    default_state = defaults['llmstate']['state']
+    current_state = llm_payload['state']
+    llm_payload['state'] = fix_dict(current_state, default_state)
+    return llm_payload
+
+def get_time(offset=0.0, time_format=None, date_format=None):
+    try:
+        new_time = ''
+        new_date = ''
+        current_time = datetime.now()
+        if offset is not None and offset != 0.0:
+            if isinstance(offset, int):
+                current_time = datetime.now() + timedelta(days=offset)
+            elif isinstance(offset, float):
+                days = math.floor(offset)
+                hours = (offset - days) * 24
+                current_time = datetime.now() + timedelta(days=days, hours=hours)
+        time_format = time_format if time_format is not None else '%H:%M:%S'
+        date_format = date_format if date_format is not None else '%Y-%m-%d'
+        new_time = current_time.strftime(time_format)
+        new_date = current_time.strftime(date_format)
+        return new_time, new_date
+    except Exception as e:
+        logging.error(f"Error when getting date/time: {e}")
+        return '', ''
+
+async def swap_llm_character(char_name, user_name, llm_payload):
+    try:
+        char_data = await load_character_data(char_name)
+        name1 = user_name
+        name2 = ''
+        if char_data.get('state', {}):
+            llm_payload['state'] = char_data['state']
+            llm_payload['state']['name1'] = name1
+        if char_data.get('name', 'AI'):
+            llm_payload['state']['name2'] = char_data['name']
+            llm_payload['state']['character_menu'] = char_data['name']
+        if char_data.get('context', ''):
+            llm_payload['state']['context'] = char_data['context']
+        llm_payload = await fix_llm_payload(llm_payload) # Add any missing required information
+        return llm_payload
+    except Exception as e:
+        logging.error(f"An error occurred while loading the file for swap_character: {e}")
+        return llm_payload
+
+def format_prompt_with_recent_output(user, prompt):
+    try:
+        formatted_prompt = copy.copy(prompt)
+        # Find all matches of {user_x} and {llm_x} in the prompt
+        pattern = r'\{(user|llm|history)_([0-9]+)\}'
+        matches = re.findall(pattern, prompt)
+        # Iterate through the matches
+        for match in matches:
+            prefix, index = match
+            index = int(index)
+            if prefix in ['user', 'llm'] and 0 <= index <= 10:
+                message_list = history_manager.recent_messages[prefix]
+                if not message_list or index >= len(message_list):
+                    continue
+                matched_syntax = f"{prefix}_{index}"
+                formatted_prompt = formatted_prompt.replace(f"{{{matched_syntax}}}", message_list[index])
+            elif prefix == 'history' and 0 <= index <= 10:
+                user_message = history_manager.recent_messages['user'][index] if index < len(history_manager.recent_messages['user']) else ''
+                llm_message = history_manager.recent_messages['llm'][index] if index < len(history_manager.recent_messages['llm']) else ''
+                formatted_history = f'"{user}:" {user_message}\n"{client.user.display_name}:" {llm_message}\n'
+                matched_syntax = f"{prefix}_{index}"
+                formatted_prompt = formatted_prompt.replace(f"{{{matched_syntax}}}", formatted_history)
+        formatted_prompt = formatted_prompt.replace('{last_image}', '__temp/temp_img_0.png')
+        return formatted_prompt
+    except Exception as e:
+        logging.error(f'An error occurred while formatting prompt with recent messages: {e}')
+        return prompt
+
+def process_tag_formatting(user, prompt, formatting):
+    try:
+        updated_prompt = copy.copy(prompt)
+        format_prompt = formatting.get('format_prompt', None)
+        time_offset = formatting.get('time_offset', None)
+        time_format = formatting.get('time_format', None)
+        date_format = formatting.get('date_format', None)
+        # Tag handling for prompt formatting
+        if format_prompt is not None:
+            updated_prompt = format_prompt.replace('{prompt}', updated_prompt)
+        # format prompt with any defined recent messages
+        updated_prompt = format_prompt_with_recent_output(user, updated_prompt)
+        # Format time if defined
+        new_time, new_date = get_time(time_offset, time_format, date_format)
+        updated_prompt = updated_prompt.replace('{time}', new_time)
+        updated_prompt = updated_prompt.replace('{date}', new_date)
+        if updated_prompt != prompt:
+            logging.info(f'Prompt was formatted: {updated_prompt}')
+        return updated_prompt
+    except Exception as e:
+        logging.error(f"Error formatting LLM prompt: {e}")
+        return prompt
+
+async def build_flow_queue(input_flow):   
+    try: 
+        flow = copy.copy(input_flow)
+        total_flows = 0
+        flow_base = {}
+        for flow_dict in flow: # find and extract any 'flow_base' first
+            if 'flow_base' in flow_dict:
+                flow_base = flow_dict.get('flow_base')
+                flow.remove(flow_dict)
+                break
+        for step in flow:
+            if not step:
+                continue
+            flow_step = copy.copy(flow_base)
+            flow_step.update(step)
+            counter = 1
+            flow_step_loops = flow_step.pop('flow_step_loops', 0)
+            counter += (flow_step_loops - 1) if flow_step_loops else 0
+            total_flows += counter
+            while counter > 0:
+                counter -= 1
+                await flow_queue.put(flow_step)
+        global flow_event
+        flow_event.set() # flag that a flow is being processed. Check with 'if flow_event.is_set():'
+    except Exception as e:
+        logging.error(f"Error building Flow: {e}")
+
+async def process_llm_payload_tags(user_name, channel, llm_payload, llm_prompt, mods):
+    try:
+        char_params = {}
+        params = {}
+        flow = mods.get('flow', None)
+        save_history = mods.get('save_history', None)
+        load_history = mods.get('load_histor', None)
+        param_variances = mods.get('param_variances', {})
+        state = mods.get('state', {})
+        change_character = mods.get('change_character', None)
+        swap_character = mods.get('swap_character', None)
+        change_llmmodel = mods.get('change_llmmodel', None)
+        swap_llmmodel = mods.get('swap_llmmodel', None)
+        send_user_image = mods.get('send_user_image', None)
+        # Process the tag matches
+        if flow or save_history or load_history or param_variances or state or change_character or swap_character or change_llmmodel or swap_llmmodel or send_user_image:
+            # Flow handling
+            if flow is not None and not flow_event.is_set():
+                await build_flow_queue(flow)
+            # History handling
+            if save_history is not None: llm_payload['save_history'] = save_history # Save this interaction to history (True/False)
+            if load_history is not None:
+                if load_history < 0:
+                    llm_payload['state']['history'] = {'internal': [], 'visible': []} # No history
+                    logging.info("[TAGS] History is being ignored")
+                elif load_history > 0:
+                    # Calculate the number of items to retain (up to the length of session_history)
+                    num_to_retain = min(load_history, len(history_manager.session_history["internal"]))
+                    llm_payload['state']['history']['internal'] = history_manager.session_history['internal'][-num_to_retain:]
+                    llm_payload['state']['history']['visible'] = history_manager.session_history['visible'][-num_to_retain:]
+                    logging.info(f'[TAGS] History is being limited to previous {load_history} exchanges')
+            if param_variances:
+                processed_params = process_param_variances(param_variances)
+                logging.info(f'[TAGS] LLM Param Variances: {processed_params}')
+                sum_update_dict(llm_payload['state'], processed_params) # Updates dictionary while adding floats + ints
+            if state:
+                update_dict(llm_payload['state'], state)
+                logging.info(f'[TAGS] LLM State was modified')
+            # Character handling
+            char_params = change_character or swap_character or {} # 'character_change' will trump 'character_swap'
+            if char_params:
+                # Error handling
+                if not any(char_params == char['name'] for char in all_characters):
+                    logging.error(f'Character not found: {char_params}')
+                else:
+                    if char_params == change_character:
+                        verb = 'Changing'
+                        char_params = {'character': {'char_name': char_params, 'mode': 'change', 'verb': verb}}
+                        await change_char_task(user_name, channel, 'Tags', char_params)
+                    else:
+                        verb = 'Swapping'
+                        llm_payload = await swap_llm_character(swap_character, user_name, llm_payload)
+                    logging.info(f'[TAGS] {verb} Character: {char_params}')
+            # LLM model handling
+            params = change_llmmodel or swap_llmmodel or {} # 'llmmodel_change' will trump 'llmmodel_swap'
+            if params:
+                if params == shared.model_name:
+                    logging.info(f'[TAGS] LLM model was triggered to change, but it is the same as current ("{shared.model_name}").')
+                    params = {} # return empty dict
+                else:
+                    mode = 'change' if params == change_llmmodel else 'swap'
+                    verb = 'Changing' if mode == 'change' else 'Swapping'
+                    # Error handling
+                    if not any(params == model for model in all_llmmodels):
+                        logging.error(f'LLM model not found: {params}')
+                    else:
+                        logging.info(f'[TAGS] {verb} LLM Model: {params}')
+                        params = {'llmmodel': {'llmmodel_name': params, 'mode': mode, 'verb': verb}}
+            # Send User Image handling
+            if send_user_image:
+                params['send_user_image'] = send_user_image
+                logging.info(f"[TAGS] Sending user image: {send_user_image}")
+        return llm_payload, llm_prompt, params
+    except Exception as e:
+        logging.error(f"Error processing LLM tags: {e}")
+        return llm_payload, llm_prompt, {}
+
+def collect_llm_tag_values(tags):
+    llm_payload_mods = {
+        'flow': None,
+        'save_history': None,
+        'load_history': None,
+        'change_character': None,
+        'swap_character': None,
+        'change_llmmodel': None,
+        'swap_llmmodel': None,
+        'send_user_image': None,
+        'param_variances': {},
+        'state': {}
+        }
+    formatting = {
+        'format_prompt': None,
+        'time_offset': None,
+        'time_format': None,
+        'date_format': None
+        }
+    for tag in tags['matches']:
+        # Values that will only apply from the first tag matches
+        if 'flow' in tag and llm_payload_mods['flow'] is None:
+            llm_payload_mods['flow'] = tag.pop('flow')
+        if 'save_history' in tag and llm_payload_mods['save_history'] is None:
+            llm_payload_mods['save_history'] = bool(tag.pop('save_history'))
+        if 'load_history' in tag and llm_payload_mods['load_history'] is None:
+            llm_payload_mods['load_history'] = int(tag.pop('load_history'))
+        if 'change_character' in tag and llm_payload_mods['change_character'] is None:
+            llm_payload_mods['change_character'] = str(tag.pop('change_character'))
+        if 'swap_character' in tag and llm_payload_mods['swap_character'] is None:
+            llm_payload_mods['swap_character'] = str(tag.pop('swap_character'))
+        if 'change_llmmodel' in tag and llm_payload_mods['change_llmmodel'] is None:
+            llm_payload_mods['change_llmmodel'] = str(tag.pop('change_llmmodel'))
+        if 'swap_llmmodel' in tag and llm_payload_mods['swap_llmmodel'] is None:
+            llm_payload_mods['swap_llmmodel'] = str(tag.pop('swap_llmmodel'))
+        if 'send_user_image' in tag and llm_payload_mods['send_user_image'] is None:
+            user_image_file = tag.pop('send_user_image')
+            user_image_args = get_image_tag_args('User image', str(user_image_file), key=None, set_dir=None)
+            user_image_args.pop('selected_folder')
+            llm_payload_mods['send_user_image'] = user_image_args
+        if 'format_prompt' in tag and formatting['format_prompt'] is None:
+            formatting['format_prompt'] = str(tag.pop('format_prompt'))
+        # Values that may apply repeatedly
+        if 'time_offset' in tag:
+            formatting['time_offset'] = float(tag.pop('time_offset'))
+        if 'time_format' in tag:
+            formatting['time_format'] = str(tag.pop('time_format'))
+        if 'date_format' in tag:
+            formatting['date_format'] = str(tag.pop('date_format'))
+        if 'llm_param_variances' in tag:
+            llm_param_variances = dict(tag.pop('llm_param_variances'))
+            try:
+                llm_payload_mods['param_variances'].update(llm_param_variances) # Allow multiple to accumulate.
+            except:
+                logging.warning("Error processing a matched 'llm_param_variances' tag; ensure it is a dictionary.")
+        if 'state' in tag:
+            state = dict(tag.pop('state'))
+            try:
+                llm_payload_mods['state'].update(state) # Allow multiple to accumulate.
+            except:
+                logging.warning("Error processing a matched 'state' tag; ensure it is a dictionary.")
+    return llm_payload_mods, formatting
+
+def process_tag_insertions(prompt, tags):
+    try:
+        # iterate over a copy of the matches, preserving the structure of the original matches list
+        tuple_matches = copy.deepcopy(tags['matches'])
+        tuple_matches = [item for item in tuple_matches if isinstance(item, tuple)]  # Filter out only tuples
+        tuple_matches.sort(key=lambda x: -x[1])  # Sort the tuple matches in reverse order by their second element (start index)
+        for item in tuple_matches:
+            tag, start, end = item # unpack tuple
+            phase = tag.get('phase', 'user')
+            if phase == 'llm':
+                insert_text = tag.pop('insert_text', None)
+                insert_method = tag.pop('insert_text_method', 'after')  # Default to 'after'
+                join = tag.pop('text_joining', ' ')
+            else:
+                insert_text = tag.get('positive_prompt', None)
+                insert_method = tag.pop('positive_prompt_method', 'after')  # Default to 'after'
+                join = tag.pop('img_text_joining', ' ')
+            if insert_text is None:
+                logging.error(f"Error processing matched tag {item}. Skipping this tag.")
+            else:
+                if insert_method == 'replace':
+                    if insert_text == '':
+                        prompt = prompt[:start] + prompt[end:].lstrip()
+                    else:
+                        prompt = prompt[:start] + insert_text + prompt[end:]
+                elif insert_method == 'after':
+                    prompt = prompt[:end] + join + insert_text + prompt[end:]
+                elif insert_method == 'before':
+                    prompt = prompt[:start] + insert_text + join + prompt[start:]
+        # clean up the original matches list
+        updated_matches = []
+        for item in tags['matches']:
+            if isinstance(item, tuple):
+                tag, start, end = item
+            else:
+                tag = item
+            phase = tag.get('phase', 'user')
+            if phase == 'llm':
+                tag.pop('insert_text', None)
+                tag.pop('insert_text_method', None)
+                tag.pop('text_joining', None)
+            else:
+                tag.pop('img_text_joining', None)
+                tag.pop('positive_prompt_method', None)
+            updated_matches.append(tag)
+        tags['matches'] = updated_matches
+        return prompt, tags
+    except Exception as e:
+        logging.error(f"Error processing LLM prompt tags: {e}")
+        return prompt, tags
+
+def process_tag_trumps(matches, trump_params=[]):
+    try:
+        # Collect all 'trump' parameters for all matched tags
+        trump_params = set(trump_params)
+        for tag in matches:
+            if isinstance(tag, tuple):
+                tag_dict = tag[0]  # get tag value if tuple
+            else:
+                tag_dict = tag
+            if 'trumps' in tag_dict:
+                trump_params.update([param.strip().lower() for param in tag_dict['trumps'].split(',')])
+                del tag_dict['trumps']
+        # Remove duplicates from the trump_params set
+        trump_params = set(trump_params)
+        # Iterate over all tags in 'matches' and remove 'trumped' tags
+        untrumped_matches = []
+        for tag in matches:
+            if isinstance(tag, tuple):
+                tag_dict = tag[0]  # get tag value if tuple
+            else:
+                tag_dict = tag
+            if any(trigger.strip().lower() == trump.strip().lower() for trigger in tag_dict.get('trigger', '').split(',') for trump in trump_params):
+                logging.info(f'''[TAGS] Tag with triggers "{tag_dict['trigger']}" was trumped by another tag.''')
+            else:
+                untrumped_matches.append(tag)
+        return untrumped_matches, trump_params
+    except Exception as e:
+        logging.error(f"Error processing matched tags: {e}")
+        return matches  # return original matches if error occurs
+
+def match_tags(search_text, tags, phase='llm'):
+    try:
+        # Remove 'llm' tags if pre-LLM phase, to be added back to unmatched tags list at the end of function
+        if phase == 'llm':
+            llm_tags = tags['unmatched'].pop('llm', []) if 'user' in tags['unmatched'] else []
+        updated_tags = copy.deepcopy(tags)
+        matches = updated_tags['matches']
+        unmatched = updated_tags['unmatched']
+        for list_name, unmatched_list in tags['unmatched'].items():
+            for tag in unmatched_list:
+                if 'trigger' not in tag:
+                    unmatched[list_name].remove(tag)
+                    tag['phase'] = phase
+                    matches.append(tag)
+                    continue
+                case_sensitive = tag.get('case_sensitive', False)
+                triggers = [t.strip() for t in tag['trigger'].split(',')]
+                for index, trigger in enumerate(triggers):
+                    trigger_regex = r'\b{}\b'.format(re.escape(trigger))
+                    if case_sensitive:
+                        trigger_match = re.search(trigger_regex, search_text)
+                    else:
+                        trigger_match = re.search(trigger_regex, search_text, flags=re.IGNORECASE)
+                    if trigger_match:
+                        if not (tag.get('on_prefix_only', False) and trigger_match.start() != 0):
+                            unmatched[list_name].remove(tag)
+                            tag['phase'] = phase
+                            tag['matched_trigger'] = trigger  # retain the matched trigger phrase
+                            if (('insert_text' in tag and phase == 'llm') or ('positive_prompt' in tag and phase == 'img')):
+                                matches.append((tag, trigger_match.start(), trigger_match.end()))  # Add as a tuple with start/end indexes if inserting text later
+                            else:
+                                if 'positive_prompt' in tag:
+                                    tag['imgtag_matched_early'] = True
+                                matches.append(tag)
+                            break  # Exit the loop after a match is found
+                    else:
+                        if ('imgtag_matched_early' in tag) and (index == len(triggers) - 1): # Was previously matched in 'user' text, but not in 'llm' text.
+                            tag['imgtag_uninserted'] = True
+                            matches.append(tag)
+        if matches:
+            updated_tags['matches'], updated_tags['trump_params'] = process_tag_trumps(matches, tags['trump_params']) # trump tags
+        # Add LLM sublist back to unmatched tags list if LLM phase
+        if phase == 'llm':
+            unmatched['llm'] = llm_tags
+        if 'user' in unmatched:
+            del unmatched['user'] # Remove after first phase. Controls the 'llm' tag processing at function start.
+        return updated_tags
+    except Exception as e:
+        logging.error(f"Error matching tags: {e}")
+        return tags
+
+def sort_tags(all_tags):
+    try:
+        sorted_tags = {'matches': [], 'unmatched': {'user': [], 'llm': [], 'userllm': []}, 'trump_params': []}
+        for tag in all_tags:
+            if 'random' in tag:
+                if not isinstance(tag['random'], (int, float)):
+                    logging.error("Error: Value for 'random' in tags should be float value (ex: 0.8).")
+                    continue # Skip this tag
+                if not random.random() < tag['random']:
+                    continue # Skip this tag
+            search_mode = tag.get('search_mode', 'userllm')  # Default to 'userllm' if 'search_mode' is not present
+            if search_mode in sorted_tags['unmatched']:
+                sorted_tags['unmatched'][search_mode].append({k: v for k, v in tag.items() if k != 'search_mode'})
+            else:
+                logging.warning(f"Ignoring unknown search_mode: {search_mode}")
+        return sorted_tags
+    except Exception as e:
+        logging.error(f"Error sorting tags: {e}")
+        return all_tags
+
+async def expand_triggers(all_tags):
+    try:
+        def expand_value(value):
+            # Split the value on commas
+            parts = value.split(',')
+            expanded_values = []
+            for part in parts:
+                # Check if the part contains curly brackets
+                if '{' in part and '}' in part:
+                    # Use regular expression to find all curly bracket groups
+                    group_matches = re.findall(r'\{([^}]+)\}', part)
+                    permutations = list(product(*[group_match.split('|') for group_match in group_matches]))
+                    # Replace each curly bracket group with permutations
+                    for perm in permutations:
+                        expanded_part = part
+                        for part_match in group_matches:
+                            expanded_part = expanded_part.replace('{' + part_match + '}', perm[group_matches.index(part_match)], 1)
+                        expanded_values.append(expanded_part)
+                else:
+                    expanded_values.append(part)
+            return ','.join(expanded_values)
+        for tag in all_tags:
+            if 'trigger' in tag:
+                tag['trigger'] = expand_value(tag['trigger'])
+        return all_tags
+    except Exception as e:
+        logging.error(f"Error expanding tags: {e}")
+        return all_tags
+
+# Function to convert string values to bool/int/float
+def extract_value(value_str):
+    try:
+        value_str = value_str.strip()
+        if value_str.lower() == 'true':
+            return True
+        elif value_str.lower() == 'false':
+            return False
+        elif '.' in value_str:
+            try:
+                return float(value_str)
+            except ValueError:
+                return value_str
+        else:
+            try:
+                return int(value_str)
+            except ValueError:
+                return value_str
+    except Exception as e:
+        logging.error(f"Error converting string to bool/int/float: {e}")
+
+def parse_tag_from_text_value(value_str):
+    try:
+        if value_str.startswith('{') and value_str.endswith('}'):
+            inner_text = value_str[1:-1]  # Remove outer curly brackets
+            key_value_pairs = inner_text.split(',')
+            result_dict = {}
+            for pair in key_value_pairs:
+                key, value = parse_key_pair_from_text(pair)
+                result_dict[key] = value
+            return result_dict
+        elif value_str.startswith('[') and value_str.endswith(']'):
+            inner_text = value_str[1:-1]
+            result_list = []
+            # if list of lists
+            if inner_text.startswith('[') and inner_text.endswith(']'):
+                sublist_strings = re.findall(r'\[[^\[\]]*\]', inner_text)
+                for sublist_string in sublist_strings:
+                    sublist_string = sublist_string.strip()
+                    sublist_values = parse_tag_from_text_value(sublist_string)
+                    result_list.append(sublist_values)
+            # if single list
+            else:
+                list_strings = inner_text.split(',')
+                for list_str in list_strings:
+                    list_str = list_str.strip()
+                    list_value = parse_tag_from_text_value(list_str)
+                    result_list.append(list_value)
+            return result_list
+        else:
+            if (value_str.startswith("'") and value_str.endswith("'")):
+                return value_str.strip("'")
+            elif (value_str.startswith('"') and value_str.endswith('"')):
+                return value_str.strip('"')
+            else:
+                return extract_value(value_str)
+    except Exception as e:
+        logging.error(f"Error parsing nested value: {e}")
+
+def parse_key_pair_from_text(kv_pair):
+    try:
+        key_value = kv_pair.split(':')
+        key = key_value[0].strip()
+        value_str = ':'.join(key_value[1:]).strip()
+        value = parse_tag_from_text_value(value_str)
+        return key, value
+    except Exception as e:
+        logging.error(f"Error parsing nested value: {e}")
+
+# Matches [[this:syntax]] and creates 'tags' from matches
+# Can handle any structure including dictionaries, lists, even nested sublists.
+def get_tags_from_text(text):
+    try:
+        tags_from_text = []
+        pattern = r'\[\[([^\[\]]*?(?:\[\[.*?\]\][^\[\]]*?)*?)\]\]'
+        matches = re.findall(pattern, text)
+        detagged_text = re.sub(pattern, '', text)
+        for match in matches:
+            tag_dict = {}
+            tag_pairs = match.split('|')
+            for pair in tag_pairs:
+                key, value = parse_key_pair_from_text(pair)
+                tag_dict[key] = value
+            tags_from_text.append(tag_dict)
+        if tags_from_text:
+            logging.info(f"[TAGS] Tags from text: '{tags_from_text}'")
+        return detagged_text, tags_from_text
+    except Exception as e:
+        logging.error(f"Error getting tags from text: {e}")
+        return text, []
+
+async def get_tags(text):
+    try:
+        flow_step_tags = []
+        if flow_queue.qsize() > 0:
+            flow_step_tags = [await flow_queue.get()]
+        base_tags = bot_settings.settings.get('tags', []) # base tags
+        imgmodel_tags = bot_settings.settings['imgmodel'].get('tags', []) # imgmodel specific tags
+        char_tags = bot_settings.settings['llmcontext'].get('tags', []) # character specific tags
+        detagged_text, tags_from_text = get_tags_from_text(text)
+        all_tags = tags_from_text + flow_step_tags + char_tags + imgmodel_tags + base_tags  # merge tags to one dictionary
+        sorted_tags = sort_tags(all_tags) # sort tags into phases (user / llm / userllm)
+        return detagged_text, sorted_tags
+    except Exception as e:
+        logging.error(f"Error getting tags: {e}")
+        return text, []      
+
+async def initialize_llm_payload(user, text):
+    llm_payload = copy.deepcopy(bot_settings.settings['llmstate'])
+    llm_payload['text'] = text
+    name1 = user
+    name2 = bot_settings.settings['llmcontext']['name']
+    context = bot_settings.settings['llmcontext']['context']
+    llm_payload['state']['name1'] = name1
+    llm_payload['state']['name2'] = name2
+    llm_payload['state']['name1_instruct'] = name1
+    llm_payload['state']['name2_instruct'] = name2
+    llm_payload['state']['character_menu'] = name2
+    llm_payload['state']['context'] = context
+    llm_payload['save_history'] = True
+    llm_payload['state']['history'] = history_manager.session_history
+    return llm_payload
+
+def get_wildcard_value(matched_text, dir_path='ad_discordbot/wildcards'):
+    selected_option = None
+    braces_pat = r'{{([^{}]+?)}}(?=[^\w$:]|$$|$)'   # {{this syntax|separate items can be divided|another item}}
+    search_phrase = matched_text[2:] if matched_text.startswith('##') else matched_text
+    search_path = f"{search_phrase}.txt"
+    # List files in the directory
+    txt_files = glob.glob(os.path.join(dir_path, search_path))
+    if txt_files:
+        selected_file = random.choice(txt_files)
+        with open(selected_file, 'r') as file:
+            lines = file.readlines()
+            filtered_lines = [line.strip() for line in lines if not line.startswith("#")]
+            selected_option = random.choice(lines).strip()
+    else:
+        # If no matching .txt file is found, try to find a subdirectory
+        subdirectories = glob.glob(os.path.join(dir_path, search_phrase))
+        for subdir in subdirectories:
+            if os.path.isdir(subdir):
+                subdir_files = glob.glob(os.path.join(subdir, '*.txt'))
+                if subdir_files:
+                    selected_file = random.choice(subdir_files)
+                    with open(selected_file, 'r') as file:
+                        lines = file.readlines()
+                        filtered_lines = [line.strip() for line in lines if not line.startswith("#")]
+                        selected_option = random.choice(lines).strip()
+    # Check if selected option has braces pattern
+    if selected_option:
+        braces_match = re.search(braces_pat, selected_option)
+        if braces_match:
+            braces_phrase = braces_match.group(1)
+            selected_option = get_braces_value(braces_phrase)
+        # Check if the selected line contains a nested value
+        if selected_option.startswith('__') and selected_option.endswith('__'):
+            # Extract nested directory path from the nested value
+            nested_dir = selected_option[2:-2]  # Strip the first 2 and last 2 characters
+            nested_dir_path = os.path.join(dir_path, nested_dir)  # Use os.path.join for correct path joining
+            # Get the last component of the nested directory path
+            search_phrase = os.path.split(nested_dir)[-1]
+            # Remove the last component from the nested directory path
+            nested_dir = os.path.join('ad_discordbot/wildcards', os.path.dirname(nested_dir))
+            # Recursively check filenames in the nested directory
+            selected_option = get_wildcard_value(search_phrase, nested_dir)
+    return selected_option
+
+def process_dynaprompt_options(options):
+    weighted_options = []
+    total_weight = 0
+    for option in options:
+        if '::' in option:
+            weight, value = option.split('::')
+            weight = float(weight)
+        else:
+            weight = 1.0
+            value = option
+        total_weight += weight
+        weighted_options.append((weight, value))
+    # Normalize weights
+    normalized_options = [(round(weight / total_weight, 2), value) for weight, value in weighted_options]
+    return normalized_options
+
+def choose_dynaprompt_option(options, num_choices=1):
+    chosen_values = random.choices(options, weights=[weight for weight, _ in options], k=num_choices)
+    return [value for _, value in chosen_values]
+
+def get_braces_value(matched_text):
+    wildcard_pat = r'##[\w-]+(?=[^\w-]|$)'  # ##this-syntax represents a wildcard .txt file
+    num_choices = 1
+    separator = None
+    if '$$' in matched_text:
+        num_choices_str, options_text = matched_text.split('$$', 1)  # Split by the first occurrence of $$
+        if '-' in num_choices_str:
+            min_choices, max_choices = num_choices_str.split('-')
+            min_choices = int(min_choices)
+            max_choices = int(max_choices)
+            num_choices = random.randint(min_choices, max_choices)
+        else:
+            num_choices = int(num_choices_str) if num_choices_str.isdigit() else 1  # Convert to integer if it's a valid number        
+        separator_index = options_text.find('$$')
+        if separator_index != -1:
+            separator = options_text[:separator_index]
+            options_text = options_text[separator_index + 2:]     
+        options = options_text.split('|')  # Extract options after $$
+    else:
+        options = matched_text.split('|')
+    # Process weighting options
+    options = process_dynaprompt_options(options)
+    # Choose option(s)
+    chosen_options = choose_dynaprompt_option(options, num_choices)
+    # Check for selected wildcards
+    for index, option in enumerate(chosen_options):
+        wildcard_match = re.search(wildcard_pat, option)
+        if wildcard_match:
+            wildcard_phrase = wildcard_match.group()
+            wildcard_value = get_wildcard_value(matched_text=wildcard_phrase, dir_path='ad_discordbot/wildcards')
+            if wildcard_value:
+                chosen_options[index] = wildcard_value
+    chosen_options = [option for option in chosen_options if option is not None]
+    if separator:
+        replaced_text = separator.join(chosen_options)
+    else:
+        replaced_text = ', '.join(chosen_options) if num_choices > 1 else chosen_options[0]
+    return replaced_text
+
+async def dynamic_prompting(user, text, i=None):
+    if not config.get('dynamic_prompting_enabled', True):
+        if not bot_settings.database.was_warned('dynaprompt'):
+            bot_settings.database.update_was_warned('dynaprompt', 1)
+            logging.warning("'config.yaml' is missing a new parameter 'dynamic_prompting_enabled'. Defaulting to 'True' (enabled) ")
+    if not dynamic_prompting:
+        return text
+    # copy text for adding comments
+    text_with_comments = text
+    # define wildcards directions
+    wildcard_dir = 'ad_discordbot/wildcards'
+    os.makedirs(wildcard_dir, exist_ok=True)
+    # define patterns
+    braces_pat = r'{{([^{}]+?)}}(?=[^\w$:]|$$|$)'   # {{this syntax|separate items can be divided|another item}}
+    wildcard_pat = r'##[\w-]+(?=[^\w-]|$)'          # ##this-syntax represents a wildcard .txt file
+    # Process braces patterns
+    braces_start_indexes = []
+    braces_matches = re.finditer(braces_pat, text)
+    braces_matches = sorted(braces_matches, key=lambda x: -x.start())  # Sort matches in reverse order by their start indices
+    for match in braces_matches:
+        braces_start_indexes.append(match.start())  # retain all start indexes for updating 'text_with_comments' for wildcard match phase
+        matched_text = match.group(1)               # Extract the text inside the braces
+        replaced_text = get_braces_value(matched_text)   
+        # Replace matched text
+        text = text.replace(match.group(0), replaced_text, 1)
+        # Update comment
+        highlighted_changes = '`' + replaced_text + '`'
+        text_with_comments = text_with_comments.replace(match.group(0), highlighted_changes, 1)
+    # Process wildcards not in braces
+    wildcard_matches = re.finditer(wildcard_pat, text)
+    wildcard_matches = sorted(wildcard_matches, key=lambda x: -x.start())  # Sort matches in reverse order by their start indices
+    for match in wildcard_matches:
+        matched_text = match.group()
+        replaced_text = get_wildcard_value(matched_text=matched_text, dir_path=wildcard_dir)
+        if replaced_text:
+            start, end = match.start(), match.end()
+            # Replace matched text
+            text = text[:start] + replaced_text + text[end:]
+            # Calculate offset based on the number of braces matches with lower start indexes
+            offset = sum(1 for idx in braces_start_indexes if idx < start) * 2
+            adjusted_start = start + offset
+            adjusted_end = end + offset
+            highlighted_changes = '`' + replaced_text + '`'
+            text_with_comments = (text_with_comments[:adjusted_start] + highlighted_changes + text_with_comments[adjusted_end:])
+    # send a message showing the selected options
+    if i and (braces_matches or wildcard_matches):
+        await i.reply(content=f"__Text with **[Dynamic Prompting](<https://github.com/altoiddealer/ad_discordbot/wiki/dynamic-prompting>)**__:\n>>> **{user}**: {text_with_comments}", mention_author=False, silent=True)
+    return text
+
+@client.event
+async def on_message(i):
+    try:
+        text = i.clean_content # primarly converts @mentions to actual user names
+        if textgenwebui_enabled and not bot_settings.behavior.bot_should_reply(i, text): return # Check that bot should reply or not
+        if not bot_settings.database.main_channels and client.user.mentioned_in(i): await main(i) # if None, set channel as main
+        update_last_time('last_user_msg') # Store the current datetime in bot.db
+        # if @ mentioning bot, remove the @ mention from user prompt
+        if text.startswith(f"@{client.user.display_name} "):
+            text = text.replace(f"@{client.user.display_name} ", "", 1)
+        # apply wildcards
+        text = await dynamic_prompting(i.author, text, i)
+        queue_item = {'i': i, 'user': i.author, 'channel': i.channel, 'source': 'on_message', 'text': text} 
+        await task_queue.put(queue_item)
+    except Exception as e:
+        logging.error(f"An error occurred in on_message: {e}")
+
+#################################################################
+#################### QUEUED FROM ON MESSAGE #####################
+#################################################################
+async def on_message_task(user, channel, source, text, i):
+    try:
+        params = {}
+        # collects all tags, sorted into sub-lists by phase (user / llm / userllm)
+        text, tags = await get_tags(text)
+        # match tags labeled for user / userllm.
+        tags = match_tags(text, tags, phase='llm')
+        # check if triggered to not respond with text
+        should_gen_text = should_bot_do('should_gen_text', default=True, tags=tags)
+        if should_gen_text:
+            # build llm_payload with defaults
+            llm_payload = await initialize_llm_payload(user.name, text)
+            # make working copy of user's request (without @ mention)
+            llm_prompt = copy.copy(text)
+            # apply tags to prompt
+            llm_prompt, tags = process_tag_insertions(llm_prompt, tags)
+            # collect matched tag values
+            llm_payload_mods, formatting = collect_llm_tag_values(tags)
+            # apply tags relevant to LLM payload
+            llm_payload, llm_prompt, params = await process_llm_payload_tags(user.name, channel, llm_payload, llm_prompt, llm_payload_mods)
+            # apply formatting tags to LLM prompt
+            llm_prompt = process_tag_formatting(user.name, llm_prompt, formatting)
+            # offload to ai_gen queue
+            llm_payload['text'] = llm_prompt
+            await hybrid_llm_img_gen(user, channel, source, text, tags, llm_payload, params, i)
+            return
+        should_gen_image = should_bot_do('should_gen_image', default=False, tags=tags)
+        if should_gen_image:
+            if await sd_online(channel):
+                await channel.send(f'Bot was triggered by Tags to not respond with text.\n**Processing image generation using your input as the prompt ...**', delete_after=5) # msg for if LLM model is unloaded
+            llm_prompt = copy.copy(text)
+            await img_gen_task(user.name, channel, source, llm_prompt, params, i, tags)
+    except Exception as e:
+        logging.error(f"An error occurred processing on_message request: {e}")
+
+async def hybrid_llm_img_gen(user, channel, source, text, tags, llm_payload, params, i=None):
+    try:
+        change_embed = None
+        img_gen_embed = None
+        tts_resp = None
+        img_note = ''
+        # Check params to see if an LLM model change/swap was triggered by Tags
+        llmmodel_params = params.get('llmmodel', {})
+        send_user_image = params.get('send_user_image', None)
+        mode = llmmodel_params.get('mode', 'change') # default to 'change' unless a tag was triggered with 'swap'
+        if llmmodel_params:
+            orig_llmmodel = copy.deepcopy(shared.model_name)                    # copy current LLM model name
+            change_embed = await change_llmmodel_task(user, channel, params)    # Change LLM model
+            if mode == 'swap' and change_embed: await change_embed.delete()                      # Delete embed before the second call
+        # make a 'Prompting...' embed when generating text for an image response
+        should_gen_image = should_bot_do('should_gen_image', default=False, tags=tags)
+        if should_gen_image and textgenwebui_enabled:
+            if await sd_online(channel):
+                if shared.model_name == 'None':
+                    await channel.send('**Processing image generation using message as the image prompt ...**', delete_after=5) # msg for if LLM model is unloaded
+                else:
+                    if img_gen_embed_info:
+                        img_gen_embed_info.title = "Prompting ..."
+                        img_gen_embed_info.description = " "
+                        img_gen_embed = await channel.send(embed=img_gen_embed_info)
+        # if no LLM model is loaded, notify that no text will be generated     
+        if textgenwebui_enabled:
+            if shared.model_name == 'None':
+                if not bot_settings.database.was_warned('no_llmmodel'):
+                    bot_settings.database.update_was_warned('no_llmmodel', 1)
+                    await channel.send(f'(Cannot process text request: No LLM model is currently loaded. Use "/llmmodel" to load a model.)', delete_after=10)
+                    logging.warning(f'Bot tried to generate text for {user}, but no LLM model was loaded')
+            # generate text with textgen-webui
+            last_resp, tts_resp = await llm_gen(llm_payload)
+            # If no text was generated, treat user input at the response
+            if last_resp is not None:
+                logging.info("reply sent: \"" + user.name + ": {'text': '" + llm_payload["text"] + "', 'response': '" + last_resp + "'}\"")
+            else:
+                if should_gen_image and sd_enabled: last_resp = copy.copy(text)
+                else: return
+            # if LLM model swapping was triggered
+            if mode == 'swap':
+                params['llmmodel']['llmmodel_name'] = orig_llmmodel
+                change_embed = await change_llmmodel_task(user, channel, params)    # Swap LLM Model back
+                if change_embed: await change_embed.delete()                        # Delete embed again after the second call
+        # process image generation (A1111 / Forge)
+        if sd_enabled:
+            tags = match_img_tags(last_resp, tags)
+            if not should_gen_image:
+                should_gen_image = should_bot_do('should_gen_image', default=False, tags=tags) # Check again post-LLM
+            if should_gen_image:
+                if img_gen_embed: await img_gen_embed.delete()
+                await img_gen_task(user, channel, source, last_resp, params, i, tags)
+        if tts_resp: await process_tts_resp(channel, tts_resp)
+        mention_resp = update_mention(user.mention, last_resp) # @mention non-consecutive users
+        should_send_text = should_bot_do('should_send_text', default=True, tags=tags)
+        if should_send_text:
+            await send_long_message(channel, mention_resp)
+        if send_user_image:
+            send_user_image = discord.File(send_user_image)
+            await channel.send(file=send_user_image)
+        return
+    except Exception as e:
+        logging.error(f'An error occurred while processing "{source}" request: {e}')
+        if img_gen_embed_info:
+            img_gen_embed_info.title = f'An error occurred while processing "{source}" request'
+            img_gen_embed_info.description = e
+            if img_gen_embed: await img_gen_embed.edit(embed=img_gen_embed_info)
+            else: await channel.send(embed=img_gen_embed_info)
+        if change_embed: await change_embed.delete()
+
+#################################################################
+##################### QUEUED LLM GENERATION #####################
+#################################################################
+# Add dynamic stopping strings
+async def extra_stopping_strings(llm_payload):
+    try:
+        name1_value = llm_payload['state']['name1']
+        name2_value = llm_payload['state']['name2']
+        # Check and replace in custom_stopping_strings
+        custom_stopping_strings = llm_payload['state']['custom_stopping_strings']
+        if "name1" in custom_stopping_strings:
+            custom_stopping_strings = custom_stopping_strings.replace("name1", name1_value)
+        if "name2" in custom_stopping_strings:
+            custom_stopping_strings = custom_stopping_strings.replace("name2", name2_value)
+        llm_payload['state']['custom_stopping_strings'] = custom_stopping_strings
+        # Check and replace in stopping_strings
+        stopping_strings = llm_payload['state']['stopping_strings']
+        if "name1" in stopping_strings:
+            stopping_strings = stopping_strings.replace("name1", name1_value)
+        if "name2" in stopping_strings:
+            stopping_strings = stopping_strings.replace("name2", name2_value)
+        llm_payload['state']['stopping_strings'] = stopping_strings
+        return llm_payload
+    except Exception as e:
+        logging.error(f'An error occurred while updating stopping strings: {e}')
+        return llm_payload
+    
+# Send LLM Payload - get response
+async def llm_gen(llm_payload):
+    try:
+        if shared.model_name == 'None':
+            return None, None
+        llm_payload = await extra_stopping_strings(llm_payload)
+        loop = asyncio.get_event_loop()
+
+        # Subprocess prevents losing discord heartbeat
+        def process_responses():
+            last_resp = ''
+            tts_resp = ''
+            for resp in chatbot_wrapper(text=llm_payload['text'], state=llm_payload['state'], regenerate=llm_payload['regenerate'], _continue=llm_payload['_continue'], loading_message=True, for_ui=False):
+                i_resp = resp.get('internal', [])
+                if len(i_resp) > 0:
+                    last_resp = i_resp[len(i_resp) - 1][1]
+                # look for tts response
+                vis_resp = resp.get('visible', [])
+                if len(vis_resp) > 0:
+                    last_vis_resp = vis_resp[-1][-1]
+                    if 'audio src=' in last_vis_resp:
+                        audio_format_match = re.search(r'audio src="file/(.*?\.(wav|mp3))"', last_vis_resp)
+                        if audio_format_match:
+                            tts_resp = audio_format_match.group(1)
+            return last_resp, tts_resp  # bot's reply
+
+        # Offload the synchronous task to a separate thread using run_in_executor
+        last_resp, tts_resp = await loop.run_in_executor(None, process_responses)
+
+        save_history = llm_payload.get('save_history', True)
+        history_manager.manage_history(prompt=llm_payload['text'], reply=last_resp, save_history=save_history)
+
+        return last_resp, tts_resp
+    except Exception as e:
+        logging.error(f'An error occurred in llm_gen(): {e}')
+        if str(e).startswith('list index out of range'):
+            logging.warning(f'Note (this may not be the cause of error): "regen" and "continue" commands only work if bot sent message during current session.')
+        traceback.print_exc()
+        return None, None
+
+async def cont_regen_task(i, user, text, channel, source, message):
+    try:
+        cmd = ''
+        system_embed = None
+        llm_payload = await initialize_llm_payload(user, text)
+        llm_payload['save_history'] = False
+        if source == 'cont':
+            cmd = 'Continuing'
+            llm_payload['_continue'] = True
+        else:
+            cmd = 'Regenerating'
+            llm_payload['regenerate'] = True
+        if shared.model_name == 'None':
+            await channel.send('(Cannot process text request: No LLM model is currently loaded. Use "/llmmodel" to load a model.)', delete_after=5)
+            logging.warning(f'{user} used {cmd} but no LLM model was loaded')
+            return
+        if system_embed_info:
+            system_embed_info.title = f'{cmd} ... '
+            system_embed_info.description = f'{cmd} text for {user}'
+            system_embed = await channel.send(embed=system_embed_info)
+        last_resp, tts_resp = await llm_gen(llm_payload)
+        if system_embed: await system_embed.delete()
+        if last_resp is None:
+            return
+        logging.info("reply sent: \"" + user + ": {'text': '" + llm_payload["text"] + "', 'response': '" + last_resp + "'}\"")
+        fetched_message = await channel.fetch_message(message)
+        await fetched_message.delete()
+        if tts_resp: await process_tts_resp(channel, tts_resp)
+        await i.followup.send('__Regenerated text:__', silent=True)
+        await send_long_message(channel, last_resp)
+    except Exception as e:
+        e_msg = f'An error occurred while processing "{cmd}"'
+        logging.error(f'{e_msg}: {e}')
+        if str(e).startswith('cannot unpack non-iterable NoneType object'):
+            none_msg = f'Error: {cmd} only works on messages sent from the bot during current session.'
+            logging.error(none_msg)
+            await i.followup.send(none_msg, silent=True)
+        else:
+            await i.followup.send(e_msg, silent=True)
+        if system_embed: await system_embed.delete()
+
+async def speak_task(user, channel, text, params):
+    try:
+        system_embed = None
+        if shared.model_name == 'None':
+            await channel.send('Cannot process "/speak" request: No LLM model is currently loaded. Use "/llmmodel" to load a model.)', delete_after=5)
+            logging.warning(f'Bot tried to generate tts for {user}, but no LLM model was loaded')
+            return
+        if system_embed_info:
+            system_embed_info.title = f'{user} requested tts ... '
+            system_embed_info.description = ''
+            system_embed = await channel.send(embed=system_embed_info)
+        llm_payload = await initialize_llm_payload(user.name, text)
+        llm_payload['_continue'] = True
+        llm_payload['state']['max_new_tokens'] = 1
+        llm_payload['state']['history'] = {'internal': [[text, text]], 'visible': [[text, text]]}
+        llm_payload['save_history'] = False
+        tts_args = params.get('tts_args', {})
+        await update_extensions(tts_args)
+        _, tts_resp = await llm_gen(llm_payload)
+        if system_embed: await system_embed.delete()
+        if tts_resp is None:
+            return
+        await process_tts_resp(channel, tts_resp)
+        # remove api key (don't want to share this to the world!)
+        for sub_dict in tts_args.values():
+            if 'api_key' in sub_dict:
+                sub_dict.pop('api_key')
+        if system_embed_info:      
+            system_embed_info.title = f'{user.name} requested tts:'
+            system_embed_info.description = f"**Params:** {tts_args}\n**Text:** {text}"
+            system_embed = await channel.send(embed=system_embed_info)
+        await update_extensions(bot_settings.settings['llmcontext'].get('extensions', {})) # Restore character specific extension settings
+        if params.get('user_voice'): os.remove(params['user_voice'])
+    except Exception as e:
+        logging.error(f"An error occurred while generating tts for '/speak': {e}")
+        if system_embed_info:
+            system_embed_info.title = "An error occurred while generating tts for '/speak'"
+            system_embed_info.description = e
+            if system_embed: await system_embed.edit(embed=system_embed_info)
+
+#################################################################
+###################### QUEUED MODEL CHANGE ######################
+#################################################################
+# Process selected Img model
+async def change_imgmodel_task(user, channel, params):
+    try:
+        change_embed = None
+        await sd_online(channel) # Can't change Img model if not online!
+        imgmodel_params = params.get('imgmodel')
+        imgmodel_name = imgmodel_params.get('imgmodel_name', '')
+        mode = imgmodel_params.get('mode', 'change')    # default to 'change
+        verb = imgmodel_params.get('verb', 'Changing')  # default to 'Changing'
+        imgmodel = await get_selected_imgmodel_data(imgmodel_name) # params will be checkpoint name
+        imgmodel_name = imgmodel.get('imgmodel_name', '')
+        # Was not 'None' and did not match any known model names/checkpoints
+        if len(imgmodel) < 3:
+            if channel and change_embed_info:
+                change_embed_info.title = 'Failed to change Img model:'
+                change_embed_info.description = f'Img model not found: {imgmodel_name}'
+                change_embed = await channel.send(embed=change_embed_info)
+            return False
+        # if imgmodel_name != 'None': ### IF API IMG MODEL UNLOADING GETS EVER DEBUGGED
+        if channel and change_embed_info: # Auto-select imgmodel feature may not have a configured channel
+            change_embed_info.title = f'{verb} Img model ... '
+            change_embed_info.description = f'{verb} to {imgmodel_name}'
+            change_embed = await channel.send(embed=change_embed_info)
+        # Merge selected imgmodel/tag data with base settings
+        imgmodel, imgmodel_name, imgmodel_tags = await merge_imgmodel_data(imgmodel)
+        # Soft Img model update if swapping
+        if mode == 'swap' or mode == 'swap_back':
+            model_data = imgmodel.get('override_settings') or imgmodel['payload'].get('override_settings')
+            _ = await sd_api(endpoint='/sdapi/v1/options', method='post', json=model_data, retry=True)
+            if change_embed: await change_embed.delete()
+            return True
+        # Change Img model settings
+        await update_imgmodel(channel, imgmodel, imgmodel_tags)
+        # if imgmodel_name != 'None': ### IF API IMG MODEL UNLOADING GETS EVER DEBUGGED
+        if channel and change_embed_info:
+            if change_embed: await change_embed.delete()
+            change_embed_info.title = f"{user} changed Img model:"
+            change_embed_info.description = f'**{imgmodel_name}**'
+            change_embed = await channel.send(embed=change_embed_info)
+        logging.info(f"Image model changed to: {imgmodel_name}")
+        if config['discord']['post_active_settings']['enabled']:
+            await bg_task_queue.put(post_active_settings())
+    except Exception as e:
+        logging.error(f"Error changing Img model: {e}")
+        traceback.print_exc()
+        if change_embed_info:
+            change_embed_info.title = "An error occurred while changing Img model"
+            change_embed_info.description = e
+            if change_embed: await change_embed.edit(embed=change_embed_info)
+            else:
+                if channel: await channel.send(embed=change_embed_info)
+        return False
+
+# Process selected LLM model
+async def change_llmmodel_task(user, channel, params):
+    try:
+        change_embed = None
+        llmmodel_params = params.get('llmmodel', {})
+        llmmodel_name = llmmodel_params.get('llmmodel_name')
+        mode = llmmodel_params.get('mode', 'change')
+        verb = llmmodel_params.get('verb', 'Changing')
+        # Load the new model if it is different from the current one
+        if shared.model_name != llmmodel_name:
+            if change_embed_info:
+                change_embed_info.title = f'{verb} LLM model ... '
+                change_embed_info.description = f"{verb} to {llmmodel_name}"
+                change_embed = await channel.send(embed=change_embed_info)
+            if shared.model_name != 'None':
+                unload_model()                  # If an LLM model is loaded, unload it
+            try:
+                shared.model_name = llmmodel_name   # set to new LLM model
+                if shared.model_name != 'None':
+                    bot_settings.database.update_was_warned('no_llmmodel', 0) # Reset warning message
+                    loader = get_llm_model_loader(llmmodel_name)    # Try getting loader from user-config.yaml to prevent errors
+                    load_llm_model(loader)                          # Load an LLM model if specified
+            except:
+                if change_embed_info:
+                    change_embed_info.title = "An error occurred while changing LLM Model. No LLM Model is loaded."
+                    change_embed_info.description = e
+                    if change_embed: await change_embed.delete()
+                    await channel.send(embed=change_embed_info)
+            if mode == 'swap':
+                return change_embed             # return the embed so it can be deleted by the caller
+            if change_embed_info:
+                if llmmodel_name == 'None':
+                    change_embed_info.title = f"{user} unloaded the LLM model"
+                    change_embed_info.description = 'Use "/llmmodel" to load a new one'
+                else:
+                    change_embed_info.title = f"{user} changed LLM model:"
+                    change_embed_info.description = f'**{llmmodel_name}**'
+                if change_embed: await change_embed.delete()
+                await channel.send(embed=change_embed_info)
+            logging.info(f"LLM model changed to: {llmmodel_name}")
+    except Exception as e:
+        logging.error(f"An error occurred while changing LLM Model from '/llmmodel': {e}")
+        traceback.print_exc()
+        if change_embed_info:
+            change_embed_info.title = "An error occurred while changing LLM model"
+            change_embed_info.description = e
+            if change_embed: await change_embed.delete()
+            await channel.send(embed=change_embed_info)
+
+#################################################################
+#################### QUEUED CHARACTER CHANGE ####################
+#################################################################
+async def change_char_task(user, channel, source, params):
+    try:
+        change_embed = None
+        char_params = params.get('character', {})
+        char_name = char_params.get('char_name', {})
+        verb = char_params.get('verb', 'Changing')
+        mode = char_params.get('mode', 'change')
+        if change_embed_info:
+            change_embed_info.title = f'{verb} character ... '
+            change_embed_info.description = f'{user} requested character {mode}: "{char_name}"'
+            change_embed = await channel.send(embed=change_embed_info)
+        # Change character
+        await change_character(channel, char_name)
+        greeting = bot_settings.settings['llmcontext']['greeting']
+        if greeting:
+            greeting = greeting.replace('{{user}}', 'user')
+            greeting = greeting.replace('{{char}}', char_name)
+        else:
+            greeting = f'**{char_name}** has entered the chat"'
+        if change_embed: await change_embed.delete()
+        if change_embed_info:
+            change_embed_info.title = f"{user} changed character:"
+            change_embed_info.description = f'**{char_name}**'
+            await channel.send(embed=change_embed_info)
+        await send_long_message(channel, greeting)
+        logging.info(f"Character changed to: {char_name}")
+    except Exception as e:
+        logging.error(f"An error occurred while changing character for /character: {e}")
+        if change_embed_info:
+            change_embed_info.title = "An error occurred while changing character"
+            change_embed_info.description = e
+            if change_embed: await change_embed.edit(embed=change_embed_info)
+
+#################################################################
+######################## MAIN TASK QUEUE ########################
+#################################################################
+def should_bot_do(key, default, tags={}):   # Used to check if should:
+    try:                                    # - generate text
+        if not sd_enabled:
+            if key == 'should_gen_image' or key == 'should_send_image':
+                return False
+        if not textgenwebui_enabled:
+            if key == 'should_gen_text' or key == 'should_send_text':
+                return False
+        matches = tags.get('matches', {})   # - generate image
+        if matches:                         # - send text response
+            for item in matches:            # - send image response
+                if isinstance(item, tuple):
+                    tag, start, end = item
+                else:
+                    tag = item
+                if key in tag:
+                    return bool(tag.get(key, default))
+        return default
+    except Exception as e:
+        logging.error(f"An error occurred while checking if bot should do '{key}': {e}")
+        return default
+
+# For @ mentioning users who were not last replied to
+previous_user_id = ''
+
+def update_mention(user_id, last_resp=''):
+    global previous_user_id
+    mention_resp = copy.copy(last_resp)                    
+    if user_id != previous_user_id:
+        mention_resp = f"{user_id} {last_resp}"
+    previous_user_id = user_id
+    return mention_resp
+
+def unpack_queue_item(queue_item):
+    i = queue_item.get('i', None)
+    user = queue_item.get('user', None)
+    channel = queue_item.get('channel', None)
+    source = queue_item.get('source', None)
+    text = queue_item.get('text', None)
+    message = queue_item.get('message', None)
+    params = queue_item.get('params', {})
+    info = params.get('llmmodel', {}).get('llmmodel_name', '') or params.get('imgmodel', {}).get('imgmodel_name', '') or params.get('character', {}).get('char_name', '')
+    if source == 'on_message':
+        logging.info(f'reply requested: {user} said: "{text}"')
+    if source == 'character' or source == 'reset':
+        logging.info(f'{user} used "/{source}": "{info}"')
+    if source == 'image':
+        logging.info(f'{user} used "/image": "{text}"')
+    if source == 'speak':
+        logging.info(f'{user} used "/speak": "{text}"')
+    if source == 'cont':
+        logging.info(f'{user} used "Continue"')
+    if source == 'regen':
+        logging.info(f'{user} used "Regenerate"')
+    if source == 'llmmodel':
+        logging.info(f'{user} used "/llmmodel": "{info}"')
+    if source == 'imgmodel':
+        if user == 'Automatically': logging.info("Automatically updated imgmodel settings")
+        else: logging.info(f'{user} used "/imgmodel": "{info}"')
+    return i, user, channel, source, text, message, params
+
+flow_event = asyncio.Event()
+flow_queue = asyncio.Queue()
+
+task_event = asyncio.Event()
+task_queue = asyncio.Queue()
+
+async def process_tasks():
+    try:
+        while True:
+            # Fetch item from the queue
+            queue_item = await task_queue.get()
+            task_event.set() # Flag function is processing a task. Check with 'if task_event.is_set():'
+            # Unpack the next queue item
+            i, user, channel, source, text, message, params = unpack_queue_item(queue_item)
+            # Process unpacked queue item accordingly
+            if source == 'character' or source == 'reset':
+                await change_char_task(user, channel, source, params)
+            elif source == 'imgmodel':
+                await change_imgmodel_task(user, channel, params)
+            elif source == 'llmmodel':
+                await change_llmmodel_task(user, channel, params)
+            else:
+                # Tasks which should simulate typing
+                async with channel.typing():
+                    if source == 'speak': # from '/speak' command
+                        await speak_task(user, channel, text, params)
+                    elif source == 'image': # from '/image' command
+                        await img_gen_task(user, channel, source, text, params, i, tags={})
+                    elif source == 'cont' or source == 'regen':
+                        await cont_regen_task(i, user, text, channel, source, message)
+                    elif source == 'on_message':
+                        await on_message_task(user, channel, source, text, i)
+                    else:
+                        logging.warning(f'Unexpectedly received an invalid task. Source: {source}')
+                    if flow_queue.qsize() > 0:          # flows are activated in process_llm_payload_tags(), and is where the flow queue is populated
+                        await flow_task(user, channel, source, text)
+            task_event.clear() # Flag function is no longer processing a task
+            task_queue.task_done() # Accept next task
+    except Exception as e:
+        logging.error(f"An error occurred while processing a main task: {e}")
+        task_event.clear()
+        task_queue.task_done()
+
+#################################################################
+########################## QUEUED FLOW ##########################
+#################################################################
+async def format_next_flow(next_flow, user, text):
+    flow_name = ''
+    formatted_flow_tags = {}
+    for key, value in next_flow.items():
+        # see if any tag values have dynamic formatting (user prompt, LLM reply, etc)
+        if isinstance(value, str):
+            formatted_value = format_prompt_with_recent_output(user, value)       # output will be a string
+            if formatted_value != value:                                        # if the value changed,
+                formatted_value = parse_tag_from_text_value(formatted_value)    # convert new string to correct value type
+            formatted_flow_tags[key] = formatted_value
+        # get name for message embed
+        if key == 'flow_step':
+            flow_name = f": {value}"
+        # format prompt before feeding it back into on_message_task()
+        elif key == 'format_prompt':
+            formatting = {'format_prompt': value}
+            text = process_tag_formatting(user, text, formatting)
+        # apply wildcards
+        text = await dynamic_prompting(user, text, i=None)
+    next_flow.update(formatted_flow_tags) # commit updates
+    return flow_name, text
+
+# function to get a copy of the next queue item while maintaining the original queue
+async def peek_flow_queue(queue, user, text):
+    temp_queue = asyncio.Queue()
+    total_queue_size = queue.qsize()
+    first_flow = None
+    while queue.qsize() > 0:
+        if queue.qsize() == total_queue_size:
+            item = await queue.get()
+            flow_name, formatted_text = await format_next_flow(item, user, text)
+        else:
+            item = await queue.get()
+        await temp_queue.put(item)
+    # Enqueue the items back into the original queue
+    while temp_queue.qsize() > 0:
+        item_to_put_back = await temp_queue.get()
+        await queue.put(item_to_put_back)
+    return flow_name, formatted_text
+
+async def flow_task(user, channel, source, text):
+    try:
+        global flow_event
+        flow_embed = None
+        total_flow_steps = flow_queue.qsize()
+        if flow_embed_info:
+            flow_embed_info.title = f'Processing Flow for {user} with {total_flow_steps} steps'
+            flow_embed_info.description = ''
+            flow_embed = await channel.send(embed=flow_embed_info)
+        while flow_queue.qsize() > 0:   # flow_queue items are removed in get_tags()
+            flow_name, text = await peek_flow_queue(flow_queue, user, text)
+            remaining_flow_steps = flow_queue.qsize()
+            if flow_embed_info:
+                flow_embed_info.description = flow_embed_info.description.replace("**Processing", ":white_check_mark: **")
+                flow_embed_info.description += f'**Processing Step {total_flow_steps + 1 - remaining_flow_steps}/{total_flow_steps}**{flow_name}\n'
+                if flow_embed: await flow_embed.edit(embed=flow_embed_info)
+            await on_message_task(user, channel, source, text, i=None)
+        if flow_embed_info:
+            flow_embed_info.title = f"Flow completed for {user}"
+            flow_embed_info.description = flow_embed_info.description.replace("**Processing", ":white_check_mark: **")
+            if flow_embed: await flow_embed.edit(embed=flow_embed_info)
+        flow_event.clear()              # flag that flow is no longer processing
+        flow_queue.task_done()          # flow queue task is complete      
+    except Exception as e:
+        logging.error(f"An error occurred while processing a Flow: {e}")
+        if flow_embed_info:
+            flow_embed_info.title = "An error occurred while processing a Flow"
+            flow_embed_info.description = e
+            if flow_embed: await flow_embed.edit(embed=flow_embed_info)
+            else: await channel.send(embed=flow_embed_info)
+        flow_event.clear()
+        flow_queue.task_done()
+
+#################################################################
+#################### QUEUED IMAGE GENERATION ####################
+#################################################################
+async def sd_online(channel):
+    try:
+        r = requests.get(f'{SD_URL}/')
+        status = r.raise_for_status()
+        #logging.info(status)
+        return True
+    except Exception as exc:
+        logging.warning(exc)
+        if channel and system_embed_info:
+            system_embed_info.title = f"{SD_CLIENT} api is not running at {SD_URL}"
+            system_embed_info.description = f"Launch {SD_CLIENT} with `--api --listen` commandline arguments\nRead more [here](https://github.com/AUTOMATIC1111/stable-diffusion-webui/wiki/API)"
+            await channel.send(embed=system_embed_info)        
+        return False
+
+async def sd_progress_warning(img_gen_embed):
+    logging.error('Reached maximum retry limit')
+    if img_gen_embed:
+        img_gen_embed_info.title = f'Error getting progress response from {SD_CLIENT}.'
+        img_gen_embed_info.description = 'Image generation will continue, but progress will not be tracked.'
+        await img_gen_embed.edit(embed=img_gen_embed_info)
+
+def progress_bar(value, length=15):
+    try:
+        filled_length = int(length * value)
+        bar = ':black_square_button:' * filled_length + ':black_large_square:' * (length - filled_length)
+        return f'{bar}'
+    except Exception as e:
+        return 0
+
+async def fetch_progress(session):
+    try:
+        async with session.get(f'{SD_URL}/sdapi/v1/progress') as progress_response:
+            return await progress_response.json()
+    except aiohttp.ClientError as e:
+        logging.warning(f'Failed to fetch progress: {e}')
+        return None
+
+async def check_sd_progress(channel, session):
+    try:
+        img_gen_embed = None
+        img_gen_embed_info.title = f'Waiting for {SD_CLIENT} ...'
+        img_gen_embed_info.description = ' '
+        img_gen_embed = await channel.send(embed=img_gen_embed_info)
+        await asyncio.sleep(1)
+        retry_count = 0
+        while retry_count < 5:
+            progress_data = await fetch_progress(session)
+            if progress_data and progress_data['progress'] != 0:
+                break
+            logging.warning(f'Waiting for progress response from {SD_CLIENT}, retrying in 1 second (attempt {retry_count + 1}/5)')
+            await asyncio.sleep(1)
+            retry_count += 1
+        else:
+            await sd_progress_warning(img_gen_embed)
+            return
+        retry_count = 0   
+        while progress_data['state']['job_count'] > 0:
+            progress_data = await fetch_progress(session)
+            if progress_data:
+                if retry_count < 5:
+                    progress = progress_data['progress'] * 100
+                    eta = progress_data['eta_relative']
+                    if eta == 0:
+                        img_gen_embed_info.title = f'Generating image: 100%'
+                        img_gen_embed_info.description = f'{progress_bar(1)}'
+                    else:
+                        img_gen_embed_info.title = f'Generating image: {progress:.0f}%'
+                        img_gen_embed_info.description = f"{progress_bar(progress_data['progress'])}"
+                    if img_gen_embed: await img_gen_embed.edit(embed=img_gen_embed_info)
+                    await asyncio.sleep(1)
+                else:
+                    logging.warning(f'Connection closed with {SD_CLIENT}, retrying in 1 second (attempt {retry_count + 1}/5)')
+                    await asyncio.sleep(1)
+                    retry_count += 1
+            else:
+                await sd_progress_warning(img_gen_embed)
+                return
+        if img_gen_embed: await img_gen_embed.delete()
+    except Exception as e:
+        logging.error(f'Error tracking {SD_CLIENT} image generation progress: {e}')
+
+async def track_progress(channel):
+    if img_gen_embed_info:
+        async with aiohttp.ClientSession() as session:
+            await check_sd_progress(channel, session)
+
+async def layerdiffuse_hack(temp_dir, img_payload, images, pnginfo):
+    try:
+        ld_output = None
+        for i, image in enumerate(images):
+            if image.mode == 'RGBA':
+                if i == 0:
+                    return images
+                ld_output = images.pop(i)
+                break
+        if ld_output is None:
+            logging.warning("Failed to find layerdiffuse output image")
+            return images
+        # Workaround for layerdiffuse PNG infoReActor + layerdiffuse combination
+        reactor = img_payload['alwayson_scripts'].get('reactor', {})
+        if reactor and reactor['args'][1]:          # if ReActor was enabled:
+            _, _, _, alpha = ld_output.split()      # Extract alpha channel from layerdiffuse output
+            img0 = Image.open(f'{temp_dir}/temp_img_0.png') # Open first image (with ReActor output)
+            img0 = img0.convert('RGBA')             # Convert it to RGBA 
+            img0.putalpha(alpha)                    # apply alpha from layerdiffuse output
+        else:                           # if ReActor was not enabled:
+            img0 = ld_output            # Just replace first image with layerdiffuse output
+        img0.save(f'{temp_dir}/temp_img_0.png', pnginfo=pnginfo) # Save the local image with correct pnginfo
+        images[0] = img0 # Update images list
+        return images
+    except Exception as e:
+        logging.error(f'Error processing layerdiffuse images: {e}')
+
+async def apply_reactor_mask(temp_dir, images, pnginfo, reactor_mask):
+    try:
+        reactor_mask = Image.open(io.BytesIO(base64.b64decode(reactor_mask))).convert('L')
+        orig_image = images[0]                                          # Open original image
+        face_image = images.pop(1)                                      # Open image with faceswap applied
+        face_image.putalpha(reactor_mask)                               # Apply reactor mask as alpha to faceswap image
+        orig_image.paste(face_image, (0, 0), face_image)                # Paste the masked faceswap image onto the original
+        orig_image.save(f'{temp_dir}/temp_img_0.png', pnginfo=pnginfo)  # Save the image with correct pnginfo
+        images[0] = orig_image                                          # Replace first image in images list
+        return images
+    except Exception as e:
+        logging.error(f'Error masking ReActor output images: {e}')
+
+async def save_images_and_return(temp_dir, img_payload, endpoint):
+    images = []
+    pnginfo = None
+    # save .json for debugging
+    # with open("img_payload.json", "w") as file:
+    #     json.dump(img_payload, file)
+    try:
+        r = await sd_api(endpoint=endpoint, method='post', json=img_payload, retry=True)
+        if not isinstance(r, dict):
+            return [], r
+        for i, img_data in enumerate(r.get('images')):
+            image = Image.open(io.BytesIO(base64.b64decode(img_data.split(",", 1)[0])))
+            png_payload = {"image": "data:image/png;base64," + img_data}
+            r2 = await sd_api(endpoint='/sdapi/v1/png-info', method='post', json=png_payload, retry=True) 
+            if not isinstance(r2, dict):
+                return [], r2
+            png_info_data = r2.get("info")
+            if i == 0:  # Only capture pnginfo from the first png_img_data
+                pnginfo = PngImagePlugin.PngInfo()
+                pnginfo.add_text("parameters", png_info_data)
+            image.save(f'{temp_dir}/temp_img_{i}.png', pnginfo=pnginfo) # save image to temp directory
+            images.append(image) # collect a list of PIL images
+    except Exception as e:
+        logging.error(f'Error processing images: {e}')
+        traceback.print_exc()
+        return [], e
+    return images, pnginfo
+
+async def sd_img_gen(channel, temp_dir, img_payload, endpoint):
+    try:
+        reactor_args = img_payload.get('alwayson_scripts', {}).get('reactor', {}).get('args', [])
+        last_item = reactor_args[-1] if reactor_args else None
+        reactor_mask = reactor_args.pop() if isinstance(last_item, dict) else None
+        #Start progress task and generation task concurrently
+        images_task = asyncio.create_task(save_images_and_return(temp_dir, img_payload, endpoint))
+        progress_task = asyncio.create_task(track_progress(channel))
+        # Wait for both tasks to complete
+        await asyncio.gather(images_task, progress_task)
+        # Get the list of images and copy of pnginfo after both tasks are done
+        images, pnginfo = await images_task
+        if not images:
+            if img_send_embed_info:
+                img_send_embed_info.title = 'Error processing images.'
+                img_send_embed_info.description = f'Error: "{str(pnginfo)}"\nIf {SD_CLIENT} remains unresponsive, consider using "/restart_sd_client" command.'
+                await channel.send(embed=img_send_embed_info)
+            return None
+        # Apply ReActor mask
+        reactor = img_payload.get('alwayson_scripts', {}).get('reactor', {})
+        if len(images) > 1 and reactor and reactor_mask:
+            images = await apply_reactor_mask(temp_dir, images, pnginfo, reactor_mask['mask'])
+        # Workaround for layerdiffuse output
+        layerdiffuse = img_payload.get('alwayson_scripts', {}).get('layerdiffuse', {})
+        if len(images) > 1 and layerdiffuse and layerdiffuse['args'][0]:
+            images = await layerdiffuse_hack(temp_dir, img_payload, images, pnginfo)
+        return images
+    except Exception as e:
+        logging.error(f'Error processing images in {SD_CLIENT} API module: {e}')
+        return []
+
+async def process_image_gen(img_payload, censor_mode, channel, tags, endpoint, sd_output_dir='ad_discordbot/sd_outputs/'):
+    try:
+        # Ensure the necessary directories exist
+        os.makedirs(sd_output_dir, exist_ok=True)
+        temp_dir = 'ad_discordbot/user_images/__temp/'
+        os.makedirs(temp_dir, exist_ok=True)
+        # Generate images, save locally
+        images = await sd_img_gen(channel, temp_dir, img_payload, endpoint)
+        if not images:
+            return
+        # Send images to discord
+        # If the censor mode is 1 (blur), prefix the image file with "SPOILER_"
+        file_prefix = 'temp_img_'
+        if censor_mode == 1:
+            file_prefix = 'SPOILER_temp_img_'
+        image_files = [discord.File(f'{temp_dir}/temp_img_{idx}.png', filename=f'{file_prefix}{idx}.png') for idx in range(len(images))]
+        should_send_image = should_bot_do('should_send_image', default=True, tags=tags)
+        if should_send_image:
+            await channel.send(files=image_files)
+        # Save the image at index 0 with the date/time naming convention
+        timestamp = datetime.now().strftime("%Y-%m-%d_%H-%M-%S")
+        last_image = f'{sd_output_dir}/{timestamp}.png'
+        os.rename(f'{temp_dir}/temp_img_0.png', last_image)
+        copyfile(last_image, f'{temp_dir}/temp_img_0.png')
+        # Delete temporary image files
+        # for tempfile in os.listdir(temp_dir):
+        #     os.remove(os.path.join(temp_dir, tempfile))
+    except Exception as e:
+        logging.error(f"An error occurred when processing image generation: {e}")
+
+def clean_img_payload(img_payload):
+    try:
+        # Remove duplicate negative prompts
+        negative_prompt_list = img_payload.get('negative_prompt', '').split(', ')
+        unique_values_set = set()
+        unique_values_list = []
+        for value in negative_prompt_list:
+            if value not in unique_values_set:
+                unique_values_set.add(value)
+                unique_values_list.append(value)
+        processed_negative_prompt = ', '.join(unique_values_list)
+        img_payload['negative_prompt'] = processed_negative_prompt
+        # Delete unwanted extension keys
+        if img_payload.get('alwayson_scripts', {}):
+            # Warn Non-Forge:
+            if SD_CLIENT != 'SD WebUI Forge':
+                if img_payload['alwayson_scripts']['forge_couple']['args'].get('enabled', False):
+                    logging.warning(f'forge_couple is not known to be compatible with "{SD_CLIENT}". Not applying forge_couple...')
+                    bot_settings.database.update_was_warned('forgecouple', 1)
+                if img_payload['alwayson_scripts']['layerdiffuse']['args'].get('enabled', False):
+                    logging.warning(f'layerdiffuse is not known to be compatible with "{SD_CLIENT}". Not applying layerdiffuse...')
+                    bot_settings.database.update_was_warned('layerdiffuse', 1)
+            # Clean ControlNet
+            if not config['sd']['extensions'].get('controlnet_enabled', False):
+                del img_payload['alwayson_scripts']['controlnet'] # Delete all 'controlnet' keys if disabled by config
+            # Clean ReActor
+            if not config['sd']['extensions'].get('reactor_enabled', False):
+                del img_payload['alwayson_scripts']['reactor'] # Delete all 'reactor' keys if disabled by config
+            else:
+                img_payload['alwayson_scripts']['reactor']['args'] = list(img_payload['alwayson_scripts']['reactor']['args'].values()) # convert dictionary to list
+            # Clean Forge Couple
+            if not config['sd']['extensions'].get('forgecouple_enabled', False) or img_payload.get('init_images', False):
+                del img_payload['alwayson_scripts']['forge_couple'] # Delete all 'forge_couple' keys if disabled by config
+            else:
+                img_payload['alwayson_scripts']['forge_couple']['args'] = list(img_payload['alwayson_scripts']['forge_couple']['args'].values()) # convert dictionary to list
+                img_payload['alwayson_scripts']['forge couple'] = img_payload['alwayson_scripts'].pop('forge_couple') # Add the required space between "forge" and "couple" ("forge couple")
+            # Clean layerdiffuse
+            if not config['sd']['extensions'].get('layerdiffuse_enabled', False):
+                del img_payload['alwayson_scripts']['layerdiffuse'] # Delete all 'layerdiffuse' keys if disabled by config
+            else:
+                img_payload['alwayson_scripts']['layerdiffuse']['args'] = list(img_payload['alwayson_scripts']['layerdiffuse']['args'].values()) # convert dictionary to list
+        # Workaround for denoising strength bug
+        if not img_payload.get('enable_hr', False) and not img_payload.get('init_images', False):
+            img_payload['denoising_strength'] = None
+        # Delete all empty keys
+        keys_to_delete = []
+        for key, value in img_payload.items():
+            if value == "":
+                keys_to_delete.append(key)
+        for key in keys_to_delete:
+            del img_payload[key]
+        return img_payload
+    except Exception as e:
+        logging.error(f"An error occurred when cleaning img_payload: {e}")
+        return img_payload
+
+def apply_loractl(tags):
+    try:
+        if SD_CLIENT != 'A1111 SD WebUI':
+            if not bot_settings.database.was_warned('loractl'):
+                bot_settings.database.update_was_warned('loractl', 1)
+                logging.warning(f'loractl is not known to be compatible with "{SD_CLIENT}". Not applying loractl...')
+            return tags
+        scaling_settings = [v for k, v in config['sd'].get('extensions', {}).get('lrctl', {}).items() if 'scaling' in k]
+        scaling_settings = scaling_settings if scaling_settings else ['']
+        # Flatten the matches dictionary values to get a list of all tags (including those within tuples)
+        matched_tags = [tag if isinstance(tag, dict) else tag[0] for tag in tags['matches']]
+        # Filter the matched tags to include only those with certain patterns in their text fields
+        lora_tags = [tag for tag in matched_tags if any(re.findall(r'<lora:[^:]+:[^>]+>', text) for text in (tag.get('positive_prompt', ''), tag.get('positive_prompt_prefix', ''), tag.get('positive_prompt_suffix', '')))]
+        if len(lora_tags) >= config['sd']['extensions']['lrctl']['min_loras']:
+            for index, tag in enumerate(lora_tags):
+                # Determine the key with a non-empty value among the specified keys
+                used_key = next((key for key in ['positive_prompt', 'positive_prompt_prefix', 'positive_prompt_suffix'] if tag.get(key, '')), None)
+                if used_key:  # If a key with a non-empty value is found
+                    positive_prompt = tag[used_key]
+                    lora_matches = re.findall(r'<lora:[^:]+:[^>]+>', positive_prompt)
+                    if lora_matches:
+                        for lora_match in lora_matches:
+                            lora_weight_match = re.search(r'(?<=:)\d+(\.\d+)?', lora_match) # Extract lora weight
+                            if lora_weight_match:
+                                lora_weight = float(lora_weight_match.group())
+                                # Selecting the appropriate scaling based on the index
+                                scaling_key = f'lora_{index + 1}_scaling' if index+1 < len(scaling_settings) else 'additional_loras_scaling'
+                                scaling_values = config['sd'].get('extensions', {}).get('lrctl', {}).get(scaling_key, '')
+                                if scaling_values:
+                                    scaling_factors = [round(float(factor.split('@')[0]) * lora_weight, 2) for factor in scaling_values.split(',')]
+                                    scaling_steps = [float(step.split('@')[1]) for step in scaling_values.split(',')]
+                                    # Construct/apply the calculated lora-weight string
+                                    new_lora_weight_str = f'{",".join(f"{factor}@{step}" for factor, step in zip(scaling_factors, scaling_steps))}'
+                                    updated_lora_match = lora_match.replace(str(lora_weight), new_lora_weight_str)
+                                    new_positive_prompt = positive_prompt.replace(lora_match, updated_lora_match)                                   
+                                    # Update the appropriate key in the tag dictionary
+                                    tag[used_key] = new_positive_prompt
+                                    logging.info(f'''[TAGS] loractl applied: "{lora_match}" > "{updated_lora_match}"''')
+        return tags
+    except Exception as e:
+        logging.error(f"Error processing lrctl: {e}")
+        return tags
+
+def apply_imgcmd_params(img_payload, params):
+    try:
+        size = params.get('size', None) if params else None
+        face_swap = params.get('face_swap', None) if params else None
+        controlnet = params.get('controlnet', None) if params else None
+        img2img = params.get('img2img', {})
+        img2img_mask = img2img.get('mask', '')
+        if img2img:
+            img_payload['init_images'] = [img2img['image']]
+            img_payload['denoising_strength'] = img2img['denoising_strength']
+        if img2img_mask:
+            img_payload['mask'] = img2img_mask
+        if size: img_payload.update(size)
+        if face_swap:
+            img_payload['alwayson_scripts']['reactor']['args']['image'] = face_swap # image in base64 format
+            img_payload['alwayson_scripts']['reactor']['args']['enabled'] = True # Enable
+        if controlnet: img_payload['alwayson_scripts']['controlnet']['args'][0].update(controlnet)
+        return img_payload
+    except Exception as e:
+        logging.error(f"Error initializing img payload: {e}")
+        return img_payload
+
+def process_img_prompt_tags(img_payload, tags):
+    try:
+        img_prompt, tags = process_tag_insertions(img_payload['prompt'], tags)
+        updated_positive_prompt = copy.copy(img_prompt)
+        updated_negative_prompt = copy.copy(img_payload['negative_prompt'])
+        matches = tags['matches']
+        for tag in matches:
+            join = tag.get('img_text_joining', ' ')
+            if 'imgtag_uninserted' in tag: # was flagged as a trigger match but not inserted
+                logging.info(f'''[TAGS] "{tag['matched_trigger']}" not found in the image prompt. Appending rather than inserting.''')
+                updated_positive_prompt = updated_positive_prompt + ", " + tag['positive_prompt']
+            if 'positive_prompt_prefix' in tag:
+                updated_positive_prompt = tag['positive_prompt_prefix'] + join + updated_positive_prompt
+            if 'positive_prompt_suffix' in tag:
+                updated_positive_prompt = updated_positive_prompt + join + tag['positive_prompt_suffix']
+            if 'negative_prompt_prefix' in tag:
+                join = join if updated_negative_prompt else ''
+                updated_negative_prompt = tag['negative_prompt_prefix'] + join + updated_negative_prompt
+            if 'negative_prompt' in tag:
+                join = join if updated_negative_prompt else ''
+                updated_negative_prompt = updated_negative_prompt + join + tag['negative_prompt']
+            if 'negative_prompt_suffix' in tag:
+                join = join if updated_negative_prompt else ''
+                updated_negative_prompt = updated_negative_prompt + join + tag['negative_prompt_suffix']
+        img_payload['prompt'] = updated_positive_prompt
+        img_payload['negative_prompt'] = updated_negative_prompt
+        return img_payload
+    except Exception as e:
+        logging.error(f"Error processing Img prompt tags: {e}")
+        return img_payload
+
+def random_value_from_range(value_range):
+    if isinstance(value_range, (list, tuple)) and len(value_range) == 2:
+        start, end = value_range
+        if isinstance(start, (int, float)) and isinstance(end, (int, float)):
+            num_digits = max(len(str(start).split('.')[-1]), len(str(end).split('.')[-1]))
+            value = random.uniform(start, end) if isinstance(start, float) or isinstance(end, float) else random.randint(start, end)
+            value = round(value, num_digits)
+            return value
+    logging.warning(f'Invalid value range "{value_range}". Defaulting to "0".')
+    return 0
+
+def convert_lists_to_tuples(dictionary):
+    for key, value in dictionary.items():
+        if isinstance(value, list) and len(value) == 2 and all(isinstance(item, (int, float)) for item in value) and not any(isinstance(item, bool) for item in value):
+            dictionary[key] = tuple(value)
+    return dictionary
+
+def process_param_variances(param_variances):
+    try:
+        param_variances = convert_lists_to_tuples(param_variances) # Only converts lists containing ints and floats (not strings or bools) 
+        processed_params = copy.deepcopy(param_variances)
+        for key, value in param_variances.items():
+            # unpack dictionaries assuming they contain variances
+            if isinstance(value, dict):
+                processed_params[key] = process_param_variances(value)
+            elif isinstance(value, tuple):
+                processed_params[key] = random_value_from_range(value)
+            elif isinstance(value, bool):
+                processed_params[key] = random.choice([True, False])
+            elif isinstance(value, list):
+                if all(isinstance(item, str) for item in value):
+                    processed_params[key] = random.choice(value)
+                elif all(isinstance(item, bool) for item in value):
+                    processed_params[key] = random.choice(value)
+                else:
+                    logging.warning(f'Invalid params "{key}", "{value}" will not be applied.')
+                    processed_params.pop(key)  # Remove invalid key
+            else:
+                logging.warning(f'Invalid params "{key}", "{value}" will not be applied.')
+                processed_params.pop(key)  # Remove invalid key
+        return processed_params
+    except Exception as e:
+        logging.error(f"Error processing param variances: {e}")
+        return {}
+
+def select_random_image_or_subdir(directory=None, root_dir=None, key=None):
+    image_file_path = None
+    contents = os.listdir(directory)    # List all files and directories in the given directory
+    # Filter files to include only .png and .jpg extensions
+    image_files = [f for f in contents if os.path.isfile(os.path.join(directory, f)) and f.lower().endswith(('.png', '.jpg'))]
+    # If there are image files, choose one randomly
+    if image_files:
+        if key is not None:
+            for filename in image_files:
+                filename_without_extension = os.path.splitext(filename)[0]
+                if filename_without_extension.lower() == key.lower():
+                    image_file_path = os.path.join(directory, filename)
+                    method = 'Random from folder'
+                    return image_file_path, method
+    # If no image files and root_dir is not None, try again one time using root_dir as the directory
+    if root_dir is not None:
+        image_file_path, method = select_random_image_or_subdir(directory=root_dir, root_dir=None, key=None)
+        method = 'Random from folder'
+        return image_file_path, method
+    if image_files and not image_file_path:
+        random_image = random.choice(image_files)
+        image_file_path = os.path.join(directory, random_image)
+        method = 'Random from folder'
+        return image_file_path, method
+    # If no image files, check for subdirectories
+    subdirectories = [d for d in contents if os.path.isdir(os.path.join(directory, d))]
+    # If there are subdirectories, select one randomly and recursively call select_random_image
+    if subdirectories:
+        random_subdir = random.choice(subdirectories)
+        subdir_path = os.path.join(directory, random_subdir)
+        return select_random_image_or_subdir(directory=subdir_path, root_dir=root_dir, key=key)
+    # If neither image files nor subdirectories found, return None
+    return None, None
+
+def get_image_tag_args(extension, value, key=None, set_dir=None):
+    args = {}
+    image_file_path = ''
+    method = ''
+    try:
+        home_path = os.path.join('ad_discordbot', 'user_images')
+        full_path = os.path.join(home_path, value)
+        # If value contains valid image extension
+        if any(ext in value for ext in (".txt", ".png", ".jpg")): # extension included in value
+            image_file_path = os.path.join(home_path, value)
+        # ReActor specific
+        elif ".safetensors" in value and extension == 'ReActor Enabled':
+            args['image'] = ''
+            args['source_type'] = 1
+            args['face_model'] = value
+            method = 'Face model'
+        # If value was a directory to choose random image from
+        elif os.path.isdir(full_path):
+            cwd_path = os.getcwd()
+            if set_dir:
+                os_path = set_dir
+                root_dir = full_path
+            else:
+                os_path = os.path.join(cwd_path, full_path)
+                root_dir = None
+            while True:
+                image_file_path, method = select_random_image_or_subdir(directory=os_path, root_dir=root_dir, key=key)
+                if image_file_path:
+                    break  # Break the loop if an image is found and selected
+                else:
+                    if not os.listdir(os_path):
+                        logging.warning(f'Valid file not found in a "{home_path}" or any subdirectories: "{value}"')
+                        break  # Break the loop if no folders or images are found
+        # If value does not specify an extension, but is also not a directory
+        else:
+            found = False
+            for ext in (".txt", ".png", ".jpg"):
+                temp_path = os.path.join(home_path, value + ext)
+                if os.path.exists(temp_path):
+                    image_file_path = temp_path
+                    found = True
+                    break
+            if not found:
+                raise FileNotFoundError(f"File '{value}' not found with supported extensions (.txt, .png, .jpg)")
+        if image_file_path and os.path.isfile(image_file_path):
+            if extension == "User image":
+                return image_file_path # user image does not need to be converted to base64
+            if image_file_path.endswith(".txt"):
+                with open(image_file_path, "r") as txt_file:
+                    base64_img = txt_file.read()
+                    method = 'base64 from .txt'
+            else:
+                with open(image_file_path, "rb") as image_file:
+                    image_data = image_file.read()
+                    base64_img = base64.b64encode(image_data).decode('utf-8')
+                    args['image'] = base64_img
+                    if not method: # will already have value if random img picked from dir
+                        method = 'Image file'
+        if method:
+            logging.info(f'[TAGS] {extension}: "{value}" ({method}).')
+            if method == 'Random from folder':
+                args['selected_folder'] = os.path.dirname(image_file_path)
+        return args
+    except Exception as e:
+        logging.error(f"[TAGS] Error processing {extension} tag: {e}")
+        return {}
+
+async def process_img_payload_tags(img_payload, mods, params):
+    try:
+        imgmodel_params = None
+        flow = mods.get('flow', None)
+        img_censoring = mods.get('img_censoring', None)
+        change_imgmodel = mods.get('change_imgmodel', None)
+        swap_imgmodel = mods.get('swap_imgmodel', None)
+        payload = mods.get('payload', None)
+        param_variances = mods.get('param_variances', {})
+        controlnet = mods.get('controlnet', [])
+        forge_couple = mods.get('forge_couple', {})
+        layerdiffuse = mods.get('layerdiffuse', {})
+        reactor = mods.get('reactor', {})
+        img2img = mods.get('img2img', {})
+        img2img_mask = mods.get('img2img_mask', {})
+        send_user_image = mods.get('send_user_image', None)
+        endpoint = '/sdapi/v1/txt2img'
+        # Process the tag matches
+        if flow or img_censoring or change_imgmodel or swap_imgmodel or payload or param_variances or controlnet or forge_couple or layerdiffuse or reactor or img2img or img2img_mask or send_user_image:
+            # Flow handling
+            if flow is not None and not flow_event.is_set():
+                await build_flow_queue(flow)
+            # Img censoring handling
+            if img_censoring and img_censoring > 0:
+                img_payload['img_censoring'] = img_censoring
+                logging.info(f"[TAGS] Censoring: {'Image Blurred' if img_censoring == 1 else 'Generation Blocked'}")
+            # Imgmodel handling
+            imgmodel_params = change_imgmodel or swap_imgmodel or None
+            if imgmodel_params:
+                    ## IF API IMG MODEL UNLOADING GETS EVER DEBUGGED
+                    ## if not change_imgmodel and swap_imgmodel and swap_imgmodel == 'None':
+                        # _ = await sd_api(endpoint='/sdapi/v1/unload-checkpoint', method='post', json=None, retry=True)
+                # 'change_imgmodel' will trump 'swap_imgmodel'
+                current_imgmodel = bot_settings.settings['imgmodel'].get('override_settings', {}).get('sd_model_checkpoint') or bot_settings.settings['imgmodel']['payload'].get('override_settings', {}).get('sd_model_checkpoint') or ''
+                if imgmodel_params == current_imgmodel:
+                    logging.info(f'[TAGS] Img model was triggered to change, but it is the same as current ("{current_imgmodel}").')
+                    imgmodel_params = None # return None
+                else:
+                    mode = 'change' if imgmodel_params == change_imgmodel else 'swap'
+                    verb = 'Changing' if mode == 'change' else 'Swapping'
+                    logging.info(f"[TAGS] {verb} Img model: '{imgmodel_params}'")
+                    imgmodel_params = {'imgmodel': {'imgmodel_name': imgmodel_params, 'mode': mode, 'verb': verb, 'current_imgmodel': current_imgmodel}} # return dict
+            # Payload handling
+            if payload:
+                if isinstance(payload, dict):
+                    logging.info(f"[TAGS] Updated payload: '{payload}'")
+                    update_dict(img_payload, payload)
+                else:
+                    logging.warning("A tag was matched with invalid 'payload'; must be a dictionary.")
+            # Param variances handling
+            if param_variances:
+                processed_params = process_param_variances(param_variances)
+                logging.info(f"[TAGS] Applied Param Variances: '{processed_params}'")
+                sum_update_dict(img_payload, processed_params)
+            # Controlnet handling
+            if controlnet and config['sd']['extensions'].get('controlnet_enabled', False):       
+                img_payload['alwayson_scripts']['controlnet']['args'] = controlnet
+            # forge_couple handling
+            if forge_couple and config['sd']['extensions'].get('forgecouple_enabled', False):
+                img_payload['alwayson_scripts']['forge_couple']['args'].update(forge_couple)
+                img_payload['alwayson_scripts']['forge_couple']['args']['enable'] = True
+                logging.info(f"[TAGS] Enabled forge_couple: {forge_couple}")
+            # layerdiffuse handling
+            if layerdiffuse and config['sd']['extensions'].get('layerdiffuse_enabled', False):
+                img_payload['alwayson_scripts']['layerdiffuse']['args'].update(layerdiffuse)
+                img_payload['alwayson_scripts']['layerdiffuse']['args']['enabled'] = True
+                logging.info(f"[TAGS] Enabled layerdiffuse: {layerdiffuse}")
+            # ReActor face swap handling
+            if reactor and config['sd']['extensions'].get('reactor_enabled', False):
+                img_payload['alwayson_scripts']['reactor']['args'].update(reactor)
+                if reactor.get('mask'):
+                    img_payload['alwayson_scripts']['reactor']['args']['save_original'] = True
+            # Img2Img handling
+            if img2img:
+                img_payload['init_images'] = [img2img]
+                params['endpoint'] = '/sdapi/v1/img2img'
+            # Inpaint Mask handling
+            if img2img_mask:
+                img_payload['mask'] = img2img_mask
+            # Send User Image handling
+            if send_user_image:
+                logging.info(f"[TAGS] Sending user image: {send_user_image}")
+        return img_payload, imgmodel_params, params
+    except Exception as e:
+        logging.error(f"Error processing Img tags: {e}")
+        return img_payload, None
+
+# The methods of this function allow multiple extensions with an identical "select image from random folder" value to share the first selected folder.
+# The function will first try to find a specific image file based on the extension's key name (ex: 'canny.png' or 'img2img_mask.jpg')
+def collect_img_extension_mods(mods):
+    controlnet = mods.get('controlnet', [])
+    reactor = mods.get('reactor', None)
+    img2img = mods.get('img2img', None)
+    img2img_mask = mods.get('img2img_mask', None)
+    set_dir = None
+    if img2img:
+        try:
+            img2img_args = get_image_tag_args('Img2Img', img2img, key='img2img', set_dir=set_dir)
+            mods['img2img'] = img2img_args.get('image', '')
+            if img2img_args:
+                if set_dir is None:
+                    set_dir = img2img_args.get('selected_folder', None)
+                if img2img_mask:
+                    img2img_mask_args = get_image_tag_args('Img2Img Mask', img2img_mask, key='img2img_mask', set_dir=set_dir)
+                    mods['img2img_mask'] = img2img_mask_args.get('image', '')
+                    if img2img_mask_args:
+                        if set_dir is None:
+                            set_dir = img2img_mask_args.get('selected_folder', None)
+        except Exception as e:
+            logging.error(f"Error collecting img2img tag values: {e}")
+    if controlnet:
+        try:
+            for idx, controlnet_item in enumerate(controlnet):
+                control_type = controlnet_item.pop('control_type', None) # remove control_type
+                module = controlnet_item.get('module', None)
+                prefix = control_type or module or None
+                image = controlnet_item.get('image', None)
+                mask_image = controlnet_item.get('mask', None) or controlnet_item.get('mask_image', None)
+                # Update controlnet item with image information
+                if image:
+                    cnet_args = get_image_tag_args('ControlNet Image', image, key=prefix, set_dir=set_dir)
+                    if not cnet_args:
+                        controlnet[idx] = {}
+                    else:
+                        if set_dir is None:
+                            set_dir = cnet_args.pop('selected_folder', None)
+                        else:
+                            cnet_args.pop('selected_folder')
+                        controlnet[idx].update(cnet_args)
+                        controlnet[idx]['enabled'] = True
+                        # Update controlnet item with mask_image information
+                        if mask_image:
+                            key = f'{prefix}_mask' if prefix else None
+                            cnet_mask_args = get_image_tag_args('ControlNet Mask', mask_image, key=key, set_dir=set_dir)
+                            controlnet[idx]['mask_image'] = cnet_mask_args.get('image', None)
+                            if cnet_mask_args:
+                                if set_dir is None:
+                                    set_dir = cnet_mask_args.get('selected_folder', None)
+            mods['controlnet'] = controlnet
+        except Exception as e:
+            logging.error(f"Error collecting ControlNet tag values: {e}")
+    if reactor:
+        try:
+            image = reactor.get('image', None)
+            mask_image = reactor.get('mask', None)
+            if image:
+                reactor_args = get_image_tag_args('ReActor Enabled', image, key='reactor', set_dir=None)
+                if reactor_args:
+                    reactor_args.pop('selected_folder', None)
+                    mods['reactor'].update(reactor_args)
+                    mods['reactor']['enabled'] = True
+                    if mask_image:
+                        reactor_mask_args = get_image_tag_args('ReActor Mask', mask_image, key='reactor_mask', set_dir=set_dir)
+                        mods['reactor']['mask'] = reactor_mask_args.get('image', '')
+                        if reactor_mask_args and set_dir is None:
+                            set_dir = reactor_mask_args.get('selected_folder', None)
+        except Exception as e:
+            logging.error(f"Error collecting ReActor tag values: {e}")
+    return mods
+
+def collect_img_tag_values(tags):
+    sd_output_dir = 'ad_discordbot/sd_outputs/'
+    img_payload_mods = {
+        'flow': None,
+        'img_censoring': None,
+        'change_imgmodel': None,
+        'swap_imgmodel': None,
+        'payload': {},
+        'param_variances': {},
+        'controlnet': [],
+        'forge_couple': {},
+        'layerdiffuse': {},
+        'reactor': {},
+        'send_user_image': None,
+        'img2img': {},
+        'img2img_mask': {}
+        }
+    payload_order_hack = {}
+    controlnet_args = {}
+    forge_couple_args = {}
+    layerdiffuse_args = {}
+    reactor_args = {}
+    try:
+        for tag in tags['matches']:
+            if isinstance(tag, tuple):
+                tag = tag[0] # For tags with prompt insertion indexes
+            for key, value in tag.items():
+                if key == 'sd_output_dir':
+                    sd_output_dir = str(value)
+                elif key == 'flow' and img_payload_mods['flow'] is None:
+                    img_payload_mods['flow'] = dict(value)
+                elif key == 'img_censoring' and img_payload_mods['img_censoring'] is None:
+                    img_payload_mods['img_censoring'] = int(value)
+                elif key == 'change_imgmodel' and img_payload_mods['change_imgmodel'] is None:
+                    img_payload_mods['change_imgmodel'] = str(value)
+                elif key == 'swap_imgmodel' and img_payload_mods['swap_imgmodel'] is None:
+                    img_payload_mods['swap_imgmodel'] = str(value)
+                elif key == 'payload': # Allow multiple to accumulate
+                    try:
+                        if img_payload_mods['payload']:
+                            payload_order_hack = dict(value)
+                            update_dict(payload_order_hack, img_payload_mods['payload'])
+                            img_payload_mods['payload'] = payload_order_hack                           
+                        else:
+                            img_payload_mods['payload'] = dict(value)
+                    except:
+                        logging.warning("Error processing a matched 'payload' tag; ensure it is a dictionary.")
+                elif key == 'img_param_variances': # Allow multiple to accumulate
+                    try:
+                        update_dict(img_payload_mods['param_variances'], dict(value))
+                    except:
+                        logging.warning("Error processing a matched 'img_param_variances' tag; ensure it is a dictionary.")
+                # get layerdiffuse tag params                    
+                elif key == 'layerdiffuse':
+                    img_payload_mods['layerdiffuse']['method'] = str(value)
+                elif key.startswith('laydiff_'):
+                    laydiff_key = key[len('laydiff_'):]
+                    layerdiffuse_args[laydiff_key] = value
+                # get any user image
+                elif key == 'send_user_image':
+                    user_image_args = get_image_tag_args('User image', str(value), key=None, set_dir=None)
+                    user_image_args.pop('selected_folder')
+                    img_payload_mods['send_user_image'] = user_image_args
+                # get reactor tag params
+                elif key == 'reactor':
+                    img_payload_mods['reactor']['image'] = value
+                elif key.startswith('reactor_'):
+                    reactor_key = key[len('reactor_'):]
+                    reactor_args[reactor_key] = value
+                # get forge_couple tag params                    
+                elif key == 'forge_couple':
+                    if value.startswith('['):
+                        img_payload_mods['forge_couple']['maps'] = list(value)
+                    else: img_payload_mods['forge_couple']['direction'] = str(value)
+                elif key.startswith('couple_'):
+                    forge_couple_key = key[len('couple_'):]
+                    if value.startswith('['):
+                        forge_couple_args[forge_couple_key] = list(value)
+                    else:
+                        forge_couple_args[forge_couple_key] = str(value)
+                # get controlnet tag params
+                elif key.startswith('controlnet'):
+                    index = int(key[len('controlnet'):]) if key != 'controlnet' else 0  # Determine the index (cnet unit) for main controlnet args
+                    controlnet_args.setdefault(index, {}).update({'image': value, 'enabled': True})         # Update controlnet args at the specified index
+                elif key.startswith('cnet'):
+                    # Determine the index for controlnet_args sublist
+                    if key.startswith('cnet_'):
+                        index = int(key.split('_')[0][len('cnet'):]) if not key.startswith('cnet_') else 0  # Determine the index (cnet unit) for additional controlnet args
+                    controlnet_args.setdefault(index, {}).update({key.split('_', 1)[-1]: value})   # Update controlnet args at the specified index
+                # get any img2img
+                elif key == 'img2img':
+                    img_payload_mods['img2img'] = str(value) # get base64 in next function
+                # get any inpaint mask
+                elif key == 'img2img_mask':
+                    img_payload_mods['img2img_mask'] = str(value) # get base64 in next function
+        # Add the collected SD WebUI extension args to the img_payload_mods dict
+        for index in sorted(set(controlnet_args.keys())):   # This flattens down any gaps between collected ControlNet units (ensures lowest index is 0, next is 1, and so on)
+            cnet_basesettings = copy.copy(bot_settings.settings['imgmodel']['payload']['alwayson_scripts']['controlnet']['args'][0])  # Copy of required dict items
+            cnet_unit_args = controlnet_args.get(index, {})
+            cnet_unit = update_dict(cnet_basesettings, cnet_unit_args)
+            img_payload_mods['controlnet'].append(cnet_unit)
+        img_payload_mods['forge_couple'].update(forge_couple_args)
+        img_payload_mods['layerdiffuse'].update(layerdiffuse_args)
+        img_payload_mods['reactor'].update(reactor_args)
+
+        img_payload_mods = collect_img_extension_mods(img_payload_mods)
+        return sd_output_dir, img_payload_mods
+    except Exception as e:
+        logging.error(f"Error collecting Img tag values: {e}")
+        return sd_output_dir, tags
+
+def initialize_img_payload(img_prompt, neg_prompt):
+    try:
+        # Initialize img_payload settings
+        img_payload = {"prompt": img_prompt, "negative_prompt": neg_prompt, "width": 512, "height": 512, "steps": 20, "resize_mode": 1}
+        # Apply settings from imgmodel configuration
+        imgmodel_img_payload = copy.deepcopy(bot_settings.settings['imgmodel'].get('payload', {}))
+        img_payload.update(imgmodel_img_payload)
+        img_payload['override_settings'] = copy.deepcopy(bot_settings.settings['imgmodel'].get('override_settings', {}))
+        return img_payload
+    except Exception as e:
+        logging.error(f"Error initializing img payload: {e}")
+
+def match_img_tags(img_prompt, tags):
+    try:
+        # Unmatch any previously matched tags which try to insert text into the img_prompt
+        for tag in tags['matches'][:]:  # Iterate over a copy of the list
+            if tag.get('imgtag_matched_early'): # extract text insertion key pairs from previously matched tags
+                new_tag = {}
+                tag_copy = copy.copy(tag)
+                for key, value in tag_copy.items(): # Iterate over a copy of the tag
+                    if (key in ["trigger", "matched_trigger", "imgtag_matched_early", "case_sensitive", "on_prefix_only", "search_mode", "img_text_joining", "phase"]
+                        or key.startswith(('positive_prompt', 'negative_prompt'))):
+                        new_tag[key] = value
+                        if not key == 'phase':
+                            del tag[key] # Remove the key from the original tag
+                tags['unmatched']['userllm'].append(new_tag) # append to unmatched list
+                # Remove tag items from original list that became an empty list
+                if not tag:
+                    tags['matches'].remove(tag)
+        # match tags for 'img' phase.
+        tags = match_tags(img_prompt, tags, phase='img')
+        # Rematch any previously matched tags that failed to match text in img_prompt
+        for tag in tags['unmatched']['userllm'][:]:  # Iterate over a copy of the list
+            if tag.get('imgtag_matched_early') and tag.get('imgtag_uninserted'):
+                tags['matches'].append(tag)
+                tags['unmatched']['userllm'].remove(tag)
+        return tags
+    except Exception as e:
+        logging.error(f"Error matching tags for img phase: {e}")
+        return tags
+
+async def img_gen_task(user, channel, source, img_prompt, params, i=None, tags={}):
+    try:
+        check_key = bot_settings.settings['imgmodel'].get('override_settings') or bot_settings.settings['imgmodel']['payload'].get('override_settings')
+        if check_key.get('sd_model_checkpoint') == 'None': # Model currently unloaded
+            await channel.send("**Cannot process image request:** No Img model is currently loaded")
+            logging.warning(f'Bot tried to generate image for {user}, but no Img model was loaded')
+        if not tags:
+            img_prompt, tags = await get_tags(img_prompt)
+            tags = match_img_tags(img_prompt, tags)
+        # Initialize img_payload
+        neg_prompt = params.get('neg_prompt', '')
+        img_payload = initialize_img_payload(img_prompt, neg_prompt)
+        # collect matched tag values
+        sd_output_dir, img_payload_mods = collect_img_tag_values(tags)
+        send_user_image = img_payload_mods.get('send_user_image', None)
+        # Apply tags relevant to Img gen
+        img_payload, imgmodel_params, params = await process_img_payload_tags(img_payload, img_payload_mods, params)
+        # Check censoring
+        censor_mode = None
+        if img_payload.get('img_censoring', 0) > 0:
+            censor_mode = img_payload['img_censoring']
+            if censor_mode == 2:
+                if img_send_embed_info:
+                    img_send_embed_info.title = "Image prompt was flagged as inappropriate."
+                    img_send_embed_info.description = ""
+                    await channel.send(embed=img_send_embed_info)
+                return censor_mode
+        # Process loractl
+        if config['sd']['extensions'].get('lrctl', {}).get('enabled', False):
+            tags = apply_loractl(tags)
+        # Apply tags relevant to Img prompts
+        img_payload = process_img_prompt_tags(img_payload, tags)
+        # Apply menu selections from /image command
+        img_payload = apply_imgcmd_params(img_payload, params)
+        # Clean anything up that gets messy
+        img_payload = clean_img_payload(img_payload)
+        # Change imgmodel if triggered by tags
+        should_swap = False
+        if imgmodel_params:
+            img_payload['override_settings']['sd_model_checkpoint'] = imgmodel_params['imgmodel'].get('imgmodel_name')
+            current_imgmodel = imgmodel_params['imgmodel'].get('current_imgmodel', '')
+            should_swap = await change_imgmodel_task(user, channel, imgmodel_params)
+        # Generate and send images
+        endpoint = params.get('endpoint', '/sdapi/v1/txt2img')
+        await process_image_gen(img_payload, censor_mode, channel, tags, endpoint, sd_output_dir)
+        should_send_text = should_bot_do('should_send_text', default=True, tags=tags)
+        should_gen_text = should_bot_do('should_gen_text', default=True, tags=tags)
+        if (source == 'image' or (should_send_text and not should_gen_text)) and img_send_embed_info:
+            img_send_embed_info.title = f"{user} requested an image:"
+            img_send_embed_info.description = params.get('message', img_prompt)
+            if i:
+                if hasattr(i, 'followup'): await i.followup.reply(embed=img_send_embed_info)
+                else: await i.reply(embed=img_send_embed_info)
+            else: await channel.send(embed=img_send_embed_info)
+        if send_user_image:
+            send_user_image = discord.File(send_user_image)
+            await channel.send(file=send_user_image)
+        # If switching back to original Img model
+        if should_swap:
+            await change_imgmodel_task(user, channel, params={'imgmodel': {'imgmodel_name': current_imgmodel, 'mode': 'swap_back', 'verb': 'Swapping back to'}})
+        return
+    except Exception as e:
+        logging.error(f"An error occurred in img_gen_task(): {e}")
+
+#################################################################
+######################## /IMAGE COMMAND #########################
+#################################################################
+if sd_enabled:
+
+    # Updates size options for /image command
+    def update_size_options(average):
+        global size_choices
+        options = load_file('ad_discordbot/dict_cmdoptions.yaml')
+        sizes = options.get('sizes', [])
+        aspect_ratios = [size.get("ratio") for size in sizes.get('ratios', [])]
+        size_choices.clear()  # Clear the existing list
+        ratio_options = calculate_aspect_ratio_sizes(average, aspect_ratios)
+        static_options = sizes.get('static_sizes', [])
+        size_options = (ratio_options or []) + (static_options or [])
+        size_choices.extend(
+            app_commands.Choice(name=option['name'], value=option['name'])
+            for option in size_options)
+
+    # Updates size ControlNet data for /image command
+    async def update_cnet_options():
+        global cnet_data
+        if cnet_data:
+            cnet_data = await get_cnet_data()
+
+    # Update /image command options        
+    async def update_image_cmd_menus(average):
+        update_size_options(average)
+        await update_cnet_options()
+        await client.tree.sync()
+
+    def round_to_precision(val, prec):
+        return round(val / prec) * prec
+
+    def res_to_model_fit(width, height, mp_target):
+        mp = width * height
+        scale = math.sqrt(mp_target / mp)
+        new_wid = int(round_to_precision(width * scale, 64))
+        new_hei = int(round_to_precision(height * scale, 64))
+        return new_wid, new_hei
+
+    def calculate_aspect_ratio_sizes(avg, aspect_ratios):
+        ratio_options = []
+        mp_target = avg*avg
+        doubleavg = avg*2
+        for ratio in aspect_ratios:
+            ratio_parts = tuple(map(int, ratio.replace(':', '/').split('/')))
+            ratio_sum = ratio_parts[0]+ratio_parts[1]
+            # Approximate the width and height based on the average and aspect ratio
+            width = round((ratio_parts[0]/ratio_sum)*doubleavg)
+            height = round((ratio_parts[1]/ratio_sum)*doubleavg)
+            # Round to correct megapixel precision
+            width, height = res_to_model_fit(width, height, mp_target)
+            if width > height: aspect_type = "landscape"
+            elif width < height: aspect_type = "portrait"
+            else: aspect_type = "square"
+            # Format the result
+            size_name = f"{width} x {height} ({ratio} {aspect_type})"
+            ratio_options.append({'name': size_name, 'width': width, 'height': height})
+        return ratio_options
+
+    def average_width_height(width, height):
+        avg = (width + height) // 2
+        if (width + height) % 2 != 0: avg += 1
+        return avg
+
+    async def get_imgcmd_choices(size_options, style_options):
+        try:
+            size_choices = [
+                app_commands.Choice(name=option['name'], value=option['name'])
+                for option in size_options]
+            style_choices = [
+                app_commands.Choice(name=option['name'], value=option['name'])
+                for option in style_options]
+            return size_choices, style_choices
+        except Exception as e:
+            logging.error(f"An error occurred while building choices for /image: {e}")  
+
+    async def get_imgcmd_options():
+        try:
+            options = load_file('ad_discordbot/dict_cmdoptions.yaml')
+            options = dict(options)
+            active_settings = load_file('ad_discordbot/activesettings.yaml')
+            active_settings = dict(active_settings)
+            # Get sizes and aspect ratios from 'dict_cmdoptions.yaml'
+            sizes = options.get('sizes', {})
+            aspect_ratios = [size.get("ratio") for size in sizes.get('ratios', [])]
+            # Calculate the average and aspect ratio sizes
+            width = active_settings.get('imgmodel', {}).get('payload', {}).get('width', 512)
+            height = active_settings.get('imgmodel', {}).get('payload', {}).get('height', 512)
+            average = average_width_height(width, height)
+            ratio_options = calculate_aspect_ratio_sizes(average, aspect_ratios)
+            # Collect any defined static sizes
+            static_options = sizes.get('static_sizes', [])
+            # Merge dynamic and static sizes
+            size_options = (ratio_options or []) + (static_options or [])
+            # Get style and controlnet options
+            style_options = options.get('styles', {})
+            return size_options, style_options
+        except Exception as e:
+            logging.error(f"An error occurred while building options for /image: {e}")
+
+    async def get_cnet_data():
+        filtered_cnet_data = {}
+        if config['sd']['extensions'].get(f'controlnet_enabled', False):
+            try:
+                all_cnet_data = await sd_api(endpoint='/controlnet/control_types', method='get', json=None, retry=False)
+                for key, value in all_cnet_data["control_types"].items():
+                    if key == "All":
+                        continue
+                    if key in ["Reference", "Revision", "Shuffle"]:
+                        value['name'] = key
+                        filtered_cnet_data[key] = value
+                    elif value["default_model"] != "None":
+                        value['name'] = key
+                        filtered_cnet_data[key] = value
+            except:
+                cnet_online = await ext_online('controlnet', '/controlnet/model_list')
+                if cnet_online:
+                    logging.warning("ControlNet is both enabled in config.py and detected. However, ad_discordbot relies on the '/controlnet/control_types' \
+                        API endpoint which is missing. See here: (https://github.com/altoiddealer/ad_discordbot/wiki/troubleshooting).")
+        return filtered_cnet_data
+
+    async def ext_online(ext, endpoint):
+        if config['sd']['extensions'].get(f'{ext}_enabled', False):
+            try:
+                online = await sd_api(endpoint=endpoint, method='get', json=None, retry=False)
+                if online: return True
+                else: return False
+            except:
+                logging.warning(f"{ext} is enabled in config.py, but was not responsive from {SD_CLIENT} API. Omitting option from '/image' command.")
+        return False
+    # Get size and style options for /image command
+    size_options, style_options = asyncio.run(get_imgcmd_options())
+    size_choices, style_choices = asyncio.run(get_imgcmd_choices(size_options, style_options))
+    # Get filtered ControlNet data for /image command
+    cnet_data = asyncio.run(get_cnet_data())
+    # Test API reactor endpoint for /image command
+    reactor_online = asyncio.run(ext_online('reactor', '/reactor/models'))
+
+    if cnet_data and reactor_online:
+        @client.hybrid_command(name="image", description=f'Generate an image using {SD_CLIENT}')
+        @app_commands.describe(style='Applies a positive/negative prompt preset')
+        @app_commands.describe(img2img='Diffuses from an input image instead of pure latent noise.')
+        @app_commands.describe(img2img_mask='Masks the diffusion strength for the img2img input. Requires img2img.')
+        @app_commands.describe(face_swap='For best results, attach a square (1:1) cropped image of a face, to swap into the output.')
+        @app_commands.describe(controlnet='Guides image diffusion using an input image or map.')
+        @app_commands.choices(size=size_choices)
+        @app_commands.choices(style=style_choices)
+        async def image(ctx: discord.ext.commands.Context, prompt: str, size: typing.Optional[app_commands.Choice[str]], style: typing.Optional[app_commands.Choice[str]], neg_prompt: typing.Optional[str], img2img: typing.Optional[discord.Attachment], img2img_mask: typing.Optional[discord.Attachment],
+            face_swap: typing.Optional[discord.Attachment], controlnet: typing.Optional[discord.Attachment]):
+            user_selections = {"prompt": prompt, "size": size.value if size else None, "style": style.value if style else None, "neg_prompt": neg_prompt, "img2img": img2img if img2img else None, "img2img_mask": img2img_mask if img2img_mask else None,
+            "face_swap": face_swap if face_swap else None, "cnet": controlnet if controlnet else None}
+            await process_image(ctx, user_selections)
+    elif cnet_data and not reactor_online:
+        @client.hybrid_command(name="image", description=f'Generate an image using {SD_CLIENT}')
+        @app_commands.describe(style='Applies a positive/negative prompt preset')
+        @app_commands.describe(img2img='Diffuses from an input image instead of pure latent noise.')
+        @app_commands.describe(img2img_mask='Masks the diffusion strength for the img2img input. Requires img2img.')
+        @app_commands.describe(controlnet='Guides image diffusion using an input image or map.')
+        @app_commands.choices(size=size_choices)
+        @app_commands.choices(style=style_choices)
+        async def image(ctx: discord.ext.commands.Context, prompt: str, size: typing.Optional[app_commands.Choice[str]], style: typing.Optional[app_commands.Choice[str]], neg_prompt: typing.Optional[str], img2img: typing.Optional[discord.Attachment], img2img_mask: typing.Optional[discord.Attachment],
+            controlnet: typing.Optional[discord.Attachment]):
+            user_selections = {"prompt": prompt, "size": size.value if size else None, "style": style.value if style else None, "neg_prompt": neg_prompt, "img2img": img2img if img2img else None, "img2img_mask": img2img_mask if img2img_mask else None,
+            "cnet": controlnet if controlnet else None}
+            await process_image(ctx, user_selections)
+    elif reactor_online and not cnet_data:
+        @client.hybrid_command(name="image", description=f'Generate an image using {SD_CLIENT}')
+        @app_commands.describe(style='Applies a positive/negative prompt preset')
+        @app_commands.describe(img2img='Diffuses from an input image instead of pure latent noise.')
+        @app_commands.describe(img2img_mask='Masks the diffusion strength for the img2img input. Requires img2img.')
+        @app_commands.describe(face_swap='For best results, attach a square (1:1) cropped image of a face, to swap into the output.')
+        @app_commands.choices(size=size_choices)
+        @app_commands.choices(style=style_choices)
+        async def image(ctx: discord.ext.commands.Context, prompt: str, size: typing.Optional[app_commands.Choice[str]], style: typing.Optional[app_commands.Choice[str]], neg_prompt: typing.Optional[str], img2img: typing.Optional[discord.Attachment], img2img_mask: typing.Optional[discord.Attachment], 
+            face_swap: typing.Optional[discord.Attachment]):
+            user_selections = {"prompt": prompt, "size": size.value if size else None, "style": style.value if style else None, "neg_prompt": neg_prompt, "img2img": img2img if img2img else None, "img2img_mask": img2img_mask if img2img_mask else None,
+            "face_swap": face_swap if face_swap else None}
+            await process_image(ctx, user_selections)
+    else:
+        @client.hybrid_command(name="image", description=f'Generate an image using {SD_CLIENT}')
+        @app_commands.describe(style='Applies a positive/negative prompt preset')
+        @app_commands.describe(img2img='Diffuses from an input image instead of pure latent noise.')
+        @app_commands.describe(img2img_mask='Masks the diffusion strength for the img2img input. Requires img2img.')
+        @app_commands.choices(size=size_choices)
+        @app_commands.choices(style=style_choices)
+        async def image(ctx: discord.ext.commands.Context, prompt: str,  size: typing.Optional[app_commands.Choice[str]], style: typing.Optional[app_commands.Choice[str]], neg_prompt: typing.Optional[str], img2img: typing.Optional[discord.Attachment], img2img_mask: typing.Optional[discord.Attachment]):
+            user_selections = {"prompt": prompt, "size": size.value if size else None, "style": style.value if style else None, "neg_prompt": neg_prompt, "img2img": img2img if img2img else None, "img2img_mask": img2img_mask if img2img_mask else None}
+            await process_image(ctx, user_selections)
+
+    async def process_image(ctx, selections):
+        # Do not process if SD WebUI is offline
+        if not await sd_online(ctx.channel):
+            await ctx.defer()
+            return
+        # User inputs from /image command
+        prompt = selections.get('prompt', '')  
+        size = selections.get('size', None)
+        style = selections.get('style', None)
+        neg_prompt = selections.get('neg_prompt', '')
+        img2img = selections.get('img2img', None)
+        img2img_mask = selections.get('img2img_mask', None)
+        face_swap = selections.get('face_swap', None)
+        cnet = selections.get('cnet', None)
+        # Defaults
+        endpoint = '/sdapi/v1/txt2img'
+        neg_style_prompt = ""
+        size_dict = {}
+        faceswapimg = None
+        img2img_dict = {}
+        cnet_dict = {}
+        try:
+            prompt = await dynamic_prompting(ctx.author, prompt, i=None)
+            message = f"**Prompt:** {prompt}"
+            if size:
+                selected_size = next((option for option in size_options if option['name'] == size), None)
+                if selected_size:
+                    size_dict['width'] = selected_size.get('width')
+                    size_dict['height'] = selected_size.get('height')
+                message += f" | **Size:** {size}"
+            if style:
+                selected_style_option = next((option for option in style_options if option['name'] == style), None)
+                if selected_style_option:
+                    prompt = selected_style_option.get('positive').format(prompt)
+                    neg_style_prompt = selected_style_option.get('negative')
+                message += f" | **Style:** {style}"
+            if neg_prompt:
+                neg_style_prompt = f"{neg_prompt}, {neg_style_prompt}"
+                message += f" | **Negative Prompt:** {neg_prompt}"
+            if img2img:
+                async def process_image_img2img(img2img, img2img_dict, endpoint, message):
+                    #Convert attached image to base64
+                    attached_i2i_img = await img2img.read()
+                    i2i_image = base64.b64encode(attached_i2i_img).decode('utf-8')
+                    img2img_dict['image'] = i2i_image
+                    # Ask user to select a Denoise Strength
+                    denoise_options = []
+                    for value in [round(0.05 * index, 2) for index in range(int(1 / 0.05) + 1)]:
+                        denoise_options.append(discord.SelectOption(label=str(value), value=str(value), default=True if value == 0.40 else False))
+                    denoise_options = denoise_options[:25]
+                    denoise_select = discord.ui.Select(custom_id="denoise", options=denoise_options)
+                    # Send Denoise Strength select menu in a view
+                    submit_button = discord.ui.Button(style=discord.ButtonStyle.primary, label="Submit")
+                    view = discord.ui.View()
+                    view.add_item(denoise_select)
+                    view.add_item(submit_button)
+                    select_message = await ctx.send("Select denoise strength for img2img:", view=view, ephemeral=True)
+                    interaction = await client.wait_for("interaction", check=lambda interaction: interaction.message.id == select_message.id)
+                    denoising_strength = interaction.data.get("values", ["0.40"])[0]
+                    img2img_dict['denoising_strength'] = float(denoising_strength)
+                    await interaction.response.defer() # defer response for this interaction
+                    await select_message.delete()
+                    endpoint = '/sdapi/v1/img2img' # Change API endpoint to img2img
+                    message += f" | **Img2Img**, denoise strength: {denoising_strength}"
+                    return img2img_dict, endpoint, message
+                try:
+                    img2img_dict, endpoint, message = await process_image_img2img(img2img, img2img_dict, endpoint, message)
+                except Exception as e:
+                    logging.error(f"An error occurred while configuring Img2Img for /image command: {e}")
+            if img2img_mask:
+                if img2img:
+                    attached_img2img_mask_img = await img2img_mask.read()
+                    img2img_mask_img = base64.b64encode(attached_img2img_mask_img).decode('utf-8')
+                    img2img_dict['mask'] = img2img_mask_img
+                    message += f" | **Inpainting:** Image Provided"
+                else:
+                    await ctx.send("Inpainting requires im2img. Not applying img2img_mask mask...", ephemeral=True)
+            if face_swap:
+                attached_face_img = await face_swap.read()
+                faceswapimg = base64.b64encode(attached_face_img).decode('utf-8')
+                message += f" | **Face Swap:** Image Provided"
+            if cnet:
+                async def process_image_controlnet(cnet, cnet_dict, message):
+                    try:
+                        # Convert attached image to base64
+                        attached_cnet_img = await cnet.read()
+                        cnetimage = base64.b64encode(attached_cnet_img).decode('utf-8')
+                        cnet_dict['image'] = cnetimage
+                    except:
+                        logging.error(f"Error decoding ControlNet input image for '/image' command: {e}")
+                    try:
+                        # Ask user to select a Control Type
+                        cnet_control_type_options = [discord.SelectOption(label=key, value=key) for key in cnet_data]
+                        control_type_select = discord.ui.Select(options=cnet_control_type_options, placeholder="Select ControlNet Control Type", custom_id="cnet_control_type_select")
+                        # Send Control Type select menu in a view
+                        view = discord.ui.View()
+                        view.add_item(control_type_select)
+                        select_message = await ctx.send("### Select ControlNet Control Type:", view=view, ephemeral=True)
+                        interaction = await client.wait_for("interaction", check=lambda interaction: interaction.message.id == select_message.id)
+                        selected_control_type = interaction.data.get("values")[0]
+                        selected_control_type = cnet_data[selected_control_type]
+                        await interaction.response.defer() # defer response for this interaction
+                        await select_message.delete()
+                    except Exception as e:
+                        logging.error(f"An error occurred while setting ControlNet Control Type in '/image' command: {e}")
+                    # View containing Selects for ControlNet Module, Model, Start and End
+                    class CnetControlView(discord.ui.View):
+                        def __init__(self, cnet_data, selected_control_type):
+                            super().__init__()
+                            self.cnet_dict = {'module': selected_control_type["default_option"], 'model': selected_control_type["default_model"], 'guidance_start': 0.00, 'guidance_end': 1.00}
+                        # Dropdown Menu for Module
+                        module_options = [discord.SelectOption(label=module_option, value=module_option, default=True if module_option == selected_control_type["default_option"] else False,
+                            description='Default' if module_option == selected_control_type["default_option"] else None) for module_option in selected_control_type["module_list"]]
+                        @discord.ui.select(options=module_options, placeholder="Select ControlNet Module", custom_id="cnet_module_select")
+                        async def module_select(self, select, interaction):
+                            self.cnet_dict['module'] = select.data['values'][0]
+                            await select.response.defer()
+                        # Dropdown Menu for Model
+                        model_options = [discord.SelectOption( label=model_option, value=model_option, default=True if model_option == selected_control_type["default_model"] else False,
+                            description='Default' if model_option == selected_control_type["default_model"] else '') for model_option in selected_control_type["model_list"]]
+                        @discord.ui.select(options=model_options, placeholder="Select ControlNet Model", custom_id="cnet_model_select", disabled=selected_control_type.get("default_model") == 'None')
+                        async def model_select(self, select, interaction):
+                            self.cnet_dict['model'] = select.data['values'][0]
+                            await select.response.defer()
+                        # Dropdown Menu for Start
+                        start_options = []
+                        for value in [round(0.05 * index, 2) for index in range(int(1 / 0.05) + 1)]:
+                            start_options.append(discord.SelectOption(label=str(value), value=str(value), default=True if value == 0.00 else False))
+                        @discord.ui.select(options=start_options, placeholder="Select Start Guidance (0.0 - 1.0)", custom_id="cnet_start_select")
+                        async def start_select(self, select, interaction):
+                            self.cnet_dict['guidance_start'] = float(select.data['values'][0])
+                            await select.response.defer()
+                        # Dropdown Menu for End
+                        end_options = []
+                        for value in [round(0.05 * index, 2) for index in range(int(1 / 0.05) + 1)]:
+                            end_options.append(discord.SelectOption(label=str(value), value=str(value), default=True if value == 1.00 else False))
+                        @discord.ui.select(options=end_options, placeholder="Select End Guidance (0.0 - 1.0)", custom_id="cnet_end_select")
+                        async def end_select(self, select, interaction):
+                            self.cnet_dict['guidance_end'] = float(select.data['values'][0])
+                            await select.response.defer()
+                        # Submit button
+                        @discord.ui.button(label='Submit', style=discord.ButtonStyle.primary, custom_id="cnet_submit")
+                        async def submit_button(self, button, interaction):
+                            await button.response.defer()
+                            self.stop()
+                    # Function to build Select Options based on the selected ControlNet Module
+                    def make_cnet_options(selected_module):
+                        # Defaults
+                        options_a = [discord.SelectOption(label='Not Applicable', value='64')]
+                        options_b = [discord.SelectOption(label='Not Applicable', value='64')]
+                        label_a = 'Not Applicable'
+                        label_b = 'Not Applicable'
+                        if (selected_module in ["canny", "mlsd", "normal_midas", "scribble_xdog", "softedge_teed"]
+                            or selected_module.startswith(('blur', 'depth_leres', 'recolor_', 'reference', 'CLIP-G', 'tile_colorfix'))):
+                            try:
+                                # Initialize Specific Options
+                                options_a = []
+                                options_b = []
+                                # Defaults
+                                round_a = 2
+                                range_a = 1
+                                default_a = 10
+                                round_b = 2
+                                range_b = 256
+                                default_b = 0
+                                if selected_module.startswith('blur'):
+                                    label_a = 'Sigma'
+                                    range_a = 64
+                                    default_a = 3
+                                elif selected_module == 'canny':
+                                    label_a = 'Low Threshold'
+                                    round_a = 0
+                                    range_a = 256
+                                    default_a = 7
+                                    label_b = 'High Threshold'
+                                    round_b = 0
+                                    default_b = 16
+                                elif selected_module.startswith('depth_leres'):
+                                    label_a = 'Remove Near %'
+                                    round_a = 1
+                                    range_a = 100
+                                    default_a = 0
+                                    label_b = 'Remove Background %'
+                                    round_b = 1
+                                    range_b = 100
+                                elif selected_module == 'mlsd':
+                                    label_a = 'MLSD Value Threshold'
+                                    range_a = 2
+                                    default_a = 0
+                                    label_b = 'MLSD Distance Threshold'
+                                    range_b = 20
+                                elif selected_module == 'normal_midas':
+                                    label_a = 'Normal Background Threshold'
+                                    default_a = 8
+                                elif selected_module.startswith('recolor'):
+                                    label_a = 'Gamma Correction'
+                                    round_a = 3
+                                    range_a = 2
+                                elif selected_module.startswith('reference'):
+                                    label_a = 'Style Fidelity'
+                                elif selected_module.startswith('CLIP-G'): # AKA 'Revision'
+                                    label_a = 'Noise Augmentation'
+                                    default_a = 0
+                                elif selected_module == 'scribble_xdog':
+                                    label_a = 'XDoG Threshold'
+                                    range_a = 64
+                                elif selected_module == 'softedge_teed':
+                                    label_a = 'Safe Steps'
+                                    default_a = 8
+                                    range_a = 10
+                                    round_a = 0
+                                elif selected_module.startswith('tile_colorfix'):
+                                    label_a = 'Variation'
+                                    round_a = 0
+                                    range_a = 32
+                                    default_a = 5
+                                    if selected_module == 'tile_colorfix+sharp':
+                                        label_b = 'Sharpness'
+                                        round_b = 0
+                                        range_b = 2
+                                        default_b = 10
+                                for index, value in enumerate([round(index * (range_a / 20), round_a) for index in range(20 + 1)]):
+                                    value = float(value) if round_a else int(value)
+                                    options_a.append(discord.SelectOption(label=str(value), value=str(value), default=index == default_a))
+                                for index, value in enumerate([round(index * (range_b / 20), round_b) for index in range(20 + 1)]):
+                                    value = float(value) if round_b else int(value)
+                                    options_b.append(discord.SelectOption(label=str(value), value=str(value), default=index == default_b))
+                            except:
+                                logging.error(f"Error building ControlNet options for '/image' command: {e}")
+                                return [discord.SelectOption(label='Not Applicable', value='64')], 'Not Applicable', [discord.SelectOption(label='Not Applicable', value='64')], 'Not Applicable'
+                        return options_a, label_a, options_b, label_b
+                    try:
+                        cnet_control_view = CnetControlView(cnet_data, selected_control_type)
+                        view_message = await ctx.send('### Select ControlNet Options\n • **Module**\n • **Model**\n • **Start** (0.0 - 1.0)\n • **End** (0.0 - 1.0)\n(if unsure, just Submit with Defaults)', 
+                            view=cnet_control_view, ephemeral=True)
+                        await cnet_control_view.wait()
+                        cnet_dict.update(cnet_control_view.cnet_dict)
+                        selected_module = cnet_dict['module']   # For next step
+                        await view_message.delete()
+                        options_a, label_a, options_b, label_b = make_cnet_options(selected_module)
+                    except Exception as e:
+                        logging.error(f"An error occurred while configuring initial ControlNet options from '/image' command: {e}")
+                    # View containing Selects for ControlNet Weight and Additional Options
+                    class CnetOptionsView(discord.ui.View):
+                        def __init__(self, options_a, label_a, options_b, label_b):
+                            super().__init__()
+                            self.cnet_dict = {'weight': 1.00}
+                        # Dropdown Menu for Weight
+                        weight_options = []
+                        for value in [round(0.05 * index, 2) for index in range(int(1 / 0.05) + 1)]:
+                            weight_options.append(discord.SelectOption(label=str(value), value=str(value), default=True if value == 1.00 else False))
+                        @discord.ui.select(options=weight_options, placeholder="Select ControlNet Weight", custom_id="cnet_weight_select")
+                        async def weight_select(self, select, interaction):
+                            self.cnet_dict['weight'] = float(select.data['values'][0])
+                            await select.response.defer()
+                        # Dropdown Menu for Options A
+                        @discord.ui.select(options=options_a, placeholder=label_a, custom_id="cnet_options_a_select", disabled=label_a == 'Not Applicable')
+                        async def thresh_a_select(self, select, interaction):
+                            self.cnet_dict['threshold_a'] = float(select.data['values'][0]) if '.' in select.data['values'][0] else int(select.data['values'][0])
+                            await select.response.defer()
+                        # Dropdown Menu for Options B
+                        @discord.ui.select(options=options_b, placeholder=label_b, custom_id="cnet_options_b_select", disabled=label_b == 'Not Applicable')
+                        async def options_b_select(self, select, interaction):
+                            self.cnet_dict['threshold_b'] = float(select.data['values'][0]) if '.' in select.data['values'][0] else int(select.data['values'][0])
+                            await select.response.defer()
+                        # Submit button
+                        @discord.ui.button(label='Submit', style=discord.ButtonStyle.primary, custom_id="cnet_submit")
+                        async def submit_button(self, button, interaction):
+                            await button.response.defer()
+                            self.stop()
+                    try:
+                        view = CnetOptionsView(options_a, label_a, options_b, label_b)
+                        message_a = f'\n • **{label_a}**' if label_a != 'Not Applicable' else ''
+                        message_b = f'\n • **{label_b}**' if label_b != 'Not Applicable' else ''
+                        view_message = await ctx.send(f'### Select ControlNet Options\n • **Weight** (0.0 - 1.0){message_a}{message_b}\n(if unsure, just Submit with Defaults)', view=view, ephemeral=True) 
+                        await view.wait()
+                        cnet_dict.update(view.cnet_dict)
+                        await view_message.delete()
+                    except Exception as e:
+                        logging.error(f"An error occurred while configuring secondary ControlNet options from /image command: {e}")
+                    cnet_dict.update({'enabled': True, 'save_detected_map': True})
+                    message += f" | **ControlNet:** (Module: {cnet_dict['module']}, Model: {cnet_dict['model']})"
+                    return cnet_dict, message
+                try:
+                    cnet_dict, message = await process_image_controlnet(cnet, cnet_dict, message)
+                except Exception as e:
+                    logging.error(f"An error occurred while configuring ControlNet for /image command: {e}")
+            params = {'neg_prompt': neg_style_prompt, 'size': size_dict, 'img2img': img2img_dict, 'face_swap': faceswapimg, 'controlnet': cnet_dict, 'endpoint': endpoint, 'message': message}
+            await ireply(ctx, 'image') # send a response msg to the user
+            # offload to ai_gen queue
+            queue_item = {'user': ctx.author, 'channel': ctx.channel, 'source': 'image', 'text': prompt, 'params': params}
+            await task_queue.put(queue_item)
+        except Exception as e:
+            logging.error(f"An error occurred in image(): {e}")
+            traceback.print_exc()
+
+#################################################################
+######################### MISC COMMANDS #########################
+#################################################################
+@client.hybrid_command(description="Display help menu")
+async def helpmenu(ctx):
+    system_embed_info = discord.Embed().from_dict(system_embed_info_json)
+    await ctx.send(embed=system_embed_info)
+
+@client.hybrid_command(description="Toggle current channel as main channel for bot to auto-reply without needing to be called")
+async def main(i):
+    try:
+        conn = sqlite3.connect('bot.db')
+        c = conn.cursor()
+        if i.channel.id in bot_settings.database.main_channels:
+            bot_settings.database.main_channels.remove(i.channel.id) # If the channel is already in the main channels, remove it
+            c.execute('''DELETE FROM main_channels WHERE channel_id = ?''', (i.channel.id,))
+            action_message = f'Removed {i.channel.mention} from main channels. Use "/main" again if you want to add it back.'
+        else:
+            # If the channel is not in the main channels, add it
+            bot_settings.database.main_channels.append(i.channel.id)
+            c.execute('''INSERT OR REPLACE INTO main_channels (channel_id) VALUES (?)''', (i.channel.id,))
+            action_message = f'Added {i.channel.mention} to main channels. Use "/main" again to remove it.'
+        conn.commit()
+        conn.close()
+        bot_settings.database = Database()
+        await i.reply(action_message)
+    except Exception as e:
+        logging.error(f"Error toggling main channel setting: {e}")
+
+@client.hybrid_command(description="Update dropdown menus without restarting bot script.")
+async def sync(ctx: discord.ext.commands.Context):
+    try:
+        await ctx.reply('Syncing client tree. Note: Menus may not update instantly.', ephemeral=True, delete_after=10)
+        logging.info(f"{ctx.author} used '/sync' to sync the client.tree (refresh commands).")
+        await bg_task_queue.put(client.tree.sync()) # Process this in the background
+    except Exception as e:
+        logging.error(f"Error syncing client.tree with '/sync': {e}")
+
+#################################################################
+######################### LLM COMMANDS ##########################
+#################################################################
+if textgenwebui_enabled:
+    # /reset command - Resets current character
+    @client.hybrid_command(description="Reset the conversation with current character")
+    async def reset_character(ctx: discord.ext.commands.Context):
+        try:
+            shared.stop_everything = True
+            await ireply(ctx, 'character reset') # send a response msg to the user
+            # offload to ai_gen queue
+            queue_item = {'user': ctx.author, 'channel': ctx.channel, 'source': 'reset', 'params': {'character': {'char_name': client.user.display_name, 'verb': 'Resetting', 'mode': 'reset'}}}
+            await task_queue.put(queue_item)
+        except Exception as e:
+            logging.error(f"Error with /reset: {e}")
+
+    # Context menu command to Regenerate last reply
+    @client.tree.context_menu(name="regenerate")
+    async def regen_llm_gen(i: discord.Interaction, message: discord.Message):
+        text = message.content
+        await i.response.defer(thinking=False)
+        # await ireply(i, 'regenerate') # send a response msg to the user
+        # offload to ai_gen queue
+        queue_item = {'i': i, 'user': i.user.display_name, 'channel': i.channel, 'source': 'regen', 'text': text, 'message': message.id}
+        await task_queue.put(queue_item)
+
+    # Context menu command to Continue last reply
+    @client.tree.context_menu(name="continue")
+    async def continue_llm_gen(i: discord.Interaction, message: discord.Message):
+        text = message.content
+        await i.response.defer(thinking=False)
+        # await ireply(i, 'continue') # send a response msg to the user
+        # offload to ai_gen queue
+        queue_item = {'i': i, 'user': i.user.display_name, 'channel': i.channel, 'source': 'cont', 'text': text, 'message': message.id}
+        await task_queue.put(queue_item)
+
+async def load_character_data(char_name):
+    char_data = None
+    for ext in ['.yaml', '.yml', '.json']:
+        character_file = os.path.join("characters", f"{char_name}{ext}")
+        if os.path.exists(character_file):
+            char_data = load_file(character_file)
+            if char_data is None:
+                continue
+            
+            char_data = dict(char_data)
+            break  # Break the loop if data is successfully loaded
+            
+    if char_data is None:
+        logging.error(f"Failed to load data for: {char_name}, perhaps missing file?")
+        
+    return char_data
+
+# Collect character information
+async def character_loader(source):
+    try:
+        # Get data using textgen-webui native character loading function
+        _, name, _, greeting, context = load_character(source, '', '')
+        missing_keys = [key for key, value in {'name': name, 'greeting': greeting, 'context': context}.items() if not value]
+        if any (missing_keys):
+            logging.warning(f'Note that character "{source}" is missing the following info:"{missing_keys}".')
+        textgen_data = {'name': name, 'greeting': greeting, 'context': context}
+        # Check for extra bot data
+        char_data = await load_character_data(source)
+        char_instruct = char_data.get('instruction_template_str', None)
+        # Merge with basesettings
+        char_data = merge_base(char_data, 'llmcontext')
+        # Reset warning for character specific TTS
+        bot_settings.database.update_was_warned('char_tts', 0)
+        # Gather context specific keys from the character data
+        char_llmcontext = {}
+        for key, value in char_data.items():
+            if key == 'extensions':
+                await update_extensions(value)
+            elif key == 'use_voice_channel':
+                await voice_channel(value)
+            elif key == 'tags':
+                value = await update_tags(value) # Unpack any tag presets
+        # Merge llmcontext data and extra data
+        char_llmcontext.update(textgen_data)
+        # Collect behavior data
+        char_behavior = char_data.get('behavior', {})
+        char_behavior = merge_base(char_behavior, 'behavior')
+        # Collect llmstate data
+        char_llmstate = char_data.get('state', {})
+        char_llmstate = merge_base(char_llmstate, 'llmstate,state')
+        # Commit the character data to bot_settings.settings
+        settings_dict = bot_settings.get_settings_dict()
+        settings_dict['llmcontext'] = dict(char_llmcontext) # Replace the entire dictionary key
+        update_dict(settings_dict['behavior'], dict(char_behavior))
+        update_dict(settings_dict['llmstate']['state'], dict(char_llmstate))
+        # Print mode in cmd
+        logging.info(f"Initializing in {bot_settings.settings['llmstate']['state']['mode']} mode")
+        # Data for saving to activesettings.yaml (skipped in on_ready())
+        return char_instruct, char_llmcontext, char_behavior, char_llmstate
+    except Exception as e:
+        logging.error(f"Error loading character. Check spelling and file structure. Use bot cmd '/character' to try again. {e}")
+
+def update_last_time(location='last_change'):
+    try:
+        conn = sqlite3.connect('bot.db')
+        c = conn.cursor()
+        now = datetime.now()
+        formatted_now = now.strftime('%Y-%m-%d %H:%M:%S')
+        c.execute(f'''UPDATE {location} SET timestamp = ?''', (formatted_now,))
+        conn.commit()
+        conn.close()
+        bot_settings.database = Database()
+    except Exception as e:
+        logging.error(f"An error occurred while logging time of profile update to bot.db: {e}")
+
+# Task to manage discord profile updates
+delayed_profile_update_task = None
+
+async def delayed_profile_update(username, avatar, remaining_cooldown):
+    try:
+        await asyncio.sleep(remaining_cooldown)
+        if username:
+            await client.user.edit(username=username)
+        if avatar:
+            await client.user.edit(avatar=avatar)
+        logging.info(f"Updated discord client profile (username/avatar). Profile can be updated again in 10 minutes.")
+        update_last_time('last_change')  # Store the current datetime in bot.db
+    except Exception as e:
+        logging.error(f"Error while changing character username or avatar: {e}")
+
+async def update_client_profile(channel, char_name):
+    try:
+        global delayed_profile_update_task
+        # Cancel delayed profile update task if one is already pending
+        if delayed_profile_update_task and not delayed_profile_update_task.done():
+            delayed_profile_update_task.cancel()
+        # Do not update profile if name is same and no update task is scheduled
+        elif (client.user.display_name == char_name):
+            return
+        avatar = None
+        folder = 'characters'
+        picture_path = os.path.join(folder, f'{char_name}.png')
+        if os.path.exists(picture_path):
+            with open(picture_path, 'rb') as f:
+                avatar = f.read()
+        # Check for cooldown before allowing profile change
+        last_change = bot_settings.database.last_change
+        last_change = datetime.strptime(last_change, '%Y-%m-%d %H:%M:%S')
+        last_cooldown = last_change + timedelta(minutes=10)
+        if datetime.now() >= last_cooldown:
+            # Apply changes immediately if outside 10 minute cooldown
+            delayed_profile_update_task = asyncio.create_task(delayed_profile_update(char_name, avatar, 0))
+        else:
+            remaining_cooldown = last_cooldown - datetime.now()
+            seconds = int(remaining_cooldown.total_seconds())
+            await channel.send(f'**Due to Discord limitations, character name/avatar will update in {seconds} seconds.**', delete_after=10)
+            logging.info(f"Due to Discord limitations, character name/avatar will update in {remaining_cooldown} seconds.")
+            delayed_profile_update_task = asyncio.create_task(delayed_profile_update(char_name, avatar, seconds))
+    except Exception as e:
+        logging.error(f"An error occurred while updating Discord profile: {e}")
+
+# Apply character changes
+async def change_character(channel, char_name):
+    try:
+        # Load the character
+        char_instruct, char_llmcontext, char_behavior, char_llmstate = await character_loader(char_name)
+        update_instruct = char_instruct or instruction_template_str or None # 'instruction_template_str' is global variable
+        if update_instruct:
+            settings_dict = bot_settings.get_settings_dict()
+            settings_dict['llmstate']['state']['instruction_template_str'] = update_instruct
+        # Update discord username / avatar
+        await update_client_profile(channel, char_name)
+        # Save the updated active_settings to activesettings.yaml
+        active_settings = load_file('ad_discordbot/activesettings.yaml')
+        active_settings['llmcontext'] = char_llmcontext
+        active_settings['behavior'] = char_behavior
+        active_settings['llmstate']['state'] = char_llmstate
+        save_yaml_file('ad_discordbot/activesettings.yaml', active_settings)
+        # Ensure all settings are synchronized
+        await update_bot_settings() # Sync updated user settings
+        # Clear chat history
+        history_manager.reset_session_history()
+    except Exception as e:
+        await channel.send(f"An error occurred while changing character: {e}")
+        logging.error(f"An error occurred while changing character: {e}")
+    return
+
+async def process_character(ctx, selected_character_value):
+    try:
+        if not selected_character_value:
+            await ctx.reply('**No character was selected**.', ephemeral=True, delete_after=5)
+            return
+        char_name = Path(selected_character_value).stem
+        await ireply(ctx, 'character change') # send a response msg to the user
+        # offload to ai_gen queue
+        queue_item = {'user': ctx.author, 'channel': ctx.channel, 'source': 'character', 'params': {'character': {'char_name': char_name, 'verb': 'Changing', 'mode': 'change'}}}
+        await task_queue.put(queue_item)
+    except Exception as e:
+        logging.error(f"Error processing selected character from /character command: {e}")
+
+def get_all_characters():
+    all_characters = []
+    filtered_characters = []
+    try:
+        for file in sorted(Path("characters").glob("*")):
+            if file.suffix in [".json", ".yml", ".yaml"]:
+                character = {}
+                character['name'] = file.stem
+                all_characters.append(character)
+
+                char_data = load_file(file)
+                if char_data is None:
+                    continue
+                
+                char_data = dict(char_data)
+                if char_data.get('bot_in_character_menu', True):
+                    filtered_characters.append(character)
+
+    except Exception as e:
+        logging.error(f"An error occurred while getting all characters: {e}")
+    return all_characters, filtered_characters
+
+if textgenwebui_enabled:
+    all_characters, filtered_characters = get_all_characters()
+    if filtered_characters:
+        character_options = [app_commands.Choice(name=character["name"], value=character["name"]) for character in filtered_characters[:25]]
+        character_options_label = f'{character_options[0].name[0]}-{character_options[-1].name[0]}'.lower()
+        if len(filtered_characters) > 25:
+            character_options1 = [app_commands.Choice(name=character["name"], value=character["name"]) for character in filtered_characters[25:50]]
+            character_options1_label = f'{character_options1[0].name[0]}-{character_options1[-1].name[0]}'.lower()
+            if character_options1_label == character_options_label:
+                character_options1_label = f'{character_options1_label}_1'
+            if len(filtered_characters) > 50:
+                character_options2 = [app_commands.Choice(name=character["name"], value=character["name"]) for character in filtered_characters[50:75]]
+                character_options2_label = f'{character_options2[0].name[0]}-{character_options2[-1].name[0]}'.lower()
+                if character_options2_label == character_options_label or character_options2_label == character_options1_label:
+                    character_options2_label = f'{character_options2_label}_2'
+                if len(filtered_characters) > 75:
+                    character_options3 = [app_commands.Choice(name=character["name"], value=character["name"]) for character in filtered_characters[75:100]]
+                    character_options3_label = f'{character_options3[0].name[0]}-{character_options3[-1].name[0]}'.lower()
+                    if character_options3_label == character_options_label or character_options3_label == character_options1_label or character_options3_label == character_options2_label:
+                        character_options3_label = f'{character_options2_label}_3'
+                    if len(filtered_characters) > 100:
+                        filtered_characters = filtered_characters[:100]
+                        logging.warning("'/character' command only allows up to 100 characters. Some characters were omitted.")
+
+        if len(filtered_characters) <= 25:
+            @client.hybrid_command(name="character", description='Choose an character')
+            @app_commands.rename(characters=f'characters_{character_options_label}')
+            @app_commands.describe(characters=f'characters {character_options_label.upper()}')
+            @app_commands.choices(characters=character_options)
+            async def character(ctx: discord.ext.commands.Context, characters: typing.Optional[app_commands.Choice[str]]):
+                selected_character = characters.value if characters is not None else ''
+                await process_character(ctx, selected_character)
+
+        elif 25 < len(filtered_characters) <= 50:
+            @client.hybrid_command(name="character", description='Choose an character (pick only one)')
+            @app_commands.rename(characters_1=f'characters_{character_options_label}')
+            @app_commands.describe(characters_1=f'characters {character_options_label.upper()}')
+            @app_commands.choices(characters_1=character_options)
+            @app_commands.rename(characters_2=f'characters_{character_options1_label}')
+            @app_commands.describe(characters_2=f'characters {character_options1_label.upper()}')
+            @app_commands.choices(characters_2=character_options1)
+            async def character(ctx: discord.ext.commands.Context, characters_1: typing.Optional[app_commands.Choice[str]], characters_2: typing.Optional[app_commands.Choice[str]]):
+                if characters_1 and characters_2:
+                    await ctx.send("More than one character was selected. Using the first selection.", ephemeral=True)
+                selected_character = ((characters_1 or characters_2) and (characters_1 or characters_2).value) or ''
+                await process_character(ctx, selected_character)
+
+        elif 50 < len(filtered_characters) <= 75:
+            @client.hybrid_command(name="character", description='Choose an character (pick only one)')
+            @app_commands.rename(characters_1=f'characters_{character_options_label}')
+            @app_commands.describe(characters_1=f'characters {character_options_label.upper()}')
+            @app_commands.choices(characters_1=character_options)
+            @app_commands.rename(characters_2=f'characters_{character_options1_label}')
+            @app_commands.describe(characters_2=f'characters {character_options1_label.upper()}')
+            @app_commands.choices(characters_2=character_options1)
+            @app_commands.rename(characters_3=f'characters_{character_options2_label}')
+            @app_commands.describe(characters_3=f'characters {character_options2_label.upper()}')
+            @app_commands.choices(characters_3=character_options2)
+            async def character(ctx: discord.ext.commands.Context, characters_1: typing.Optional[app_commands.Choice[str]], characters_2: typing.Optional[app_commands.Choice[str]], characters_3: typing.Optional[app_commands.Choice[str]]):
+                if sum(1 for v in (characters_1, characters_2, characters_3) if v) > 1:
+                    await ctx.send("More than one character was selected. Using the first selection.", ephemeral=True)
+                selected_character = ((characters_1 or characters_2 or characters_3) and (characters_1 or characters_2 or characters_3).value) or ''
+                await process_character(ctx, selected_character)
+
+        elif 75 < len(filtered_characters) <= 100:
+            @client.hybrid_command(name="character", description='Choose an character (pick only one)')
+            @app_commands.rename(characters_1=f'characters_{character_options_label}')
+            @app_commands.describe(characters_1=f'characters {character_options_label.upper()}')
+            @app_commands.choices(characters_1=character_options)
+            @app_commands.rename(characters_2=f'characters_{character_options1_label}')
+            @app_commands.describe(characters_2=f'characters {character_options1_label.upper()}')
+            @app_commands.choices(characters_2=character_options1)
+            @app_commands.rename(characters_3=f'characters_{character_options2_label}')
+            @app_commands.describe(characters_3=f'characters {character_options2_label.upper()}')
+            @app_commands.choices(characters_3=character_options2)
+            @app_commands.rename(characters_4=f'characters_{character_options3_label}')
+            @app_commands.describe(characters_4=f'characters {character_options3_label.upper()}')
+            @app_commands.choices(characters_4=character_options3)
+            async def character(ctx: discord.ext.commands.Context, characters_1: typing.Optional[app_commands.Choice[str]], characters_2: typing.Optional[app_commands.Choice[str]], characters_3: typing.Optional[app_commands.Choice[str]], characters_4: typing.Optional[app_commands.Choice[str]]):
+                if sum(1 for v in (characters_1, characters_2, characters_3, characters_4) if v) > 1:
+                    await ctx.send("More than one character was selected. Using the first selection.", ephemeral=True)
+                selected_character = ((characters_1 or characters_2 or characters_3 or characters_4) and (characters_1 or characters_2 or characters_3 or characters_4).value) or ''
+                await process_character(ctx, selected_character)
+
+#################################################################
+####################### /IMGMODEL COMMAND #######################
+#################################################################
+# Apply user defined filters to imgmodel list
+async def filter_imgmodels(imgmodels):
+    try:
+        imgmodels_data = load_file('ad_discordbot/dict_imgmodels.yaml')
+        filter_list = imgmodels_data.get('settings', {}).get('filter', None)
+        exclude_list = imgmodels_data.get('settings', {}).get('exclude', None)
+        if filter_list or exclude_list:
+            imgmodels = [
+                imgmodel for imgmodel in imgmodels
+                if (
+                    (not filter_list or any(re.search(re.escape(filter_text), imgmodel.get('imgmodel_name', '') + imgmodel.get('sd_model_checkpoint', ''), re.IGNORECASE) for filter_text in filter_list))
+                    and (not exclude_list or not any(re.search(re.escape(exclude_text), imgmodel.get('imgmodel_name', '') + imgmodel.get('sd_model_checkpoint', ''), re.IGNORECASE) for exclude_text in exclude_list))
+                )
+            ]
+        return imgmodels
+    except Exception as e:
+        logging.error(f"Error filtering image model list: {e}")
+
+# Build list of imgmodels depending on user preference (user .yaml / API)
+async def fetch_imgmodels():
+    try:
+        try:
+            imgmodels = await sd_api(endpoint='/sdapi/v1/sd-models', method='get', json=None, retry=False)
+            # Update 'title' keys in fetched list for uniformity
+            for imgmodel in imgmodels:
+                if 'title' in imgmodel:
+                    imgmodel['sd_model_checkpoint'] = imgmodel.pop('title')
+        except Exception as e:
+            logging.error(f"Error fetching image models from {SD_CLIENT} API: {e}")
+            if str(e).startswith('Cannot connect to host'):
+                logging.warning('"/imgmodels" command will initialize as an empty list. Stable Diffusion must be running before launching ad_discordbot.')
+            return ''
+        if imgmodels:
+            imgmodels = await filter_imgmodels(imgmodels)
+            return imgmodels
+    except Exception as e:
+        logging.error(f"Error fetching image models: {e}")
+
+async def update_imgmodel(channel, selected_imgmodel, selected_imgmodel_tags):
+    try:
+        active_settings = load_file('ad_discordbot/activesettings.yaml')
+        current_w, current_h = active_settings['imgmodel'].get('payload', {}).get('width', 512), active_settings['imgmodel'].get('payload', {}).get('height', 512)
+        new_w, new_h = selected_imgmodel.get('payload', {}).get('width', 512), selected_imgmodel.get('payload', {}).get('height', 512)
+        active_settings['imgmodel'] = selected_imgmodel
+        active_settings['imgmodel']['tags'] = selected_imgmodel_tags
+        save_yaml_file('ad_discordbot/activesettings.yaml', active_settings)
+        await update_bot_settings() # Sync updated user settings
+        ### IF API IMG MODEL UNLOADING GETS EVER DEBUGGED
+        # if selected_imgmodel['imgmodel_name'] == 'None':
+        # _ = await sd_api(endpoint='/sdapi/v1/unload-checkpoint', method='post', json=None)
+        #     change_embed.title = 'Unloaded Img model'
+        #     change_embed.description = ''
+        #     await channel.send(embed=change_embed)
+        #     return
+        # Load the imgmodel and VAE via API
+        model_data = active_settings['imgmodel'].get('override_settings') or active_settings['imgmodel']['payload'].get('override_settings')
+        _ = await sd_api(endpoint='/sdapi/v1/options', method='post', json=model_data, retry=True)
+        # Update size options for /image command
+        current_avg = average_width_height(current_w, current_h)    # get current average width/height
+        new_avg = average_width_height(new_w, new_h)                # get new average width/height
+        if current_avg != new_avg:                                  # Update size options in menus if they are different
+            await bg_task_queue.put(update_image_cmd_menus(new_avg))
+    except Exception as e:
+        logging.error(f"Error updating settings with the selected imgmodel data: {e}")
+
+# Check filesize/filters with selected imgmodel to assume resolution / tags
+async def guess_model_data(selected_imgmodel, presets):
+    try:
+        filename = selected_imgmodel.get('filename', None)
+        if not filename:
+            return ''
+        # Check filesize of selected imgmodel to assume resolution and tags 
+        file_size_bytes = os.path.getsize(filename)
+        file_size_gb = file_size_bytes / (1024 ** 3)  # 1 GB = 1024^3 bytes
+        match_counts = []
+        for preset in presets:
+            # no guessing needed for exact match
+            exact_match = preset.pop('exact_match', '')
+            if exact_match and selected_imgmodel.get('imgmodel_name') == exact_match:
+                logging.info(f'Applying exact match imgmodel preset for "{exact_match}".')
+                return preset
+            # score presets by how close they match the selected imgmodel
+            filter_list = preset.pop('filter', [])
+            exclude_list = preset.pop('exclude', [])
+            match_count = 0
+            if filter_list:
+                if all(re.search(re.escape(filter_text), filename, re.IGNORECASE) for filter_text in filter_list):
+                    match_count += 1
+                else:
+                    match_count -= 1
+            if exclude_list:
+                if not any(re.search(re.escape(exclude_text), filename, re.IGNORECASE) for exclude_text in exclude_list):
+                    match_count += 1
+                else:
+                    match_count -= 1
+            if 'max_filesize' in preset and preset['max_filesize'] > file_size_gb:
+                match_count += 1
+                del preset['max_filesize']
+            match_counts.append((preset, match_count))
+        match_counts.sort(key=lambda x: x[1], reverse=True)  # Sort presets based on match counts
+        matched_preset = match_counts[0][0] if match_counts else ''
+        return matched_preset
+    except Exception as e:
+        logging.error(f"Error guessing selected imgmodel data: {e}")
+
+async def merge_imgmodel_data(selected_imgmodel):
+    try:
+        selected_imgmodel_name = selected_imgmodel.get('imgmodel_name')
+        ### IF API IMG MODEL UNLOADING GETS EVER DEBUGGED
+        # if selected_imgmodel_name == 'None': # Unloading model
+        #     selected_imgmodel_tags = []
+        #     return selected_imgmodel, selected_imgmodel_name, selected_imgmodel_tags
+        # Get tags if defined
+        selected_imgmodel_tags = None
+        imgmodel_settings = {'payload': {}, 'override_settings': {}}
+        imgmodels_data = load_file('ad_discordbot/dict_imgmodels.yaml')
+        if imgmodels_data.get('settings', {}).get('auto_change_imgmodels', {}).get('guess_model_params', True):
+            imgmodel_presets = copy.deepcopy(imgmodels_data.get('presets', []))
+            matched_preset = await guess_model_data(selected_imgmodel, imgmodel_presets)
+            if matched_preset:
+                selected_imgmodel_tags = matched_preset.pop('tags', None)
+                imgmodel_settings['payload'] = matched_preset.get('payload', {})
+        imgmodel_settings['override_settings']['sd_model_checkpoint'] = selected_imgmodel['sd_model_checkpoint']
+        imgmodel_settings['imgmodel_name'] = selected_imgmodel_name
+        # Replace input dictionary
+        selected_imgmodel = imgmodel_settings
+        # Merge the selected imgmodel data with base imgmodel data
+        selected_imgmodel = merge_base(selected_imgmodel, 'imgmodel')
+        # Unpack any tag presets
+        selected_imgmodel_tags = await update_tags(selected_imgmodel_tags)
+        return selected_imgmodel, selected_imgmodel_name, selected_imgmodel_tags
+    except Exception as e:
+        logging.error(f"Error merging selected imgmodel data with base imgmodel data: {e}")
+
+async def get_selected_imgmodel_data(selected_imgmodel_value):
+    try:
+        selected_imgmodel = {}
+        ### IF API IMG MODEL UNLOADING GETS EVER DEBUGGED
+        # Unloading the current Img model
+        # if selected_imgmodel_value == 'None':
+        #     selected_imgmodel = {'override_settings': {'sd_model_checkpoint': 'None'}, 'imgmodel_name': 'None'}
+        #     return selected_imgmodel
+        # if selected_imgmodel_value == 'Exit':
+        #      selected_imgmodel = {'imgmodel_name': 'None were selected'}
+        #     return selected_imgmodel
+        all_imgmodel_data = copy.deepcopy(all_imgmodels)
+        for imgmodel in all_imgmodel_data:
+            # check that the value matches a valid checkpoint
+            if imgmodel.get('imgmodel_name') == selected_imgmodel_value:
+                selected_imgmodel = {
+                    "sd_model_checkpoint": imgmodel["sd_model_checkpoint"],
+                    "imgmodel_name": imgmodel.get("imgmodel_name"),
+                    "filename": imgmodel.get("filename", None)
+                }
+                break
+        if not selected_imgmodel:
+            logging.error(f'Img model not found: {selected_imgmodel_value}')
+        return selected_imgmodel 
+    except Exception as e:
+        logging.error(f"Error getting selected imgmodel data: {e}")
+        return {}
+
+async def process_imgmodel(ctx, selected_imgmodel_value):
+    try:
+        if not selected_imgmodel_value:
+            await ctx.reply('**No Img model was selected**.', ephemeral=True, delete_after=5)
+            return
+        await ireply(ctx, 'Img model change') # send a response msg to the user
+        # offload to ai_gen queue
+        queue_item = {'user': ctx.author, 'channel': ctx.channel, 'source': 'imgmodel', 'params': {'imgmodel': {'imgmodel_name': selected_imgmodel_value}}}
+        await task_queue.put(queue_item)
+    except Exception as e:
+        logging.error(f"Error processing selected imgmodel from /imgmodel command: {e}")
+
+if sd_enabled:
+    all_imgmodels = []
+    all_imgmodels = asyncio.run(fetch_imgmodels())
+
+    if all_imgmodels:
+        for imgmodel in all_imgmodels:
+            if 'model_name' in imgmodel:
+                imgmodel['imgmodel_name'] = imgmodel.pop('model_name')
+        
+        ### IF API IMG MODEL UNLOADING GETS EVER DEBUGGED
+        # unload_options = [app_commands.Choice(name="Unload Model", value="None"),
+        # app_commands.Choice(name="Do Not Unload Model", value="Exit")]
+
+        imgmodel_options = [app_commands.Choice(name=imgmodel["imgmodel_name"], value=imgmodel["imgmodel_name"]) for imgmodel in all_imgmodels[:25]]
+        imgmodel_options_label = f'{imgmodel_options[0].name[0]}-{imgmodel_options[-1].name[0]}'.lower()
+        if len(all_imgmodels) > 25:
+            imgmodel_options1 = [app_commands.Choice(name=imgmodel["imgmodel_name"], value=imgmodel["imgmodel_name"]) for imgmodel in all_imgmodels[25:50]]
+            imgmodel_options1_label = f'{imgmodel_options1[0].name[0]}-{imgmodel_options1[-1].name[0]}'.lower()
+            if imgmodel_options1_label == imgmodel_options_label:
+                imgmodel_options1_label = f'{imgmodel_options1_label}_1'
+            if len(all_imgmodels) > 50:
+                imgmodel_options2 = [app_commands.Choice(name=imgmodel["imgmodel_name"], value=imgmodel["imgmodel_name"]) for imgmodel in all_imgmodels[50:75]]
+                imgmodel_options2_label = f'{imgmodel_options2[0].name[0]}-{imgmodel_options2[-1].name[0]}'.lower()
+                if imgmodel_options2_label == imgmodel_options_label or imgmodel_options2_label == imgmodel_options1_label:
+                    imgmodel_options2_label = f'{imgmodel_options2_label}_2'
+                if len(all_imgmodels) > 75:
+                    imgmodel_options3 = [app_commands.Choice(name=imgmodel["imgmodel_name"], value=imgmodel["imgmodel_name"]) for imgmodel in all_imgmodels[75:100]]
+                    imgmodel_options3_label = f'{imgmodel_options3[0].name[0]}-{imgmodel_options3[-1].name[0]}'.lower()
+                    if imgmodel_options3_label == imgmodel_options_label or imgmodel_options3_label == imgmodel_options1_label or imgmodel_options3_label == imgmodel_options2_label:
+                        imgmodel_options3_label = f'{imgmodel_options2_label}_3'
+                    if len(all_imgmodels) > 100:
+                        all_imgmodels = all_imgmodels[:100]
+                        logging.warning("'/imgmodel' command only allows up to 100 image models. Some models were omitted.")
+
+        if len(all_imgmodels) <= 25:
+            @client.hybrid_command(name="imgmodel", description='Choose an imgmodel')
+            @app_commands.rename(imgmodels=f'imgmodels_{imgmodel_options_label}')
+            @app_commands.describe(imgmodels=f'Imgmodels {imgmodel_options_label.upper()}')
+            @app_commands.choices(imgmodels=imgmodel_options)
+            async def imgmodel(ctx: discord.ext.commands.Context, imgmodels: typing.Optional[app_commands.Choice[str]]):
+        # @app_commands.choices(unload=unload_options) ### IF API IMG MODEL UNLOADING GETS EVER DEBUGGED
+        # async def imgmodel(ctx: discord.ext.commands.Context, imgmodels: typing.Optional[app_commands.Choice[str]], unload: typing.Optional[app_commands.Choice[str]]):
+        #     if imgmodels and unload:
+        #         await ctx.send("More than one option was selected. Using the first selection.", ephemeral=True)
+        #     selected_imgmodel = ((imgmodels or unload) and (imgmodels or unload).value) or ''
+                selected_imgmodel = imgmodels.value if imgmodels is not None else ''
+                await process_imgmodel(ctx, selected_imgmodel)
+
+        elif 25 < len(all_imgmodels) <= 50:
+            @client.hybrid_command(name="imgmodel", description='Choose an imgmodel (pick only one)')
+            @app_commands.rename(models_1=f'imgmodels_{imgmodel_options_label}')
+            @app_commands.describe(models_1=f'Imgmodels {imgmodel_options_label.upper()}')
+            @app_commands.choices(models_1=imgmodel_options)
+            @app_commands.rename(models_2=f'imgmodels_{imgmodel_options1_label}')
+            @app_commands.describe(models_2=f'Imgmodels {imgmodel_options1_label.upper()}')
+            @app_commands.choices(models_2=imgmodel_options1)
+            async def imgmodel(ctx: discord.ext.commands.Context, models_1: typing.Optional[app_commands.Choice[str]], models_2: typing.Optional[app_commands.Choice[str]]):
+        # @app_commands.choices(unload=unload_options) ### IF API IMG MODEL UNLOADING GETS EVER DEBUGGED
+        # async def imgmodel(ctx: discord.ext.commands.Context, models_1: typing.Optional[app_commands.Choice[str]], models_2: typing.Optional[app_commands.Choice[str]], unload: typing.Optional[app_commands.Choice[str]]):
+        #     if sum(1 for v in (models_1, models_2, unload) if v) > 1:
+                if models_1 and models_2:
+                    await ctx.send("More than one option was selected. Using the first selection.", ephemeral=True)
+        #     selected_imgmodel = ((models_1 or models_2 or unload) and (models_1 or models_2 or unload).value) or ''
+                selected_imgmodel = ((models_1 or models_2) and (models_1 or models_2).value) or ''
+                await process_imgmodel(ctx, selected_imgmodel)
+
+        elif 50 < len(all_imgmodels) <= 75:
+            @client.hybrid_command(name="imgmodel", description='Choose an imgmodel (pick only one)')
+            @app_commands.rename(models_1=f'imgmodels_{imgmodel_options_label}')
+            @app_commands.describe(models_1=f'Imgmodels {imgmodel_options_label.upper()}')
+            @app_commands.choices(models_1=imgmodel_options)
+            @app_commands.rename(models_2=f'imgmodels_{imgmodel_options1_label}')
+            @app_commands.describe(models_2=f'Imgmodels {imgmodel_options1_label.upper()}')
+            @app_commands.choices(models_2=imgmodel_options1)
+            @app_commands.rename(models_3=f'imgmodels_{imgmodel_options2_label}')
+            @app_commands.describe(models_3=f'Imgmodels {imgmodel_options2_label.upper()}')
+            @app_commands.choices(models_3=imgmodel_options2)
+            async def imgmodel(ctx: discord.ext.commands.Context, models_1: typing.Optional[app_commands.Choice[str]], models_2: typing.Optional[app_commands.Choice[str]], models_3: typing.Optional[app_commands.Choice[str]]):
+        # @app_commands.choices(unload=unload_options) ### IF API IMG MODEL UNLOADING GETS EVER DEBUGGED
+        # async def imgmodel(ctx: discord.ext.commands.Context, models_1: typing.Optional[app_commands.Choice[str]], models_2: typing.Optional[app_commands.Choice[str]], models_3: typing.Optional[app_commands.Choice[str]], unload: typing.Optional[app_commands.Choice[str]]):
+        #     if sum(1 for v in (models_1, models_2, models_3, unload) if v) > 1:
+                if sum(1 for v in (models_1, models_2, models_3) if v) > 1:
+                    await ctx.send("More than one option was selected. Using the first selection.", ephemeral=True)
+        #     selected_imgmodel = ((models_1 or models_2 or models_3 or unload) and (models_1 or models_2 or models_3 or unload).value) or ''
+                selected_imgmodel = ((models_1 or models_2 or models_3) and (models_1 or models_2 or models_3).value) or ''
+                await process_imgmodel(ctx, selected_imgmodel)
+
+        elif 75 < len(all_imgmodels) <= 100:
+            @client.hybrid_command(name="imgmodel", description='Choose an imgmodel (pick only one)')
+            @app_commands.rename(models_1=f'imgmodels_{imgmodel_options_label}')
+            @app_commands.describe(models_1=f'Imgmodels {imgmodel_options_label.upper()}')
+            @app_commands.choices(models_1=imgmodel_options)
+            @app_commands.rename(models_2=f'imgmodels_{imgmodel_options1_label}')
+            @app_commands.describe(models_2=f'Imgmodels {imgmodel_options1_label.upper()}')
+            @app_commands.choices(models_2=imgmodel_options1)
+            @app_commands.rename(models_3=f'imgmodels_{imgmodel_options2_label}')
+            @app_commands.describe(models_3=f'Imgmodels {imgmodel_options2_label.upper()}')
+            @app_commands.choices(models_3=imgmodel_options2)
+            @app_commands.rename(models_4=f'imgmodels_{imgmodel_options3_label}')
+            @app_commands.describe(models_4=f'Imgmodels {imgmodel_options3_label.upper()}')
+            @app_commands.choices(models_4=imgmodel_options3)
+            async def imgmodel(ctx: discord.ext.commands.Context, models_1: typing.Optional[app_commands.Choice[str]], models_2: typing.Optional[app_commands.Choice[str]], models_3: typing.Optional[app_commands.Choice[str]], models_4: typing.Optional[app_commands.Choice[str]]):
+        # @app_commands.choices(unload=unload_options) ### IF API IMG MODEL UNLOADING GETS EVER DEBUGGED
+        # async def imgmodel(ctx: discord.ext.commands.Context, models_1: typing.Optional[app_commands.Choice[str]], models_2: typing.Optional[app_commands.Choice[str]], models_3: typing.Optional[app_commands.Choice[str]], models_4: typing.Optional[app_commands.Choice[str]], unload: typing.Optional[app_commands.Choice[str]]):
+        #     if sum(1 for v in (models_1, models_2, models_3, models_4, unload) if v) > 1:
+                if sum(1 for v in (models_1, models_2, models_3, models_4) if v) > 1:
+                    await ctx.send("More than one option was selected. Using the first selection.", ephemeral=True)
+        #     selected_imgmodel = ((models_1 or models_2 or models_3 or models_4 or unload) and (models_1 or models_2 or models_3 or models_4 or unload).value) or ''
+                selected_imgmodel = ((models_1 or models_2 or models_3 or models_4) and (models_1 or models_2 or models_3 or models_4).value) or ''
+                await process_imgmodel(ctx, selected_imgmodel)
+
+#################################################################
+####################### /LLMMODEL COMMAND #######################
+#################################################################
+# Process selected LLM model
+async def process_llmmodel(ctx, selected_llmmodel):
+    try:
+        if not selected_llmmodel:
+            await ctx.reply('**No LLM model was selected**.', ephemeral=True, delete_after=5)
+            return
+        await ireply(ctx, 'LLM model change') # send a response msg to the user
+        # offload to ai_gen queue
+        queue_item = {'user': ctx.author, 'channel': ctx.channel, 'source': 'llmmodel', 'params': {'llmmodel': {'llmmodel_name': selected_llmmodel, 'verb': 'Changing', 'mode': 'change'}}}
+        await task_queue.put(queue_item)
+    except Exception as e:
+        logging.error(f"Error processing /llmmodel command: {e}")
+
+if textgenwebui_enabled and all_llmmodels:
+    llmmodel_options = [app_commands.Choice(name=llmmodel, value=llmmodel) for llmmodel in all_llmmodels[:25]]
+    llmmodel_options_label = f'{llmmodel_options[1].name[0]}-{llmmodel_options[-1].name[0]}'.lower() # Using second "Name" since first name is "None"
+    if len(all_llmmodels) > 25:
+        llmmodel_options1 = [app_commands.Choice(name=llmmodel, value=llmmodel) for llmmodel in all_llmmodels[25:50]]
+        llmmodel_options1_label = f'{llmmodel_options1[0].name[0]}-{llmmodel_options1[-1].name[0]}'.lower()
+        if llmmodel_options1_label == llmmodel_options_label:
+            llmmodel_options1_label = f'{llmmodel_options1_label}_1'
+        if len(all_llmmodels) > 50:
+            llmmodel_options2 = [app_commands.Choice(name=llmmodel, value=llmmodel) for llmmodel in all_llmmodels[50:75]]
+            llmmodel_options2_label = f'{llmmodel_options2[0].name[0]}-{llmmodel_options2[-1].name[0]}'.lower()
+            if llmmodel_options2_label == llmmodel_options_label or llmmodel_options2_label == llmmodel_options1_label:
+                llmmodel_options2_label = f'{llmmodel_options2_label}_2'
+            if len(all_llmmodels) > 75:
+                llmmodel_options3 = [app_commands.Choice(name=llmmodel, value=llmmodel) for llmmodel in all_llmmodels[75:100]]
+                llmmodel_options3_label = f'{llmmodel_options3[0].name[0]}-{llmmodel_options3[-1].name[0]}'.lower()
+                if llmmodel_options3_label == llmmodel_options_label or llmmodel_options3_label == llmmodel_options1_label or llmmodel_options3_label == llmmodel_options2_label:
+                    llmmodel_options3_label = f'{llmmodel_options3_label}_3'
+                if len(all_llmmodels) > 100:
+                    all_llmmodels = all_llmmodels[:100]
+                    logging.warning("'/llmmodel' command only allows up to 100 LLM models. Some models were omitted.")
+
+    if len(all_llmmodels) <= 25:
+        @client.hybrid_command(name="llmmodel", description='Choose an LLM model')
+        @app_commands.rename(llmmodels=f'llm-models_{llmmodel_options_label}')
+        @app_commands.describe(llmmodels=f'LLM models {llmmodel_options_label.upper()}')
+        @app_commands.choices(llmmodels=llmmodel_options)
+        async def llmmodel(ctx: discord.ext.commands.Context, llmmodels: typing.Optional[app_commands.Choice[str]]):
+            selected_llmmodel = llmmodels.value if llmmodels is not None else ''
+            await process_llmmodel(ctx, selected_llmmodel)
+
+    elif 25 < len(all_llmmodels) <= 50:
+        @client.hybrid_command(name="llmmodel", description='Choose an LLM model (pick only one)')
+        @app_commands.rename(models_1=f'llm-models_{llmmodel_options_label}')
+        @app_commands.describe(models_1=f'LLM models {llmmodel_options_label.upper()}')
+        @app_commands.choices(models_1=llmmodel_options)
+        @app_commands.rename(models_2=f'llm-models_{llmmodel_options1_label}')
+        @app_commands.describe(models_2=f'LLM models {llmmodel_options1_label.upper()}')
+        @app_commands.choices(models_2=llmmodel_options1)
+        async def llmmodel(ctx: discord.ext.commands.Context, models_1: typing.Optional[app_commands.Choice[str]], models_2: typing.Optional[app_commands.Choice[str]]):
+            if models_1 and models_2:
+                await ctx.send("More than one LLM model was selected. Using the first selection.", ephemeral=True)
+            selected_llmmodel = ((models_1 or models_2) and (models_1 or models_2).value) or ''
+            await process_llmmodel(ctx, selected_llmmodel)
+
+    elif 50 < len(all_llmmodels) <= 75:
+        @client.hybrid_command(name="llmmodel", description='Choose an LLM model (pick only one)')
+        @app_commands.rename(models_1=f'llm-models_{llmmodel_options_label}')
+        @app_commands.describe(models_1=f'LLM models {llmmodel_options_label.upper()}')
+        @app_commands.choices(models_1=llmmodel_options)
+        @app_commands.rename(models_2=f'llm-models_{llmmodel_options1_label}')
+        @app_commands.describe(models_2=f'LLM models {llmmodel_options1_label.upper()}')
+        @app_commands.choices(models_2=llmmodel_options1)
+        @app_commands.rename(models_3=f'llm-models_{llmmodel_options2_label}')
+        @app_commands.describe(models_3=f'LLM models {llmmodel_options2_label.upper()}')
+        @app_commands.choices(models_3=llmmodel_options2)
+        async def llmmodel(ctx: discord.ext.commands.Context, models_1: typing.Optional[app_commands.Choice[str]], models_2: typing.Optional[app_commands.Choice[str]], models_3: typing.Optional[app_commands.Choice[str]]):
+            if sum(1 for v in (models_1, models_2, models_3) if v) > 1:
+                await ctx.send("More than one LLM model was selected. Using the first selection.", ephemeral=True)
+            selected_llmmodel = ((models_1 or models_2 or models_3) and (models_1 or models_2 or models_3).value) or ''
+            await process_llmmodel(ctx, selected_llmmodel)
+
+    elif 75 < len(all_llmmodels) <= 100:
+        @client.hybrid_command(name="llmmodel", description='Choose an LLM model (pick only one)')
+        @app_commands.rename(models_1=f'llm-models_{llmmodel_options_label}')
+        @app_commands.describe(models_1=f'LLM models {llmmodel_options_label.upper()}')
+        @app_commands.choices(models_1=llmmodel_options)
+        @app_commands.rename(models_2=f'llm-models_{llmmodel_options1_label}')
+        @app_commands.describe(models_2=f'LLM models {llmmodel_options1_label.upper()}')
+        @app_commands.choices(models_2=llmmodel_options1)
+        @app_commands.rename(models_3=f'llm-models_{llmmodel_options2_label}')
+        @app_commands.describe(models_3=f'LLM models {llmmodel_options2_label.upper()}')
+        @app_commands.choices(models_3=llmmodel_options2)
+        @app_commands.rename(models_4=f'llm-models_{llmmodel_options3_label}')
+        @app_commands.describe(models_4=f'LLM models {llmmodel_options3_label.upper()}')
+        @app_commands.choices(models_4=llmmodel_options3)
+        async def llmmodel(ctx: discord.ext.commands.Context, models_1: typing.Optional[app_commands.Choice[str]], models_2: typing.Optional[app_commands.Choice[str]], models_3: typing.Optional[app_commands.Choice[str]], models_4: typing.Optional[app_commands.Choice[str]]):
+            if sum(1 for v in (models_1, models_2, models_3, models_4) if v) > 1:
+                await ctx.send("More than one LLM model was selected. Using the first selection.", ephemeral=True)
+            selected_llmmodel = ((models_1 or models_2 or models_3 or models_4) and (models_1 or models_2 or models_3 or models_4).value) or ''
+            await process_llmmodel(ctx, selected_llmmodel)
+
+#################################################################
+####################### /SPEAK COMMAND #######################
+#################################################################
+async def process_speak_silero_non_eng(ctx, lang):
+    non_eng_speaker = None
+    non_eng_model = None
+    try:
+        with open('extensions/silero_tts/languages.json', 'r') as file:
+            languages_data = json.load(file)
+        if lang in languages_data:
+            default_voice = languages_data[lang].get('default_voice')
+            if default_voice: non_eng_speaker = default_voice
+            silero_model = languages_data[lang].get('model_id')
+            if silero_model: non_eng_model = silero_model
+            tts_args = {'silero_tts': {'language': lang, 'speaker': non_eng_speaker, 'model_id': non_eng_model}}
+        if not (non_eng_speaker and non_eng_model):
+            await ctx.send(f'Could not determine the correct voice and model ID for language "{lang}". Defaulting to English.', ephemeral=True)
+            tts_args = {'silero_tts': {'language': 'English', 'speaker': 'en_1'}}
+    except Exception as e:
+        logging.error(f"Error processing non-English voice for silero_tts: {e}")
+        await ctx.send(f"Error processing non-English voice for silero_tts: {e}", ephemeral=True)
+    return tts_args
+
+async def process_speak_args(ctx, selected_voice=None, lang=None, user_voice=None):
+    try:
+        tts_args = {}
+        if lang:
+            if tts_client == 'elevenlabs_tts':
+                if lang != 'English':
+                    tts_args.setdefault(tts_client, {}).setdefault('model', 'eleven_multilingual_v1')
+                    # Currently no language parameter for elevenlabs_tts
+            else:
+                tts_args.setdefault(tts_client, {}).setdefault(tts_lang_key, lang)
+                tts_args[tts_client][tts_lang_key] = lang
+        if selected_voice or user_voice:
+            tts_args.setdefault(tts_client, {}).setdefault(tts_voice_key, 'temp_voice.wav' if user_voice else selected_voice)
+        elif tts_client == 'silero_tts' and lang:
+            if lang != 'English':
+                tts_args = await process_speak_silero_non_eng(ctx, lang) # returns complete args for silero_tts
+                if selected_voice: await ctx.send(f'Currently, non-English languages will use a default voice (not using "{selected_voice}")', ephemeral=True)
+        elif tts_client in last_extension_params and tts_voice_key in last_extension_params[tts_client]:
+            pass # Default to voice in last_extension_params
+        elif f'{tts_client}-{tts_voice_key}' in shared.settings:
+            pass # Default to voice in shared.settings
+        else:
+            await ctx.send("No voice was selected or provided, and a default voice was not found. Request will probably fail...", ephemeral=True)
+        return tts_args
+    except Exception as e:
+        logging.error(f"Error processing tts options: {e}")
+        await ctx.send(f"Error processing tts options: {e}", ephemeral=True)
+
+async def convert_and_resample_mp3(ctx, mp3_file, output_directory=None):
+    try:
+        audio = AudioSegment.from_mp3(mp3_file)
+        if audio.channels == 2:
+            audio = audio.set_channels(1)   # should be Mono
+        audio = audio.set_frame_rate(22050) # ideal sample rate
+        audio = audio.set_sample_width(2)   # 2 bytes for 16 bits
+        output_directory = output_directory or os.path.dirname(mp3_file)
+        wav_filename = os.path.splitext(os.path.basename(mp3_file))[0] + '.wav'
+        wav_path = f"{output_directory}/{wav_filename}"
+        audio.export(wav_path, format="wav")
+        logging.info(f'User provided file "{mp3_file}" was converted to .wav for "/speak" command')
+        return wav_path
+    except Exception as e:
+        logging.error(f"Error converting user's .mp3 to .wav: {e}")
+        await ctx.send("An error occurred while processing the voice file.", ephemeral=True)
+    finally:
+        if mp3_file: os.remove(mp3_file)
+
+async def process_user_voice(ctx, voice_input=None):
+    try:
+        if not (voice_input and getattr(voice_input, 'content_type', '').startswith("audio/")):
+            return ''
+        if tts_client != 'alltalk_tts' and tts_client != 'coqui_tts':
+            await ctx.send("Sorry, current tts extension does not allow using a voice attachment (only works for 'alltalk_tts' and 'coqui_tts)", ephemeral=True)
+            return ''
+        voiceurl = voice_input.url
+        voiceurl_without_params = voiceurl.split('?')[0]
+        if not voiceurl_without_params.endswith((".wav", ".mp3")):
+            await ctx.send("Invalid audio format. Please try again with a WAV or MP3 file.", ephemeral=True)
+            return ''
+        voice_data_ext = voiceurl_without_params[-4:]
+        user_voice = f'extensions/{tts_client}/voices/temp_voice{voice_data_ext}'
+        async with aiohttp.ClientSession() as session:
+            async with session.get(voiceurl) as resp:
+                if resp.status == 200:
+                    voice_data = await resp.read()
+                    with open(user_voice, 'wb') as f:
+                        f.write(voice_data)
+                else:
+                    await ctx.send("Error downloading your audio file. Please try again.", ephemeral=True)
+                    return ''
+        if voice_data_ext == '.mp3':
+            try:
+                user_voice = await convert_and_resample_mp3(ctx, user_voice, output_directory=None)
+            except:
+                if user_voice: os.remove(user_voice)
+        return user_voice
+    except Exception as e:
+        logging.error(f"Error processing user provided voice file: {e}")
+        await ctx.send("An error occurred while processing the voice file.", ephemeral=True)
+
+async def process_speak(ctx, input_text, selected_voice=None, lang=None, voice_input=None):
+    try:
+        if not (selected_voice or voice_input):
+            await ctx.reply('**No voice was selected**.', ephemeral=True, delete_after=5)
+            return
+        user_voice = await process_user_voice(ctx, voice_input)
+        tts_args = await process_speak_args(ctx, selected_voice, lang, user_voice)
+        await ireply(ctx, 'tts') # send a response msg to the user
+        # offload to ai_gen queue
+        queue_item = {'user': ctx.author, 'channel': ctx.channel, 'source': 'speak', 'text': input_text, 'params': {'tts_args': tts_args, 'user_voice': user_voice}}
+        await task_queue.put(queue_item)
+    except Exception as e:
+        logging.error(f"Error processing tts request: {e}")
+        await ctx.send(f"Error processing tts request: {e}", ephemeral=True)
+
+async def fetch_speak_options():
+    try:
+        lang_list = []
+        all_voicess = []
+        if tts_client == 'coqui_tts' or tts_client == 'alltalk_tts':
+            lang_list = ['Arabic', 'Chinese', 'Czech', 'Dutch', 'English', 'French', 'German', 'Hungarian', 'Italian', 'Japanese', 'Korean', 'Polish', 'Portuguese', 'Russian', 'Spanish', 'Turkish']
+            if tts_client == 'coqui_tts':
+                from extensions.coqui_tts.script import get_available_voices
+            elif tts_client == 'alltalk_tts':
+                from extensions.alltalk_tts.script import get_available_voices
+            all_voices = get_available_voices()
+        elif tts_client == 'silero_tts':
+            lang_list = ['English', 'Spanish', 'French', 'German', 'Russian', 'Tatar', 'Ukranian', 'Uzbek', 'English (India)', 'Avar', 'Bashkir', 'Bulgarian', 'Chechen', 'Chuvash', 'Kalmyk', 'Karachay-Balkar', 'Kazakh', 'Khakas', 'Komi-Ziryan', 'Mari', 'Nogai', 'Ossetic', 'Tuvinian', 'Udmurt', 'Yakut']
+            logging.warning('''There's too many Voice/language permutations to make them all selectable in "/speak" command. Loading a bunch of English options. Non-English languages will automatically play using respective default speaker.''')
+            all_voices = [f"en_{index}" for index in range(1, 76)] # will just include English voices in select menus. Other languages will use defaults.
+        elif tts_client == 'elevenlabs_tts':
+            lang_list = ['English', 'German', 'Polish', 'Spanish', 'Italian', 'French', 'Portuegese', 'Hindi', 'Arabic']
+            logging.info('''Getting list of available voices for elevenlabs_tts for "/speak" command...''')
+            from extensions.elevenlabs_tts.script import refresh_voices, update_api_key
+            if tts_api_key:
+                update_api_key(tts_api_key)
+            all_voices = refresh_voices()
+        all_voices.sort() # Sort alphabetically
+        return lang_list, all_voices
+    except Exception as e:
+        logging.error(f"Error building options for '/speak' command: {e}")
+
+if textgenwebui_enabled and tts_client and tts_client in supported_tts_clients:
+    lang_list, all_voices = asyncio.run(fetch_speak_options())
+    voice_options = [app_commands.Choice(name=voice_name.replace('_', ' ').title(), value=f'{voice_name}') for voice_name in all_voices[:25]]
+    voice_options_label = f'{voice_options[0].name[0]}-{voice_options[-1].name[0]}'.lower()
+    if len(all_voices) > 25:
+        voice_options1 = [app_commands.Choice(name=voice_name.replace('_', ' ').title(), value=f'{voice_name}') for voice_name in all_voices[25:50]]
+        voice_options1_label = f'{voice_options1[0].name[0]}-{voice_options1[-1].name[0]}'.lower()
+        if voice_options1_label == voice_options_label:
+            voice_options1_label = f'{voice_options1_label}_1'
+        if len(all_voices) > 50:
+            voice_options2 = [app_commands.Choice(name=voice_name.replace('_', ' ').title(), value=f'{voice_name}') for voice_name in all_voices[50:75]]
+            voice_options2_label = f'{voice_options2[0].name[0]}-{voice_options2[-1].name[0]}'.lower()
+            if voice_options2_label == voice_options_label or voice_options2_label == voice_options1_label:
+                voice_options2_label = f'{voice_options2_label}_2'
+            if len(all_voices) > 75:
+                all_voices = all_voices[:75]
+                logging.warning("'/speak' command only allows up to 75 voices. Some voices were omitted.")
+    if lang_list: lang_options = [app_commands.Choice(name=lang, value=lang) for lang in lang_list]
+    else: lang_options = [app_commands.Choice(name='English', value='English')] # Default to English
+
+    if len(all_voices) <= 25:
+        @client.hybrid_command(name="speak", description='AI will speak your text using a selected voice')
+        @app_commands.rename(voice=f'voices_{voice_options_label}')
+        @app_commands.describe(voice=f'Voices {voice_options_label.upper()}')
+        @app_commands.choices(voice=voice_options)
+        @app_commands.choices(lang=lang_options)
+        async def speak(ctx: discord.ext.commands.Context, input_text: str, voice: typing.Optional[app_commands.Choice[str]], lang: typing.Optional[app_commands.Choice[str]], voice_input: typing.Optional[discord.Attachment]):
+            selected_voice = voice.value if voice is not None else ''
+            voice_input = voice_input if voice_input is not None else ''
+            lang = lang.value if lang is not None else ''
+            await process_speak(ctx, input_text, selected_voice, lang, voice_input)
+
+    elif 25 < len(all_voices) <= 50:
+        @client.hybrid_command(name="speak", description='AI will speak your text using a selected voice (pick only one)')
+        @app_commands.rename(voice_1=f'voices_{voice_options_label}')
+        @app_commands.describe(voice_1=f'Voices {voice_options_label.upper()}')
+        @app_commands.choices(voice_1=voice_options)
+        @app_commands.rename(voice_2=f'voices_{voice_options1_label}')
+        @app_commands.describe(voice_2=f'Voices {voice_options1_label.upper()}')
+        @app_commands.choices(voice_2=voice_options1)
+        @app_commands.choices(lang=lang_options)
+        async def speak(ctx: discord.ext.commands.Context, input_text: str, voice_1: typing.Optional[app_commands.Choice[str]], voice_2: typing.Optional[app_commands.Choice[str]], lang: typing.Optional[app_commands.Choice[str]], voice_input: typing.Optional[discord.Attachment]):
+            if voice_1 and voice_2:
+                await ctx.send("A voice was picked from two separate menus. Using the first selection.", ephemeral=True)
+            selected_voice = ((voice_1 or voice_2) and (voice_1 or voice_2).value) or ''
+            voice_input = voice_input if voice_input is not None else ''
+            lang = lang.value if lang is not None else ''
+            await process_speak(ctx, input_text, selected_voice, lang, voice_input)
+
+    elif 50 < len(all_voices) <= 75:
+        @client.hybrid_command(name="speak", description='AI will speak your text using a selected voice (pick only one)')
+        @app_commands.rename(voice_1=f'voices_{voice_options_label}')
+        @app_commands.describe(voice_1=f'Voices {voice_options_label.upper()}')
+        @app_commands.choices(voice_1=voice_options)
+        @app_commands.rename(voice_2=f'voices_{voice_options1_label}')
+        @app_commands.describe(voice_2=f'Voices {voice_options1_label.upper()}')
+        @app_commands.choices(voice_2=voice_options1)
+        @app_commands.rename(voice_3=f'voices_{voice_options2_label}')
+        @app_commands.describe(voice_3=f'Voices {voice_options2_label.upper()}')
+        @app_commands.choices(voice_3=voice_options2)
+        @app_commands.choices(lang=lang_options)
+        async def speak(ctx: discord.ext.commands.Context, input_text: str, voice_1: typing.Optional[app_commands.Choice[str]], voice_2: typing.Optional[app_commands.Choice[str]], voice_3: typing.Optional[app_commands.Choice[str]], lang: typing.Optional[app_commands.Choice[str]], voice_input: typing.Optional[discord.Attachment]):
+            if sum(1 for v in (voice_1, voice_2, voice_3) if v) > 1:
+                await ctx.send("A voice was picked from two separate menus. Using the first selection.", ephemeral=True)
+            selected_voice = ((voice_1 or voice_2 or voice_3) and (voice_1 or voice_2 or voice_3).value) or ''
+            voice_input = voice_input if voice_input is not None else ''
+            lang = lang.value if lang is not None else ''
+            await process_speak(ctx, input_text, selected_voice, lang, voice_input)
+
+#################################################################
+####################### DEFAULT SETTINGS ########################
+#################################################################
+# Sub-classes under a main class 'Settings'
+class Behavior:
+    def __init__(self):
+        self.reply_to_itself = 0.0
+        self.chance_to_reply_to_other_bots = 0.5
+        self.reply_to_bots_when_adressed = 0.3
+        self.only_speak_when_spoken_to = True
+        self.ignore_parentheses = True
+        self.go_wild_in_channel = True
+        self.conversation_recency = 600
+        self.user_conversations = {}
+
+    def update_behavior_dict(self, new_data):
+        # Update specific attributes of the behavior instance
+        for key, value in new_data.items():
+            if hasattr(self, key):
+                setattr(self, key, value)
+
+    def update_user_dict(self, user_id):
+        # Update the last conversation time for a user
+        self.user_conversations[user_id] = datetime.now()
+
+    def in_active_conversation(self, user_id):
+        # Check if a user is in an active conversation with the bot
+        last_conversation_time = self.user_conversations.get(user_id)
+        if last_conversation_time:
+            time_since_last_conversation = datetime.now() - last_conversation_time
+            return time_since_last_conversation.total_seconds() < self.conversation_recency
+        return False
+
+    def bot_should_reply(self, i, text):
+        # Don't reply to @everyone or to itself
+        if i.mention_everyone or (i.author == client.user and not self.probability_to_reply(self.reply_to_itself)):
+            return False
+        # Whether to reply to other bots
+        if i.author.bot and client.user.display_name.lower() in text.lower() and i.channel.id in bot_settings.database.main_channels:
+            if 'bye' in text.lower(): # don't reply if another bot is saying goodbye
+                return False
+            return self.probability_to_reply(self.reply_to_bots_when_adressed)
+        # Whether to reply when text is nested in parentheses
+        if self.ignore_parentheses and (i.content.startswith('(') and i.content.endswith(')')) or (i.content.startswith('<:') and i.content.endswith(':>')):
+            return False
+        # Whether to reply if only speak when spoken to
+        if (self.only_speak_when_spoken_to and (client.user.mentioned_in(i) or any(word in i.content.lower() for word in client.user.display_name.lower().split()))) \
+            or (self.in_active_conversation(i.author.id) and i.channel.id in bot_settings.database.main_channels):
+            return True
+        reply = False
+        # few more conditions
+        if i.author.bot and i.channel.id in bot_settings.database.main_channels:
+            reply = self.probability_to_reply(self.chance_to_reply_to_other_bots)
+        if self.go_wild_in_channel and i.channel.id in bot_settings.database.main_channels:
+            reply = True
+        if reply:
+            self.update_user_dict(i.author.id)
+        return reply
+
+    def probability_to_reply(self, probability):
+        # Determine if the bot should reply based on a probability
+        return random.random() < probability
+
+class ImgModel:
+    def __init__(self):
+        self.imgmodel_name = '' # label used for /imgmodel command
+        self.override_settings = {}
+        self.img_payload = {
+            'alwayson_scripts': {
+                'controlnet': {
+                    'args': [{'enabled': False, 'image': None, 'mask_image': None, 'model': 'None', 'module': 'None', 'weight': 1.0, 'processor_res': 64, 'pixel_perfect': True, 'guidance_start': 0.0, 'guidance_end': 1.0, 'threshold_a': 64, 'threshold_b': 64, 'control_mode': 0, 'resize_mode': 1, 'lowvram': False, 'save_detected_map': False}]
+                },
+                'layerdiffuse': {
+                    'args': {'enabled': False, 'method': '(SDXL) Only Generate Transparent Image (Attention Injection)', 'weight': 1.0, 'stop_at': 1.0, 'foreground': None, 'background': None, 'blending': None, 'resize_mode': 'Crop and Resize', 'output_mat_for_i2i': False, 'fg_prompt': '', 'bg_prompt': '', 'blended_prompt': ''}
+                },
+                'forge_couple': {
+                    'args': {'enable': False, 'mode': 'Basic', 'sep': 'SEP', 'direction': 'Horizontal', 'global_effect': 'First Line', 'global_weight': 0.5, 'maps': [['0:0.5', '0.0:1.0', '1.0'],['0.5:1.0', '0.0:1.0', '1.0']]}
+                },                
+                'reactor': {
+                    'args': {'image': '', 'enabled': False, 'source_faces': '0', 'target_faces': '0', 'model': 'inswapper_128.onnx', 'restore_face': 'CodeFormer', 'restore_visibility': 1, 'restore_upscale': True, 'upscaler': '4x_NMKD-Superscale-SP_178000_G', 'scale': 1.5, 'upscaler_visibility': 1, 'swap_in_source_img': False, 'swap_in_gen_img': True, 'log_level': 1, 'gender_detect_source': 0, 'gender_detect_target': 0, 'save_original': False, 'codeformer_weight': 0.8, 'source_img_hash_check': False, 'target_img_hash_check': False, 'system': 'CUDA', 'face_mask_correction': True, 'source_type': 0, 'face_model': '', 'source_folder': '', 'multiple_source_images': None, 'random_img': True, 'force_upscale': True, 'threshold': 0.6, 'max_faces': 2}
+                }
+            }
+        }
+        self.tags = []
+
+class LLMContext:
+    def __init__(self):
+        self.context = 'The following is a conversation with an AI Large Language Model. The AI has been trained to answer questions, provide recommendations, and help with decision making. The AI follows user requests. The AI thinks outside the box.'
+        self.extensions = {}
+        self.greeting = '' # 'How can I help you today?'
+        self.name = 'AI'
+        self.use_voice_channel = False
+        self.bot_in_character_menu = True
+
+class LLMState:
+    def __init__(self):
+        self.text = ''
+        self.state = {
+            # These are defaults for 'Midnight Enigma' preset
+            'preset': '',
+            'grammar_string': '',
+            'add_bos_token': True,
+            'auto_max_new_tokens': False,
+            'ban_eos_token': False, 
+            'character_menu': '',
+            'chat_generation_attempts': 1,
+            'chat_prompt_size': 2048,
+            'custom_stopping_strings': '',
+            'custom_system_message': '',
+            'custom_token_bans': '',
+            'do_sample': True,
+            'dynamic_temperature': False,
+            'dynatemp_low': 1,
+            'dynatemp_high': 1,
+            'dynatemp_exponent': 1,
+            'encoder_repetition_penalty': 1,
+            'epsilon_cutoff': 0,
+            'eta_cutoff': 0,
+            'frequency_penalty': 0,
+            'greeting': '',
+            'guidance_scale': 1,
+            'history': {'internal': [], 'visible': []},
+            'max_new_tokens': 512,
+            'max_tokens_second': 0,
+            'max_updates_second': 0,
+            'min_p': 0.00,
+            'mirostat_eta': 0.1,
+            'mirostat_mode': 0,
+            'mirostat_tau': 5,
+            'mode': 'chat',
+            'name1': '',
+            'name1_instruct': '',
+            'name2': '',
+            'name2_instruct': '',
+            'negative_prompt': '',
+            'no_repeat_ngram_size': 0,
+            'penalty_alpha': 0,
+            'presence_penalty': 0,
+            'prompt_lookup_num_tokens': 0,
+            'repetition_penalty': 1.18,
+            'repetition_penalty_range': 1024,
+            'sampler_priority': [],
+            'seed': -1.0,
+            'skip_special_tokens': True,
+            'stop_at_newline': False,
+            'stopping_strings': '',
+            'stream': True,
+            'temperature': 0.98,
+            'temperature_last': False,
+            'tfs': 1,
+            'top_a': 0,
+            'top_k': 100,
+            'top_p': 0.37,
+            'truncation_length': 2048,
+            'turn_template': '',
+            'typical_p': 1,
+            'user_bio': '',
+            'chat_template_str': '''{%- for message in messages %}\n    {%- if message['role'] == 'system' -%}\n        {{- message['content'] + '\\n\\n' -}}\n    {%- else -%}\n        {%- if message['role'] == 'user' -%}\n            {{- name1 + ': ' + message['content'] + '\\n'-}}\n        {%- else -%}\n            {{- name2 + ': ' + message['content'] + '\\n' -}}\n        {%- endif -%}\n    {%- endif -%}\n{%- endfor -%}''',
+            'instruction_template_str': '''{%- set ns = namespace(found=false) -%}\n{%- for message in messages -%}\n    {%- if message['role'] == 'system' -%}\n        {%- set ns.found = true -%}\n    {%- endif -%}\n{%- endfor -%}\n{%- if not ns.found -%}\n    {{- '' + 'Below is an instruction that describes a task. Write a response that appropriately completes the request.' + '\\n\\n' -}}\n{%- endif %}\n{%- for message in messages %}\n    {%- if message['role'] == 'system' -%}\n        {{- '' + message['content'] + '\\n\\n' -}}\n    {%- else -%}\n        {%- if message['role'] == 'user' -%}\n            {{-'### Instruction:\\n' + message['content'] + '\\n\\n'-}}\n        {%- else -%}\n            {{-'### Response:\\n' + message['content'] + '\\n\\n' -}}\n        {%- endif -%}\n    {%- endif -%}\n{%- endfor -%}\n{%- if add_generation_prompt -%}\n    {{-'### Response:\\n'-}}\n{%- endif -%}''',
+            'chat-instruct_command': '''Continue the chat dialogue below. Write a single reply for the character "<|character|>".\n\n<|prompt|>'''
+            }
+        self.regenerate = False
+        self._continue = False
+
+# Holds the default value of all sub-classes.
+class Settings:
+    def __init__(self):
+        self.behavior = Behavior()
+        self.imgmodel = ImgModel()
+        self.llmcontext = LLMContext()
+        self.llmstate = LLMState()
+
+    # Returns the value of Settings as a dictionary
+    def settings_to_dict(self):
+        return {
+            'behavior': vars(self.behavior),
+            'imgmodel': vars(self.imgmodel),
+            'llmcontext': vars(self.llmcontext),
+            'llmstate': vars(self.llmstate)
+        }
+    
+    # Allows printing default values of Settings
+    def __str__(self):
+        attributes = ", ".join(f"{attr}={getattr(self, attr)}" for attr in dir(self) if not callable(getattr(self, attr)) and not attr.startswith("__"))
+        return f"{self.__class__.__name__}({attributes})"
+
+class Database:
+    def __init__(self):
+        self.take_notes_about_users = None # not yet implemented
+        self.learn_about_and_use_guild_emojis = None # not yet implemented
+        self.read_chatlog = None # not yet implemented
+        self.first_run = self.initialize_first_run()
+        self.last_change = self.initialize_last_time('last_change')
+        self.last_user_msg = self.initialize_last_time('last_user_msg')
+        self.main_channels = self.initialize_main_channels()
+        self.warned_once = self.initialize_warned_once()
+
+    def initialize_first_run(self):
+        conn = sqlite3.connect('bot.db')
+        c = conn.cursor()
+        c.execute('''SELECT name FROM sqlite_master WHERE type='table' AND name='first_run' ''')
+        is_first_run_table_exists = c.fetchone()
+        if not is_first_run_table_exists:
+            c.execute('''CREATE TABLE IF NOT EXISTS first_run (is_first_run BOOLEAN)''')
+            c.execute('''INSERT INTO first_run (is_first_run) VALUES (1)''')
+            conn.commit()
+            conn.close()
+            return True
+        c.execute('''SELECT COUNT(*) FROM first_run''')
+        is_first_run_exists = c.fetchone()[0]
+        conn.close()
+        return is_first_run_exists == 0
+
+    def initialize_last_time(self, location='last_change'):
+        try:
+            conn = sqlite3.connect('bot.db')
+            c = conn.cursor()
+            c.execute(f'''CREATE TABLE IF NOT EXISTS {location} (timestamp TEXT)''')
+            c.execute(f'''SELECT timestamp FROM {location}''')
+            timestamp = c.fetchone()
+            if timestamp is None or timestamp[0] is None:
+                now = datetime.now()
+                formatted_now = now.strftime('%Y-%m-%d %H:%M:%S')
+                if timestamp is None:
+                    c.execute(f'''INSERT INTO {location} (timestamp) VALUES (?)''', (formatted_now,))
+                else:
+                    c.execute(f'''UPDATE {location} SET timestamp = ?''', (formatted_now,))
+                conn.commit()
+                conn.close()
+                return formatted_now
+            conn.close()
+            return timestamp[0] if timestamp else None
+        except Exception as e:
+            logging.error(f"Error initializing {location}: {e}")
+
+    def initialize_main_channels(self):
+        conn = sqlite3.connect('bot.db')
+        c = conn.cursor()
+        c.execute('''CREATE TABLE IF NOT EXISTS main_channels (channel_id TEXT UNIQUE)''')
+        c.execute('''SELECT channel_id FROM main_channels''')
+        result = [int(row[0]) for row in c.fetchall()]
+        conn.close()
+        return result if result else []
+
+    def initialize_warned_once(self):
+        conn = sqlite3.connect('bot.db')
+        c = conn.cursor()
+        c.execute('''CREATE TABLE IF NOT EXISTS warned_once (flag_name TEXT UNIQUE, value INTEGER)''')
+        flags_to_insert = [('loractl', 0), ('char_tts', 0), ('no_llmmodel', 0), ('forgecouple', 0), ('layerdiffuse', 0), ('dynaprompt', 0)]
+        for flag_name, value in flags_to_insert:
+            c.execute('''INSERT OR REPLACE INTO warned_once (flag_name, value) VALUES (?, ?)''', (flag_name, value))
+        conn.commit()
+        conn.close()
+
+    def was_warned(self, flag_name):
+        conn = sqlite3.connect('bot.db')
+        c = conn.cursor()
+        c.execute('''SELECT value FROM warned_once WHERE flag_name = ?''', (flag_name,))
+        result = c.fetchone()
+        conn.close()
+        if result:
+            return result[0]
+        else:
+            return None
+
+    def update_was_warned(self, flag_name, value):
+        conn = sqlite3.connect('bot.db')
+        c = conn.cursor()
+        c.execute('''UPDATE warned_once SET value = ? WHERE flag_name = ?''', (value, flag_name))
+        conn.commit()
+        conn.close()
+
+class ChatHistoryManager:
+    def __init__(self):
+        self.session_history = {'internal': [], 'visible': []}
+        self.recent_messages = {'user': [], 'llm': []}
+        self.collected_prompt = ''
+
+    # Retain most recent 10 elements or 10,000 characters from user prompts and bot replies
+    def manage_recent_messages(self, prompt, reply=None):
+        if prompt:
+            self.recent_messages['user'].insert(0, prompt)
+            while len(self.recent_messages['user']) > 10 or sum(len(message) for message in self.recent_messages['user']) > 10000:
+                oldest_message = self.recent_messages['user'].pop()
+        if reply:
+            self.recent_messages['llm'].insert(0, reply)
+            while len(self.recent_messages['llm']) > 10 or sum(len(message) for message in self.recent_messages['llm']) > 10000:
+                oldest_message = self.recent_messages['llm'].pop()
+    
+    # Manage the session history for textgen-webui
+    def manage_prompt_history(self, prompt, reply=None, save_history=True):
+        if reply is None:                       # Only prompt is received
+            if self.collected_prompt:           # If there are previously collected prompts
+                self.collected_prompt += '\n\n' + prompt
+            else:
+                self.collected_prompt = prompt
+        else:                                   # Both prompt and reply are received
+            if self.collected_prompt:           # If there are previously collected prompts
+                prompt = self.collected_prompt + '\n\n' + prompt
+                self.collected_prompt = ''      # Reset collected prompts
+
+            if save_history:
+                self.session_history['internal'].append([prompt, reply])
+                self.session_history['visible'].append([prompt, reply])
+
+    def manage_history(self, prompt, reply=None, save_history=True):
+        self.manage_recent_messages(prompt, reply)
+        self.manage_prompt_history(prompt, reply, save_history)
+
+    def reset_session_history(self):
+        self.session_history = {'internal': [], 'visible': []}
+
+history_manager = ChatHistoryManager()
+
+class BotSettings:
+    def __init__(self):
+        self.defaults = Settings() # Instance of the default settings
+        self.defaults = self.defaults.settings_to_dict() # Convert instance to dict
+        self.active_settings = load_file('ad_discordbot/activesettings.yaml')
+        self.active_settings = dict(self.active_settings)
+        self.settings = fix_dict(self.active_settings, self.defaults)
+        self.behavior = Behavior()
+        self.behavior.update_behavior_dict(self.active_settings['behavior'])
+        self.database = Database()
+
+    def get_settings_dict(self):
+        return self.settings
+
+bot_settings = BotSettings()
+
 client.run(bot_token, root_logger=True, log_handler=handler)